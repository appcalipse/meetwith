// eslint-disable-next-line @typescript-eslint/no-var-requires
const nextJest = require('next/jest')

const createJestConfig = nextJest({
  // Provide the path to your Next.js app to load next.config.js and .env files in your test environment
  dir: './',
})

<<<<<<< HEAD
const esModules = ['uuid'].join('|')
=======
const esModules = ['@wagmi'].join('|')
>>>>>>> 176a1fe1

// Add any custom config to be passed to Jest
const customJestConfig = {
  // Add more setup options before each test is run
  // setupFilesAfterEnv: ['<rootDir>/jest.setup.js'],
  // if using TypeScript with a baseUrl set to the root directory then you need the below for alias' to work
  moduleDirectories: ['node_modules', '<rootDir>/'],
  testEnvironment: 'jsdom',
  setupFilesAfterEnv: ['<rootDir>/jest.setup.js'],
  collectCoverageFrom: ['./src/**'],
  verbose: true,
  resolver: `./resolver.js`,
  // transform: {
  //   '\\.m?[j|t]sx?$': 'jest-esm-transformer',

  // },
  moduleNameMapper: {
    '@/(.*)': 'src/$1',
    'swiper/react': 'swiper/react/swiper-react.js',
    'swiper/css': '<rootDir>/__mocks__/jestMock.js',
    '(.*)PlansMobileSlider': '<rootDir>/__mocks__/jestMock.js',
    '(.*)Features': '<rootDir>/__mocks__/jestMock.js',
    'swiper/css/pagination': '<rootDir>/__mocks__/jestMock.js',
    'react-intersection-observer': '<rootDir>/__mocks__/intersection.js',
  },
  testTimeout: 30000,
  preset: 'ts-jest/presets/default-esm',
}

// createJestConfig is exported this way to ensure that next/jest can load the Next.js config which is async
module.exports = async () => ({
  /**
   * Using ...(await createJestConfig(customJestConfig)()) to override transformIgnorePatterns
   * provided byt next/jest.
   *
   * @link https://github.com/vercel/next.js/issues/36077#issuecomment-1096635363
   */
  ...(await createJestConfig(customJestConfig)()),
  /**
   * Swiper use ECMAScript Modules (ESM) and Jest provides some experimental support for it
   * but "node_modules" are not transpiled by next/jest yet.
   *
   * The "transformIgnorePatterns" on "jest.config.js" prevents the Swiper files from being
   * transformed by Jest but it affects the CSS files that are provided by this package.
   * Mocking these CSS files is the solution that demands the smallest configuration.
   *
   * @link https://github.com/vercel/next.js/issues/36077#issuecomment-1096698456
   * @link https://jestjs.io/docs/ecmascript-modules
   */
  collectCoverageFrom: [
    'pages/**/*.{js,jsx,ts,tsx}',
    'features/**/*.{js,jsx,ts,tsx}',
    'components/**/*.{js,jsx,ts,tsx}',
    '!src/**/*.d.ts',
    '!src/reportWebVitals.ts',
    '!**/node_modules/**',
  ],
  verbose: true,
  testPathIgnorePatterns: ['<rootDir>/src/__tests__/tofix'],
  transformIgnorePatterns: [`node_modules/(?!(${esModules})/)`],
})<|MERGE_RESOLUTION|>--- conflicted
+++ resolved
@@ -6,11 +6,7 @@
   dir: './',
 })
 
-<<<<<<< HEAD
-const esModules = ['uuid'].join('|')
-=======
 const esModules = ['@wagmi'].join('|')
->>>>>>> 176a1fe1
 
 // Add any custom config to be passed to Jest
 const customJestConfig = {
