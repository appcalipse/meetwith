--- conflicted
+++ resolved
@@ -45,8 +45,6 @@
     echo 'https://packages.doppler.com/public/cli/alpine/any-version/main' | tee -a /etc/apk/repositories && \
     apk add doppler
 
-<<<<<<< HEAD
-=======
 # Install Chromium for Puppeteer
 RUN apk add --no-cache \
     chromium \
@@ -58,7 +56,6 @@
     && rm -rf /var/cache/apk/*
 
 
->>>>>>> c1625b36
 RUN corepack enable
 RUN corepack prepare yarn@4.9.1 --activate
 
@@ -82,6 +79,7 @@
 COPY --from=builder --chown=nextjs:nodejs /app/zoom-token.json ./zoom-token.json
 COPY --from=builder --chown=nextjs:nodejs /app/credentials.json ./credentials.json
 COPY --from=builder --chown=nextjs:nodejs /app/google-master-token.json ./google-master-token.json
+COPY --from=builder /app/node_modules ./node_modules
 COPY --from=builder /app/package.json ./package.json
 COPY --from=builder /app/.yarnrc.yml ./
 COPY --from=builder /app/src/emails ./src/emails
