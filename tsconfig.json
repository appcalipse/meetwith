{
  "compilerOptions": {
    "target": "es2020",
    "lib": ["dom", "dom.iterable", "esnext"],
    "allowJs": true,
    "skipLibCheck": true,
    "strict": true,
    "forceConsistentCasingInFileNames": true,
    "noEmit": true,
    "esModuleInterop": true,
    "module": "esnext",
    "moduleResolution": "node",
    "resolveJsonModule": true,
    "isolatedModules": true,
    "jsx": "preserve",
    "incremental": true,
    "allowSyntheticDefaultImports": true,
    "baseUrl": "./src",
    "paths": {
      "@/*": ["*"],
      "@components/*": ["./components/*"],
      "@utils/*": ["./utils/*"],
      "@meta/*": ["./types/*"]
    }
  },
  "include": [
    "next-env.d.ts",
<<<<<<< HEAD
=======
    "tawk.to.d.ts",
>>>>>>> 98babcd4
    "src/**/*.ts",
    "src/**/*.tsx",
    "src/**/*.js",
    "src/**/*.jsx"
  ],
  "exclude": ["node_modules", ".next", "dist", "build", "out", "coverage"]
}<|MERGE_RESOLUTION|>--- conflicted
+++ resolved
@@ -25,10 +25,7 @@
   },
   "include": [
     "next-env.d.ts",
-<<<<<<< HEAD
-=======
     "tawk.to.d.ts",
->>>>>>> 98babcd4
     "src/**/*.ts",
     "src/**/*.tsx",
     "src/**/*.js",
