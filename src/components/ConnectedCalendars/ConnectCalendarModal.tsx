--- conflicted
+++ resolved
@@ -66,9 +66,13 @@
           </ModalHeader>
           <ModalCloseButton />
           <ModalBody>
-<<<<<<< HEAD
             <VStack>
-              <HStack p="10" justifyContent="center">
+              <HStack
+                p="10"
+                flexDirection={{ base: 'column', md: 'row' }}
+                justifyContent="center"
+                gridGap={{ base: '16px', md: '0' }}
+              >
                 <Button
                   onClick={selectOption(ConnectedCalendarProvider.GOOGLE)}
                   leftIcon={<Image src="/assets/google.svg" size="24px" />}
@@ -114,35 +118,6 @@
                 hidden={selecteProvider !== ConnectedCalendarProvider.ICLOUD}
                 p="10"
                 pt="0"
-=======
-            <HStack
-              p="10"
-              flexDirection={{ base: 'column', md: 'row' }}
-              justifyContent="center"
-              gridGap={{ base: '16px', md: '0' }}
-            >
-              <Button
-                onClick={selectOption(ConnectedCalendarProvider.GOOGLE)}
-                leftIcon={<Image src="/assets/google.svg" size="24px" />}
-                variant="outline"
-                isLoading={loading === ConnectedCalendarProvider.GOOGLE}
-              >
-                Google
-              </Button>
-              <Button
-                onClick={selectOption(ConnectedCalendarProvider.ICLOUD)}
-                leftIcon={<FaApple />}
-                variant="outline"
-                disabled
-              >
-                iCloud (soon)
-              </Button>
-              <Button
-                onClick={selectOption(ConnectedCalendarProvider.OUTLOOK)}
-                leftIcon={<FaMicrosoft />}
-                variant="outline"
-                disabled
->>>>>>> b9521f17
               >
                 <WebDavDetailsPanel
                   isApple={true}
