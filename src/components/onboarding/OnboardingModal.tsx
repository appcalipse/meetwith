--- conflicted
+++ resolved
@@ -7,8 +7,6 @@
   Divider,
   Flex,
   FormControl,
-  FormErrorMessage,
-  FormHelperText,
   FormLabel,
   Heading,
   Input,
@@ -196,11 +194,29 @@
   const toast = useToast()
 
   function validateFirstStep() {
-<<<<<<< HEAD
-    if (!name || !timezone) return
-    if (!!email && !isValidEmail(email)) return
-=======
-    if (!timezone) return
+    if (!timezone) {
+      toast({
+        title: 'Missing timezone',
+        description: 'Please choose a timezone',
+        status: 'error',
+        position: 'top',
+        duration: 5000,
+        isClosable: true,
+      })
+      return
+    }
+
+    if (!name) {
+      toast({
+        title: 'Name is required',
+        description: "Please insert a name. Doesn't need to be your real one",
+        status: 'error',
+        position: 'top',
+        duration: 5000,
+        isClosable: true,
+      })
+      return
+    }
 
     if (email && !isValidEmail(email)) {
       toast({
@@ -213,7 +229,6 @@
       })
       return
     }
->>>>>>> 9fb225c8
     goToNextStep()
   }
 
@@ -421,21 +436,13 @@
                   </Text>
 
                   <Flex direction="column" gap={4}>
-<<<<<<< HEAD
-                    <FormControl marginTop={6} isRequired isInvalid={!name}>
+                    <FormControl marginTop={6}>
                       <FormLabel>Your name</FormLabel>
-=======
-                    <FormControl marginTop={6}>
-                      <FormLabel>Your name (optional)</FormLabel>
->>>>>>> 9fb225c8
                       <Input
                         value={name}
-                        placeholder="your name or an identifier"
+                        placeholder="Your name or an identifier"
                         onChange={e => setName(e.target.value)}
                       />
-                      {!name ? (
-                        <FormErrorMessage>Required field.</FormErrorMessage>
-                      ) : null}
                     </FormControl>
 
                     <FormControl isInvalid={!!email && !isValidEmail(email)}>
@@ -446,9 +453,6 @@
                         type="email"
                         placeholder="your@email.com"
                       />
-                      {!!email && !isValidEmail(email) ? (
-                        <FormErrorMessage>Invalid e-mail.</FormErrorMessage>
-                      ) : null}
                     </FormControl>
 
                     <FormControl isRequired isInvalid={!timezone}>
@@ -457,18 +461,12 @@
                         value={timezone}
                         onChange={tz => setTimezone(tz)}
                       />
-                      {!timezone ? (
-                        <FormErrorMessage>Required field.</FormErrorMessage>
-                      ) : null}
                     </FormControl>
 
                     <Button
                       colorScheme="primary"
                       marginTop={6}
                       onClick={validateFirstStep}
-                      isDisabled={
-                        !name || !timezone || (!!email && !isValidEmail(email))
-                      }
                     >
                       Next
                     </Button>
