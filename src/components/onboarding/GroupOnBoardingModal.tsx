--- conflicted
+++ resolved
@@ -193,10 +193,6 @@
   }
 
   const handleSave = async () => {
-<<<<<<< HEAD
-    console.log('saving....')
-=======
->>>>>>> 807e5e3d
     if (!currentAccount?.preferences || !timezone) return
     setLoadingSave(true)
     const updatedAccount = await saveAccountChanges({
