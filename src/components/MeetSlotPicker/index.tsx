--- conflicted
+++ resolved
@@ -491,48 +491,11 @@
               isSchedulingExternal={isSchedulingExternal}
               isGateValid={isGateValid}
               notificationsSubs={notificationsSubs}
+              preferences={preferences}
             />
-<<<<<<< HEAD
-          )}
-        </Popup>
-      )}
-
-      {showConfirm && (
-        <Popup>
-          <PopupHeader>
-            <HStack mb={4} cursor="pointer" onClick={handleCloseConfirm}>
-              <Icon as={FaArrowLeft} size="1.5em" color={color} />
-              <Text ml={3} color={color}>
-                Back
-              </Text>
-            </HStack>
-            <HStack>
-              <FaCalendar />
-              <Text>{format(pickedDay!, 'PPPP')}</Text>
-            </HStack>
-
-            <HStack>
-              <FaClock />
-              <Text>{format(pickedTime!, 'p')}</Text>
-            </HStack>
-          </PopupHeader>
-
-          <ScheduleForm
-            onConfirm={onSchedule}
-            willStartScheduling={willStartScheduling}
-            pickedTime={pickedTime!}
-            isSchedulingExternal={isSchedulingExternal}
-            isGateValid={isGateValid}
-            notificationsSubs={notificationsSubs}
-            preferences={preferences}
-          />
-        </Popup>
-      )}
-=======
           </Popup>
         )}
       </HStack>
->>>>>>> 6a61b28f
     </PopupWrapper>
   )
 }
