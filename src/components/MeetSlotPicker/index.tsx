import {
  Box,
  Flex,
  Heading,
  HStack,
  Icon,
  useColorModeValue,
  VStack,
} from '@chakra-ui/react'
import { chakraComponents, Props, Select } from 'chakra-react-select'
import {
  addDays,
  addMinutes,
  areIntervalsOverlapping,
  eachMinuteOfInterval,
  isSameDay,
  isSameMonth,
} from 'date-fns'
import { DateTime } from 'luxon'
import React, { useEffect, useState } from 'react'
import { FaChevronDown, FaGlobe } from 'react-icons/fa'
import { FaArrowLeft } from 'react-icons/fa6'

import { AccountPreferences, MeetingType } from '@/types/Account'
import { MeetingReminders } from '@/types/common'
import { ParticipantInfo } from '@/types/ParticipantInfo'
import { Option } from '@/utils/constants/select'
import { timezones } from '@/utils/date_helper'
const tzs = timezones.map(tz => {
  return {
    value: String(tz.tzCode),
    label: tz.name,
  }
})
<<<<<<< HEAD
import { captureException } from '@sentry/nextjs'

=======
>>>>>>> b1de8038
import { MeetingProvider, MeetingRepeat, SchedulingType } from '@/types/Meeting'
import { logEvent } from '@/utils/analytics'

import Loading from '../Loading'
import { ScheduleForm } from '../schedule/schedule-form'
import Calendar from './calendar'
import { Popup, PopupHeader, PopupWrapper } from './Popup'
import TimeSlots from './time-slots'

interface MeetSlotPickerProps {
  availabilityInterval?: Interval
  checkingSlots: boolean
  isGateValid: boolean
  isSchedulingExternal: boolean
  notificationsSubs?: number
  selectedType?: MeetingType
  onDayChange?: (day?: Date) => void
  onMonthChange?: (day: Date) => void
  onTimeChange?: (time?: Date) => void
  onSchedule: (
    scheduleType: SchedulingType,
    startTime: Date,
    guestEmail?: string,
    name?: string,
    content?: string,
    meetingUrl?: string,
    emailToSendReminders?: string,
    title?: string,
    participants?: Array<ParticipantInfo>,
    meetingProvider?: MeetingProvider,
    meetingReminders?: Array<MeetingReminders>,
    meetingRepeat?: MeetingRepeat
  ) => Promise<boolean>
  preferences?: AccountPreferences
  reset: boolean
  showSelfAvailability: boolean
  slotDurationInMinutes: number
  willStartScheduling: (isScheduling: boolean) => void
  isMobile: boolean
  timezone: Option<string>
  setTimezone: (timezone: Option<string>) => void
  availableSlots: Interval[]
  selfAvailableSlots: Interval[]
  busySlots: Interval[]
  selfBusySlots: Interval[]
}

const MeetSlotPicker: React.FC<MeetSlotPickerProps> = ({
  checkingSlots,
  isGateValid,
  isSchedulingExternal,
  notificationsSubs,
  onDayChange,
  onTimeChange,
  onMonthChange,
  onSchedule,
  preferences,
  reset,
  showSelfAvailability,
  slotDurationInMinutes,
  selectedType,
  willStartScheduling,
  isMobile,
  timezone,
  setTimezone,
  availableSlots,
  selfAvailableSlots,
  busySlots,
  selfBusySlots,
}) => {
  const _onChange = (newValue: unknown) => {
    if (Array.isArray(newValue)) {
      return
    }
    const timezone = newValue as Option<string>
    setTimezone(timezone)
  }

  const [pickedDay, setPickedDay] = useState<Date | null>(null)
  const [pickedTime, setPickedTime] = useState<Date | null>(null)
  const [showConfirm, setShowConfirm] = useState(false)
  const [selectedMonth, setSelectedMonth] = useState<Date>(new Date())

  useEffect(() => {
    if (reset) {
      setPickedDay(null)
      setPickedTime(null)
      setShowConfirm(false)
    }
  }, [reset])

  const handlePickDay = (day: Date) => {
    if (pickedDay !== day) {
      onDayChange && onDayChange(day)
    }
    logEvent('Selected day')
    setPickedDay(day)
  }
  const handlePickTime = (time: Date) => {
    logEvent('Selected time')
    setPickedTime(time)
    onTimeChange?.(time)
    setShowConfirm(true)
    willStartScheduling(true)
  }

  const handleClosePickDay = () => {
    setPickedDay(null)
    onDayChange && onDayChange(undefined)
  }

  const handleCloseConfirm = () => {
    willStartScheduling(false)
    onTimeChange?.(undefined)
    setShowConfirm(false)
  }

  function findNextDay(currentDay: Date, next: number) {
    const nextDay = {
      start: new Date(addDays(currentDay, next).setHours(0, 0, 0)),
      end: new Date(addDays(currentDay, next).setHours(23, 59, 59)),
    }
    detectNextMonth(nextDay.start)
    return nextDay
  }

  function detectNextMonth(day: Date) {
    if (!isSameMonth(day, selectedMonth)) {
      setSelectedMonth(day)
      onMonthChange?.(day)
    }
  }

  const color = useColorModeValue('primary.500', 'white')
<<<<<<< HEAD

  const isFutureInTimezone = (date: Date, timezoneValue: string) => {
    const dateInTimezone = DateTime.fromObject(
      {
        year: date.getFullYear(),
        month: date.getMonth() + 1,
        day: date.getDate(),
        hour: 0,
        minute: 0,
        second: 0,
        millisecond: 0,
      },
      { zone: timezoneValue }
    )

    const nowInTimezone = DateTime.now().setZone(timezoneValue).startOf('day')

    return dateInTimezone > nowInTimezone
  }

  const isTodayInTimezone = (date: Date, timezoneValue: string) => {
    const dateInTimezone = DateTime.fromObject(
      {
        year: date.getFullYear(),
        month: date.getMonth() + 1,
        day: date.getDate(),
        hour: 0,
        minute: 0,
        second: 0,
        millisecond: 0,
      },
      { zone: timezoneValue }
    )

=======

  const isFutureInTimezone = (date: Date, timezoneValue: string) => {
    const dateInTimezone = DateTime.fromObject(
      {
        year: date.getFullYear(),
        month: date.getMonth() + 1,
        day: date.getDate(),
        hour: 0,
        minute: 0,
        second: 0,
        millisecond: 0,
      },
      { zone: timezoneValue }
    )

    const nowInTimezone = DateTime.now().setZone(timezoneValue).startOf('day')

    return dateInTimezone > nowInTimezone
  }

  const isTodayInTimezone = (date: Date, timezoneValue: string) => {
    const dateInTimezone = DateTime.fromObject(
      {
        year: date.getFullYear(),
        month: date.getMonth() + 1,
        day: date.getDate(),
        hour: 0,
        minute: 0,
        second: 0,
        millisecond: 0,
      },
      { zone: timezoneValue }
    )

>>>>>>> b1de8038
    const nowInTimezone = DateTime.now().setZone(timezoneValue)

    return (
      dateInTimezone.year === nowInTimezone.year &&
      dateInTimezone.month === nowInTimezone.month &&
      dateInTimezone.day === nowInTimezone.day
    )
  }
  const validator = (date: Date) => {
    if (!slotDurationInMinutes) return
<<<<<<< HEAD
    try {
      const dayInTimezone = DateTime.fromObject(
        {
          year: date.getFullYear(),
          month: date.getMonth() + 1, // JS months are 0-indexed
          day: date.getDate(),
          hour: 0,
          minute: 0,
          second: 0,
          millisecond: 0,
        },
        {
          zone:
            timezone.value || Intl.DateTimeFormat().resolvedOptions().timeZone,
        }
      )
      const startLocalDate = dayInTimezone.startOf('day').toJSDate()
      const endLocalDate = dayInTimezone.endOf('day').toJSDate()
      const slots = eachMinuteOfInterval(
        { start: startLocalDate, end: endLocalDate },
        { step: slotDurationInMinutes }
      ).map(s => ({
        start: s,
        end: addMinutes(s, slotDurationInMinutes),
      }))
      const intervals = availableSlots.filter(
        slot => isSameMonth(slot.start, date) && isSameDay(slot.start, date)
      )

      return (
        (isFutureInTimezone(date, timezone.value) ||
          isTodayInTimezone(date, timezone.value)) &&
        (intervals?.length === 0 ||
          slots.some(
            slot =>
              !intervals.some(interval =>
                areIntervalsOverlapping(slot, interval)
              )
          ))
      )
    } catch (error) {
      captureException(error, {
        extra: {
          date,
          timezone: timezone.value,
          slotDurationInMinutes,
        },
      })
      return false
    }
=======
    const dayInTimezone = DateTime.fromObject(
      {
        year: date.getFullYear(),
        month: date.getMonth() + 1, // JS months are 0-indexed
        day: date.getDate(),
        hour: 0,
        minute: 0,
        second: 0,
        millisecond: 0,
      },
      {
        zone:
          timezone.value || Intl.DateTimeFormat().resolvedOptions().timeZone,
      }
    )
    const startLocalDate = dayInTimezone.startOf('day').toJSDate()
    const endLocalDate = dayInTimezone.endOf('day').toJSDate()

    const slots = eachMinuteOfInterval(
      { start: startLocalDate, end: endLocalDate },
      { step: slotDurationInMinutes }
    ).map(s => ({
      start: s,
      end: addMinutes(s, slotDurationInMinutes),
    }))

    const intervals = availableSlots.filter(
      slot => isSameMonth(slot.start, date) && isSameDay(slot.start, date)
    )

    return (
      (isFutureInTimezone(date, timezone.value) ||
        isTodayInTimezone(date, timezone.value)) &&
      (intervals?.length === 0 ||
        slots.some(
          slot =>
            !intervals.some(interval => areIntervalsOverlapping(slot, interval))
        ))
    )
>>>>>>> b1de8038
  }
  const customComponents: Props['components'] = {
    Control: props => (
      <chakraComponents.Control {...props}>
        <FaGlobe size={24} /> {props.children}
      </chakraComponents.Control>
    ),
    ClearIndicator: props => (
      <chakraComponents.ClearIndicator className="noBg" {...props}>
        <Icon as={FaChevronDown} w={4} h={4} />
      </chakraComponents.ClearIndicator>
    ),
    DropdownIndicator: props => (
      <chakraComponents.DropdownIndicator className="noBg" {...props}>
        <Icon as={FaChevronDown} />
      </chakraComponents.DropdownIndicator>
    ),
  }
  return (
    <PopupWrapper>
      <HStack
        width="100%"
        justifyContent="space-between"
        alignItems="flex-start"
        gap={16}
        flexWrap="wrap"
        display={showConfirm ? 'none' : 'flex'}
      >
        <Box
          flex={1.5}
          minW="300px"
          display={{ base: !pickedDay ? 'block' : 'none', md: 'block' }}
        >
          <Calendar
            loading={checkingSlots}
            validator={validator}
            monthChanged={onMonthChange}
            pickDay={handlePickDay}
            pickedDay={pickedDay || new Date()}
            selectedMonth={selectedMonth}
            setSelectedMonth={setSelectedMonth}
            timezone={timezone.value}
          />
        </Box>
        {/* isSmallerThan800 isSmallerThan800
        /* true and true == true
        /* true and false == false
        /* false and true == true
        /* false and false = true


        */}
        <VStack
          alignItems={{ md: 'flex-start', base: 'center' }}
          display={{ base: pickedDay ? 'flex' : 'none', md: 'flex' }}
          w={{ base: '100%', md: 'auto' }}
        >
          <VStack alignItems={'flex-start'} w="100%">
            <HStack mb={0}>
              <Icon
                as={FaArrowLeft}
                onClick={() => setPickedDay(null)}
                size="1.5em"
                color={color}
                cursor="pointer"
                display={{ base: 'block', md: 'none' }}
              />
              <Heading size="md">Select Time</Heading>
            </HStack>
            <Select
              value={timezone}
              onChange={_onChange}
              colorScheme="primary"
              className="hideBorder"
              options={tzs}
              components={customComponents}
            />
          </VStack>
          {checkingSlots ? (
            <Flex m={8} justifyContent="center">
              <Loading label="Checking availability" />
            </Flex>
          ) : (
            <TimeSlots
              pickedDay={pickedDay || new Date()}
              slotSizeMinutes={slotDurationInMinutes}
              availableSlots={availableSlots}
              selfAvailableSlots={selfAvailableSlots}
              busySlots={busySlots}
              selfBusySlots={selfBusySlots}
              pickTime={handlePickTime}
              showSelfAvailability={showSelfAvailability}
              timezone={timezone.value}
<<<<<<< HEAD
=======
            />
          )}
        </VStack>
        {showConfirm && (
          <Popup>
            <PopupHeader>
              <HStack mb={0} cursor="pointer" onClick={handleCloseConfirm}>
                <Icon as={FaArrowLeft} size="1.5em" color={color} />
                <Heading size="md" color={color}>
                  Meeting Information
                </Heading>
              </HStack>
            </PopupHeader>

            <ScheduleForm
              onConfirm={onSchedule}
              willStartScheduling={willStartScheduling}
              pickedTime={pickedTime!}
              isSchedulingExternal={isSchedulingExternal}
              isGateValid={isGateValid}
              notificationsSubs={notificationsSubs}
              preferences={preferences}
              meetingProviders={preferences?.meetingProviders}
              selectedType={selectedType}
>>>>>>> b1de8038
            />
          )}
        </VStack>
      </HStack>
      {showConfirm && (
        <Popup>
          <PopupHeader>
            <HStack mb={0} cursor="pointer" onClick={handleCloseConfirm}>
              <Icon as={FaArrowLeft} size="1.5em" color={color} />
              <Heading size="md" color={color}>
                Meeting Information
              </Heading>
            </HStack>
          </PopupHeader>

          <ScheduleForm
            onConfirm={onSchedule}
            willStartScheduling={willStartScheduling}
            pickedTime={pickedTime!}
            isSchedulingExternal={isSchedulingExternal}
            isGateValid={isGateValid}
            notificationsSubs={notificationsSubs}
            preferences={preferences}
            meetingProviders={preferences?.meetingProviders}
            selectedType={selectedType}
          />
        </Popup>
      )}
    </PopupWrapper>
  )
}

export default MeetSlotPicker<|MERGE_RESOLUTION|>--- conflicted
+++ resolved
@@ -32,11 +32,9 @@
     label: tz.name,
   }
 })
-<<<<<<< HEAD
+
 import { captureException } from '@sentry/nextjs'
 
-=======
->>>>>>> b1de8038
 import { MeetingProvider, MeetingRepeat, SchedulingType } from '@/types/Meeting'
 import { logEvent } from '@/utils/analytics'
 
@@ -171,7 +169,6 @@
   }
 
   const color = useColorModeValue('primary.500', 'white')
-<<<<<<< HEAD
 
   const isFutureInTimezone = (date: Date, timezoneValue: string) => {
     const dateInTimezone = DateTime.fromObject(
@@ -206,42 +203,7 @@
       { zone: timezoneValue }
     )
 
-=======
-
-  const isFutureInTimezone = (date: Date, timezoneValue: string) => {
-    const dateInTimezone = DateTime.fromObject(
-      {
-        year: date.getFullYear(),
-        month: date.getMonth() + 1,
-        day: date.getDate(),
-        hour: 0,
-        minute: 0,
-        second: 0,
-        millisecond: 0,
-      },
-      { zone: timezoneValue }
-    )
-
-    const nowInTimezone = DateTime.now().setZone(timezoneValue).startOf('day')
-
-    return dateInTimezone > nowInTimezone
-  }
-
-  const isTodayInTimezone = (date: Date, timezoneValue: string) => {
-    const dateInTimezone = DateTime.fromObject(
-      {
-        year: date.getFullYear(),
-        month: date.getMonth() + 1,
-        day: date.getDate(),
-        hour: 0,
-        minute: 0,
-        second: 0,
-        millisecond: 0,
-      },
-      { zone: timezoneValue }
-    )
-
->>>>>>> b1de8038
+
     const nowInTimezone = DateTime.now().setZone(timezoneValue)
 
     return (
@@ -252,7 +214,7 @@
   }
   const validator = (date: Date) => {
     if (!slotDurationInMinutes) return
-<<<<<<< HEAD
+
     try {
       const dayInTimezone = DateTime.fromObject(
         {
@@ -303,47 +265,6 @@
       })
       return false
     }
-=======
-    const dayInTimezone = DateTime.fromObject(
-      {
-        year: date.getFullYear(),
-        month: date.getMonth() + 1, // JS months are 0-indexed
-        day: date.getDate(),
-        hour: 0,
-        minute: 0,
-        second: 0,
-        millisecond: 0,
-      },
-      {
-        zone:
-          timezone.value || Intl.DateTimeFormat().resolvedOptions().timeZone,
-      }
-    )
-    const startLocalDate = dayInTimezone.startOf('day').toJSDate()
-    const endLocalDate = dayInTimezone.endOf('day').toJSDate()
-
-    const slots = eachMinuteOfInterval(
-      { start: startLocalDate, end: endLocalDate },
-      { step: slotDurationInMinutes }
-    ).map(s => ({
-      start: s,
-      end: addMinutes(s, slotDurationInMinutes),
-    }))
-
-    const intervals = availableSlots.filter(
-      slot => isSameMonth(slot.start, date) && isSameDay(slot.start, date)
-    )
-
-    return (
-      (isFutureInTimezone(date, timezone.value) ||
-        isTodayInTimezone(date, timezone.value)) &&
-      (intervals?.length === 0 ||
-        slots.some(
-          slot =>
-            !intervals.some(interval => areIntervalsOverlapping(slot, interval))
-        ))
-    )
->>>>>>> b1de8038
   }
   const customComponents: Props['components'] = {
     Control: props => (
@@ -437,33 +358,6 @@
               pickTime={handlePickTime}
               showSelfAvailability={showSelfAvailability}
               timezone={timezone.value}
-<<<<<<< HEAD
-=======
-            />
-          )}
-        </VStack>
-        {showConfirm && (
-          <Popup>
-            <PopupHeader>
-              <HStack mb={0} cursor="pointer" onClick={handleCloseConfirm}>
-                <Icon as={FaArrowLeft} size="1.5em" color={color} />
-                <Heading size="md" color={color}>
-                  Meeting Information
-                </Heading>
-              </HStack>
-            </PopupHeader>
-
-            <ScheduleForm
-              onConfirm={onSchedule}
-              willStartScheduling={willStartScheduling}
-              pickedTime={pickedTime!}
-              isSchedulingExternal={isSchedulingExternal}
-              isGateValid={isGateValid}
-              notificationsSubs={notificationsSubs}
-              preferences={preferences}
-              meetingProviders={preferences?.meetingProviders}
-              selectedType={selectedType}
->>>>>>> b1de8038
             />
           )}
         </VStack>
