import {
  Accordion,
  Box,
  Button,
  HStack,
  Image,
  Spacer,
  Spinner,
  Text,
  useDisclosure,
  useToast,
  VStack,
} from '@chakra-ui/react'
import { useInfiniteQuery } from '@tanstack/react-query'
import { useRouter } from 'next/router'
import React, {
  forwardRef,
  useEffect,
  useImperativeHandle,
  useRef,
  useState,
} from 'react'
import { FaPlus } from 'react-icons/fa'

import DeleteGroupModal from '@/components/group/DeleteGroupModal'
import EditGroupNameModal from '@/components/group/EditGroupNameModal'
import EditGroupSlugModal from '@/components/group/EditGroupSlugModal'
import GroupAdminChangeModal from '@/components/group/GroupAdminChangeModal'
import GroupAdminLeaveModal from '@/components/group/GroupAdminLeaveModal'
import LeaveGroupModal from '@/components/group/LeaveGroupModal'
import RemoveGroupMemberModal from '@/components/group/RemoveGroupMemberModal'
import { Account } from '@/types/Account'
import { GroupMember, MemberType } from '@/types/Group'
import { getGroupsFullWithMetadata } from '@/utils/api_helper'
import { GROUP_PAGE_SIZE } from '@/utils/constants/group'
import { ApiFetchError } from '@/utils/errors'
import QueryKeys from '@/utils/query_keys'
import { queryClient } from '@/utils/react_query'

import GroupCard from '../group/GroupCard'
import InviteModal from '../group/InviteModal'

type Props = {
  currentAccount: Account
  search: string
}

export interface GroupRef {
  resetState: () => Promise<void>
}
interface IGroupModal {
  openLeaveModal: () => void
  pickGroupId: (groupId: string) => void
  pickGroupSlug: (groupSlug: string) => void
  setToggleAdminLeave: (value: boolean) => void
  setToggleAdminChange: (value: boolean) => void
  openDeleteModal: () => void
  setGroupName: (groupName: string) => void
  openNameEditModal: () => void
  openSlugEditModal: () => void
  selectedGroupMember: GroupMember
  setSelectedGroupMember: React.Dispatch<React.SetStateAction<GroupMember>>
  openRemoveModal: () => void
}

const DEFAULT_STATE: IGroupModal = {
  openLeaveModal: () => {},
  pickGroupId: () => {},
  pickGroupSlug: () => {},
  setToggleAdminLeave: () => {},
  setToggleAdminChange: () => {},
  openDeleteModal: () => {},
  setGroupName: () => {},
  openNameEditModal: () => {},
  openSlugEditModal: () => {},
  selectedGroupMember: {} as GroupMember,
  setSelectedGroupMember: () => {},
  openRemoveModal: () => {},
}
export const GroupContext = React.createContext<IGroupModal>(DEFAULT_STATE)

const Groups = forwardRef<GroupRef, Props>(
  ({ currentAccount, search }: Props, ref) => {
    const toast = useToast()

<<<<<<< HEAD
    const {
      data,
      isLoading,
      isFetchingNextPage,
      hasNextPage,
      fetchNextPage,
      error,
    } = useInfiniteQuery({
      queryKey: QueryKeys.groups(currentAccount?.address, search),
      queryFn: ({ pageParam = 0 }) => {
        return getGroupsFull(GROUP_PAGE_SIZE, pageParam, search)
      },
      getNextPageParam: (lastPage, allPages) => {
        if (!lastPage || lastPage.length < GROUP_PAGE_SIZE) {
          return undefined
        }
        return allPages.flat().length
      },
      enabled: !!currentAccount?.address,
      staleTime: 0,
      refetchOnMount: true,
    })
    const groups = data?.pages.flat() ?? []
=======
    const { data, isLoading, isFetching, hasNextPage, fetchNextPage, error } =
      useInfiniteQuery({
        queryKey: QueryKeys.groups(currentAccount?.address, search),
        queryFn: ({ pageParam = 0 }) => {
          return getGroupsFullWithMetadata(GROUP_PAGE_SIZE, pageParam, search)
        },
        getNextPageParam: (lastPage, allPages) => {
          if (
            !lastPage ||
            !lastPage.groups ||
            lastPage.groups.length < GROUP_PAGE_SIZE
          ) {
            return undefined
          }
          return allPages.reduce(
            (acc, page) => acc + (page.groups?.length || 0),
            0
          )
        },
        enabled: !!currentAccount?.address,
        staleTime: 0,
        refetchOnMount: true,
      })
    const groups = data?.pages.flatMap(page => page.groups || []) ?? []
    const canCreateGroup = !data?.pages[0]?.upgradeRequired
>>>>>>> 98babcd4
    const firstFetch = isLoading
    const resetState = async () => {
      await queryClient.invalidateQueries({
        queryKey: QueryKeys.groups(currentAccount?.address, search),
      })
    }
    useImperativeHandle(ref, () => ({
      resetState: async () => {
        await resetState()
      },
    }))
    useEffect(() => {
      if (error instanceof ApiFetchError) {
        toast({
          title: 'An error occurred',
          description: error.message,
          position: 'top',
        })
      }
    }, [error, toast])

    const router = useRouter()
    const { isOpen, onOpen, onClose } = useDisclosure()

    const {
      isOpen: isLeaveModalOpen,
      onOpen: openLeaveModal,
      onClose: closeLeaveModal,
    } = useDisclosure()
    const {
      isOpen: isDeleteModalOpen,
      onOpen: openDeleteModal,
      onClose: closeDeleteModal,
    } = useDisclosure()
    const {
      isOpen: isEditNameModalOpen,
      onOpen: openNameEditModal,
      onClose: closeNameEditModal,
    } = useDisclosure()
    const {
      isOpen: isSlugEditModalOpen,
      onOpen: openSlugEditModal,
      onClose: closeSlugEditModal,
    } = useDisclosure()
    const [selectedGroupId, setSelectedGroupId] = useState<string | null>(null)
    const [selectedGroupName, setSelectedGroupName] = useState<string>('')
    const [selectedGroupSlug, setSelectedGroupSlug] = useState<string>('')
    const [toggleAdminChange, setToggleAdminChange] = useState(false)
    const [toggleAdminLeave, setToggleAdminLeave] = useState(false)
    const [selectedGroupMember, setSelectedGroupMember] = useState<GroupMember>(
      {} as GroupMember
    )
    const {
      isOpen: isRemoveModalOpen,
      onOpen: openRemoveModal,
      onClose: closeRemoveModal,
    } = useDisclosure()
    const context = {
      openLeaveModal,
      pickGroupId: setSelectedGroupId,
      pickGroupSlug: setSelectedGroupSlug,
      setToggleAdminLeave,
      setToggleAdminChange,
      openDeleteModal,
      setGroupName: setSelectedGroupName,
      openNameEditModal,
      openSlugEditModal,
      selectedGroupMember,
      setSelectedGroupMember,
      openRemoveModal,
    }

    const loadMoreRef = useRef<HTMLDivElement | null>(null)

    // Intersection Observer for infinite scroll
    useEffect(() => {
      if (!loadMoreRef.current || !hasNextPage || isFetchingNextPage) return

      const observer = new IntersectionObserver(
        entries => {
          if (entries[0].isIntersecting) {
            void fetchNextPage()
          }
        },
        {
          root: null,
          rootMargin: '200px',
          threshold: 0.1,
        }
      )

      observer.observe(loadMoreRef.current)
      return () => observer.disconnect()
    }, [hasNextPage, isFetchingNextPage, fetchNextPage])

    const handleAddNewMember = (groupId: string, groupName: string) => {
      setSelectedGroupId(groupId)
      setSelectedGroupName(groupName)
      onOpen()
    }

    if (firstFetch) {
      return (
        <VStack alignItems="center" mb={6}>
          <Image src="/assets/schedule.svg" height="200px" alt="Loading..." />
          <HStack pt={8}>
            <Spinner />
            <Text fontSize="lg">Checking for your groups...</Text>
          </HStack>
        </VStack>
      )
    } else if (groups.length === 0) {
      return (
        <VStack alignItems="center" gap={4}>
          <Image src="/assets/no_group.svg" height="200px" alt="Loading..." />
          <Text fontSize="lg">
            You will see your Groups here once you created a new Group.
          </Text>
          <Button
            onClick={() => router.push('/dashboard/create-group')}
            flexShrink={0}
            colorScheme="primary"
            display={{ base: 'none', md: 'flex' }}
            mt={{ base: 4, md: 0 }}
            mb={4}
            leftIcon={<FaPlus />}
            isDisabled={!canCreateGroup}
            title={
              !canCreateGroup
                ? 'Upgrade to Pro to create more groups'
                : undefined
            }
          >
            Create new group
          </Button>
        </VStack>
      )
    } else {
      return (
        <GroupContext.Provider value={context}>
          <VStack>
            <GroupAdminLeaveModal
              isOpen={toggleAdminLeave}
              onClose={() => setToggleAdminLeave(false)}
            />
            <GroupAdminChangeModal
              isOpen={toggleAdminChange}
              onClose={() => setToggleAdminChange(false)}
            />
            <LeaveGroupModal
              groupID={selectedGroupId}
              resetState={resetState}
              onClose={closeLeaveModal}
              isOpen={isLeaveModalOpen}
              setToggleAdminLeaveModal={setToggleAdminLeave}
            />
            <RemoveGroupMemberModal
              groupID={selectedGroupId}
              groupName={selectedGroupName}
              resetState={resetState}
              onClose={closeRemoveModal}
              isOpen={isRemoveModalOpen}
              selectedGroupMember={selectedGroupMember}
            />
            <DeleteGroupModal
              groupName={selectedGroupName}
              resetState={resetState}
              onClose={closeDeleteModal}
              isOpen={isDeleteModalOpen}
              groupID={selectedGroupId}
            />
            <EditGroupNameModal
              isOpen={isEditNameModalOpen}
              onClose={closeNameEditModal}
              resetState={resetState}
              groupName={selectedGroupName}
              groupID={selectedGroupId}
            />
            <EditGroupSlugModal
              isOpen={isSlugEditModalOpen}
              onClose={closeSlugEditModal}
              resetState={resetState}
              groupSlug={selectedGroupSlug}
              groupID={selectedGroupId}
            />
            <Accordion allowMultiple width="100%">
              {groups.map(group => (
                <GroupCard
                  key={group.id}
                  currentAccount={currentAccount}
                  {...group}
                  onAddNewMember={(...args) => {
                    const actor = group.members?.find(
                      member => member.address === currentAccount?.address
                    )
                    if (!actor || actor?.role !== MemberType.ADMIN) return
                    handleAddNewMember(...args)
                  }}
                  mt={0}
                  resetState={resetState}
                />
              ))}
            </Accordion>
            {hasNextPage && (
              <Box
                ref={loadMoreRef}
                w="100%"
                h="20px"
                display="flex"
                justifyContent="center"
                alignItems="center"
                my={4}
              >
                {isFetchingNextPage && (
                  <Spinner size="md" color="primary.500" />
                )}
              </Box>
            )}
            {!hasNextPage && groups.length > 0 && (
              <Text color="gray.500" fontSize="sm" textAlign="center" my={4}>
                No more groups to load
              </Text>
            )}
            <Spacer />
            <InviteModal
              groupName={selectedGroupName}
              isOpen={isOpen}
              onClose={() => {
                onClose()
                setSelectedGroupId(null)
              }}
              resetState={resetState}
              groupId={selectedGroupId ?? ''}
            />
          </VStack>
        </GroupContext.Provider>
      )
    }
  }
)

Groups.displayName = 'Groups'
export default Groups<|MERGE_RESOLUTION|>--- conflicted
+++ resolved
@@ -83,7 +83,6 @@
   ({ currentAccount, search }: Props, ref) => {
     const toast = useToast()
 
-<<<<<<< HEAD
     const {
       data,
       isLoading,
@@ -94,46 +93,27 @@
     } = useInfiniteQuery({
       queryKey: QueryKeys.groups(currentAccount?.address, search),
       queryFn: ({ pageParam = 0 }) => {
-        return getGroupsFull(GROUP_PAGE_SIZE, pageParam, search)
+        return getGroupsFullWithMetadata(GROUP_PAGE_SIZE, pageParam, search)
       },
       getNextPageParam: (lastPage, allPages) => {
-        if (!lastPage || lastPage.length < GROUP_PAGE_SIZE) {
+        if (
+          !lastPage ||
+          !lastPage.groups ||
+          lastPage.groups.length < GROUP_PAGE_SIZE
+        ) {
           return undefined
         }
-        return allPages.flat().length
+        return allPages.reduce(
+          (acc, page) => acc + (page.groups?.length || 0),
+          0
+        )
       },
       enabled: !!currentAccount?.address,
       staleTime: 0,
       refetchOnMount: true,
     })
-    const groups = data?.pages.flat() ?? []
-=======
-    const { data, isLoading, isFetching, hasNextPage, fetchNextPage, error } =
-      useInfiniteQuery({
-        queryKey: QueryKeys.groups(currentAccount?.address, search),
-        queryFn: ({ pageParam = 0 }) => {
-          return getGroupsFullWithMetadata(GROUP_PAGE_SIZE, pageParam, search)
-        },
-        getNextPageParam: (lastPage, allPages) => {
-          if (
-            !lastPage ||
-            !lastPage.groups ||
-            lastPage.groups.length < GROUP_PAGE_SIZE
-          ) {
-            return undefined
-          }
-          return allPages.reduce(
-            (acc, page) => acc + (page.groups?.length || 0),
-            0
-          )
-        },
-        enabled: !!currentAccount?.address,
-        staleTime: 0,
-        refetchOnMount: true,
-      })
     const groups = data?.pages.flatMap(page => page.groups || []) ?? []
     const canCreateGroup = !data?.pages[0]?.upgradeRequired
->>>>>>> 98babcd4
     const firstFetch = isLoading
     const resetState = async () => {
       await queryClient.invalidateQueries({
