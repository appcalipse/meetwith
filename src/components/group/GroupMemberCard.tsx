--- conflicted
+++ resolved
@@ -25,11 +25,8 @@
 
 import { Account } from '@/types/Account'
 import { GroupMember, MemberType } from '@/types/Group'
-<<<<<<< HEAD
 import { appUrl } from '@/utils/constants'
-=======
 import { ChangeGroupAdminRequest } from '@/types/Requests'
->>>>>>> c94a9e7c
 
 import { CopyLinkButton } from '../profile/components/CopyLinkButton'
 const Avatar = dynamic(
@@ -97,7 +94,6 @@
             {props.displayName}{' '}
             {props.currentAccount.address === props.address && '(You)'}
           </Heading>
-<<<<<<< HEAD
           {!props.invitePending ? (
             <CopyLinkButton
               url={`${appUrl}/${props.address}`}
@@ -116,9 +112,6 @@
               }}
             />
           ) : (
-=======
-          {props.invitePending ? (
->>>>>>> c94a9e7c
             <HStack alignItems="center">
               <Box
                 h={5}
@@ -136,20 +129,6 @@
                 Send reminder
               </Button>
             </HStack>
-          ) : (
-            <CopyLinkButton
-              url={`meetwithwallet.xyz/${props.groupSlug}`}
-              size="md"
-              label={`meetwithwallet.xyz/${props.groupSlug}`}
-              withIcon
-              design_type="link"
-              whiteSpace="nowrap"
-              overflow="hidden"
-              textOverflow="ellipsis"
-              maxWidth="100%"
-              textDecoration="none"
-              pl={0}
-            />
           )}
         </VStack>
       </HStack>
