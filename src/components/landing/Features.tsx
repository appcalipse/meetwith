--- conflicted
+++ resolved
@@ -21,11 +21,7 @@
     price: 'Free',
     title: 'Just like Calendly, but powered by Web3',
     about:
-<<<<<<< HEAD
       'Meet with Wallet is integrated with Web3 technologies: Major L1 and L2 blockchains, ENS, Huddle01, and much more, providing a highly secure and private scheduling experience. It’s like Calendly, but tailor made to Web3.',
-=======
-      'Meet with Wallet is integrated with Web3 technologies: Major L1 and L2 blockchains, IPFS, ENS, Huddle01, and much more, providing a highly secure and private scheduling experience. It’s like Calendly, but tailor made to Web3.',
->>>>>>> b0586b43
   },
   {
     id: 2,
