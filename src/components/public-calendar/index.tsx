--- conflicted
+++ resolved
@@ -45,11 +45,8 @@
 } from '@/types/ParticipantInfo'
 import { logEvent } from '@/utils/analytics'
 import {
-<<<<<<< HEAD
-=======
   fetchBusySlotsForMultipleAccounts,
   doesContactExist,
->>>>>>> b1de8038
   getAccount,
   getBusySlots,
   getMeeting,
@@ -170,12 +167,9 @@
   const [isScheduling, setIsScheduling] = useState(false)
   const [busySlots, setBusySlots] = useState<Interval[]>([])
   const [selfBusySlots, setSelfBusySlots] = useState<Interval[]>([])
-<<<<<<< HEAD
-=======
 
   const [blockedDates, setBlockedDates] = useState<Date[]>([])
 
->>>>>>> b1de8038
   const toast = useToast()
   const [cachedRange, setCachedRange] = useState<{
     startDate: Date
@@ -443,7 +437,6 @@
     })
 
     try {
-<<<<<<< HEAD
       let meeting: MeetingDecrypted
 
       if (rescheduleSlotId) {
@@ -480,24 +473,6 @@
         )
       }
 
-=======
-      const meeting = await scheduleMeeting(
-        false,
-        scheduleType,
-        'no_type',
-        start,
-        end,
-        participants,
-        meetingProvider || MeetingProvider.HUDDLE,
-        currentAccount,
-        content,
-        meetingUrl,
-        emailToSendReminders,
-        title,
-        meetingReminders,
-        meetingRepeat
-      )
->>>>>>> b1de8038
       await getAvailableSlots(true)
       currentAccount && saveMeetingsScheduled(currentAccount!.address)
       currentAccount && (await fetchNotificationSubscriptions())
