/* eslint-disable react-hooks/exhaustive-deps */
import { Box, Container, Flex, Text } from '@chakra-ui/layout'
import {
  Button,
  HStack,
  Spinner,
  useColorModeValue,
  useMediaQuery,
  VStack,
} from '@chakra-ui/react'
import { useToast } from '@chakra-ui/toast'
<<<<<<< HEAD
=======
import * as Sentry from '@sentry/nextjs'
import { useMutation } from '@tanstack/react-query'
>>>>>>> f54ada49
import {
  addMinutes,
  addMonths,
  endOfMonth,
  format,
  Interval,
  isFuture,
  startOfMonth,
} from 'date-fns'
import { zonedTimeToUtc } from 'date-fns-tz'
import { useRouter } from 'next/router'
import React, { useContext, useEffect, useState } from 'react'

import { AccountContext } from '@/providers/AccountProvider'
import { OnboardingModalContext } from '@/providers/OnboardingModalProvider'
import { Account, MeetingType } from '@/types/Account'
import { AccountNotifications } from '@/types/AccountNotifications'
import { ConnectedCalendarCore } from '@/types/CalendarConnections'
import { MeetingReminders } from '@/types/common'
import {
  DBSlot,
  GroupMeetingRequest,
  GroupMeetingType,
  MeetingDecrypted,
  MeetingProvider,
  MeetingRepeat,
  SchedulingType,
  TimeSlotSource,
} from '@/types/Meeting'
import {
  ParticipantInfo,
  ParticipantType,
  ParticipationStatus,
} from '@/types/ParticipantInfo'
import { logEvent } from '@/utils/analytics'
import {
<<<<<<< HEAD
=======
  doesContactExist,
  fetchBusySlotsForMultipleAccounts,
>>>>>>> f54ada49
  getAccount,
  getBusySlots,
  getMeeting,
  getNotificationSubscriptions,
  listConnectedCalendars,
  sendContactListInvite,
} from '@/utils/api_helper'
import {
  dateToHumanReadable,
  getAccountDomainUrl,
  scheduleMeeting,
} from '@/utils/calendar_manager'
import { Option } from '@/utils/constants/select'
import { parseMonthAvailabilitiesToDate, timezones } from '@/utils/date_helper'
import {
  CantInviteYourself,
  ContactAlreadyExists,
  ContactInviteAlreadySent,
  GateConditionNotValidError,
  GoogleServiceUnavailable,
  Huddle01ServiceUnavailable,
  InvalidURL,
  MeetingCreationError,
  MeetingWithYourselfError,
  MultipleSchedulersError,
  TimeNotAvailableError,
  UrlCreationError,
  ZoomServiceUnavailable,
} from '@/utils/errors'
import { saveMeetingsScheduled } from '@/utils/storage'
import { getAccountDisplayName } from '@/utils/user_manager'

import { Head } from '../Head'
import MeetingScheduledDialog from '../meeting/MeetingScheduledDialog'
import MeetSlotPicker from '../MeetSlotPicker'
import ProfileInfo from '../profile/ProfileInfo'
import TokenGateValidation from '../token-gate/TokenGateValidation'
import GroupScheduleCalendarProfile from './GroupScheduleCalendarProfile'

interface InternalSchedule {
  scheduleType: SchedulingType
  startTime: Date
  guestEmail: string
  name?: string
  title?: string
  content?: string
  meetingUrl?: string
}

interface PublicCalendarProps {
  url: string
  account?: Account
  teamMeetingRequest?: GroupMeetingRequest
  serverSideRender: boolean
}

export enum CalendarType {
  REGULAR,
  TEAM,
}
const tzs = timezones.map(tz => {
  return {
    value: String(tz.tzCode),
    label: tz.name,
  }
})
const PublicCalendar: React.FC<PublicCalendarProps> = ({
  url,
  account,
  teamMeetingRequest,
  serverSideRender,
}) => {
  const [isSSR, setIsSSR] = useState(serverSideRender)
  useEffect(() => {
    setIsSSR(false)
  }, [])
  const { currentAccount, logged } = useContext(AccountContext)
  const [timezone, setTimezone] = useState<Option<string>>(
    tzs.find(
      val =>
        val.value ===
        (currentAccount?.preferences?.timezone ||
          Intl.DateTimeFormat().resolvedOptions().timeZone)
    ) || tzs[0]
  )
  const router = useRouter()

  const calendarType =
    account !== undefined ? CalendarType.REGULAR : CalendarType.TEAM

  const [schedulingType, setSchedulingType] = useState(SchedulingType.REGULAR)
  const [unloggedSchedule, setUnloggedSchedule] = useState(
    null as InternalSchedule | null
  )
  const [groupAccounts, setTeamAccounts] = useState<Account[]>([])
  const [selectedDay, setSelectedDay] = useState<Date | undefined>(undefined)
  const [selectedTime, setSelectedTime] = useState<Date | undefined>(undefined)
  const [selectedType, setSelectedType] = useState({} as MeetingType)
  const [isPrivateType, setPrivateType] = useState(false)
  const [isGateValid, setIsGateValid] = useState<boolean | undefined>(undefined)
  const [readyToSchedule, setReadyToSchedule] = useState(false)
  const [reset, setReset] = useState(false)
  const [lastScheduledMeeting, setLastScheduledMeeting] = useState(
    undefined as MeetingDecrypted | undefined
  )
  const bgColor = useColorModeValue('white', 'neutral.900')
  const [notificationsSubs, setNotificationSubs] = useState(0)
  const [hasConnectedCalendar, setHasConnectedCalendar] = useState(false)
  const [rescheduleSlotId, setRescheduleSlotId] = useState<string | undefined>(
    undefined
  )
  const { openConnection } = useContext(OnboardingModalContext)
  const [rescheduleSlot, setRescheduleSlot] = useState<DBSlot | undefined>(
    undefined
  )
<<<<<<< HEAD
  const [currentMonth, setCurrentMonth] = useState(new Date())
  const [availableSlots, setAvailableSlots] = useState<Interval[]>([])
  const [selfAvailableSlots, setSelfAvailableSlots] = useState<Interval[]>([])
  const [checkingSlots, setCheckingSlots] = useState(false)
  const [checkedSelfSlots, setCheckedSelfSlots] = useState(false)
  const [isScheduling, setIsScheduling] = useState(false)
  const [busySlots, setBusySlots] = useState<Interval[]>([])
  const [selfBusySlots, setSelfBusySlots] = useState<Interval[]>([])
=======
  const [blockedDates, setBlockedDates] = useState<Date[]>([])
  const [isContact, setIsContact] = useState(false)

  const handleContactCheck = async () => {
    try {
      if (!account?.address) return
      const contactExists = await doesContactExist(account?.address)
      setIsContact(contactExists)
    } catch (e) {
      Sentry.captureException(e)
      console.error('Error checking contact existence:', e)
    }
  }
  useEffect(() => {
    if (!currentAccount?.address || !account?.address) return
    handleContactCheck()
  }, [currentAccount, account])

>>>>>>> f54ada49
  const toast = useToast()
  const [cachedRange, setCachedRange] = useState<{
    startDate: Date
    endDate: Date
  } | null>(null)
  const getSelfAvailableSlots = async () => {
    if (currentAccount) {
      const startDate = startOfMonth(currentMonth)
      const endDate = addMonths(endOfMonth(currentMonth), 2)
      let busySlots: Interval[] = []
      try {
        busySlots = await getBusySlots(
          currentAccount?.address,
          startDate,
          endDate
        )
      } catch (error) {}
      const availabilities = parseMonthAvailabilitiesToDate(
        currentAccount?.preferences?.availabilities || [],
        startDate,
        endDate,
        currentAccount?.preferences?.timezone || 'UTC'
      )
      setSelfAvailableSlots(availabilities)
      setSelfBusySlots(busySlots)
      setCheckedSelfSlots(true)
    }
  }
  const getAvailableSlots = async (skipCache = false) => {
    if (
      !skipCache &&
      cachedRange &&
      currentMonth >= cachedRange.startDate &&
      currentMonth <= cachedRange.endDate
    ) {
      return
    }
    void getSelfAvailableSlots()
    setCheckingSlots(true)
    const startDate = startOfMonth(currentMonth)
    const endDate = addMonths(endOfMonth(currentMonth), 2)
    let busySlots: Interval[] = []
    if (!account?.address) return
    try {
      busySlots = await getBusySlots(account?.address, startDate, endDate)
    } catch (error) {}
    const availabilities = parseMonthAvailabilitiesToDate(
      account?.preferences?.availabilities || [],
      startDate,
      endDate,
      account?.preferences?.timezone || 'UTC'
    )
    setBusySlots(busySlots)
    setAvailableSlots(availabilities)
    setCachedRange({ startDate, endDate })
    setCheckingSlots(false)
  }
  useEffect(() => {
    if (account?.preferences?.availabilities) {
      void getAvailableSlots()
    }
  }, [account?.preferences?.availabilities, currentMonth])

  const hydrateTeamAccounts = async () => {
    let accountstoFetch: string[] = []
    if (teamMeetingRequest!.team_structure.type === GroupMeetingType.TEAM) {
      // to be implemented
    } else {
      accountstoFetch =
        teamMeetingRequest!.team_structure.participants_accounts!
    }
    const accounts: Account[] = []
    await Promise.all(
      accountstoFetch.map(async account =>
        accounts.push(await getAccount(account))
      )
    )
    setTeamAccounts(accounts)
  }
  const [isMobile] = useMediaQuery(['(max-width: 800px)'], {
    ssr: true,
    fallback: false, // return false on the server, and re-evaluate on the client side
  })

  useEffect(() => {
    if (calendarType === CalendarType.REGULAR) {
      const typeOnRoute = router.query.address ? router.query.address[1] : null
      const type = account?.preferences?.availableTypes
        ?.filter(type => !type.deleted)
        ?.find(t => t.url === typeOnRoute)
      setPrivateType(!!type?.private)
    }
  }, [])

  useEffect(() => {
    if (calendarType === CalendarType.TEAM) {
      void hydrateTeamAccounts()
    }
  }, [calendarType])

  useEffect(() => {
    if (calendarType === CalendarType.REGULAR) {
      const typeOnRoute = router.query.address ? router.query.address[1] : null
      const type = account?.preferences?.availableTypes
        .filter(type => !type.deleted)
        .find(t => t.url === typeOnRoute)
      setSelectedType(
        (type || account?.preferences?.availableTypes?.[0] || {}) as MeetingType
      )
      void getAvailableSlots()
      setRescheduleSlotId(router.query.slot as string | undefined)
    }
  }, [account, router.query.address])

  useEffect(() => {
    void getSlotInfo()
  }, [rescheduleSlotId])

  const getSlotInfo = async () => {
    if (rescheduleSlotId) {
      const slot = await getMeeting(rescheduleSlotId!)
      if (slot) {
        if (slot.account_address !== account!.address) {
          await router.push('/404')
        } else {
          setRescheduleSlot(slot)
        }
      }
    }
  }

  const fetchNotificationSubscriptions = async () => {
    let subs: AccountNotifications | null = null
    let connectedCalendars: ConnectedCalendarCore[] = []
    subs = (await getNotificationSubscriptions()) || {}
    connectedCalendars = (await listConnectedCalendars()) || []

    const validCals = connectedCalendars
      .filter(cal => cal.provider !== TimeSlotSource.MWW)
      .some(cal => cal.calendars.some(_cal => _cal.enabled))

    setNotificationSubs(subs.notification_types?.length)
    setHasConnectedCalendar(validCals)
  }

  useEffect(() => {
    if (logged) {
      void getSelfAvailableSlots()
      void fetchNotificationSubscriptions()

      if (unloggedSchedule) {
        void confirmSchedule(
          unloggedSchedule.scheduleType,
          unloggedSchedule.startTime,
          unloggedSchedule.guestEmail,
          unloggedSchedule.name,
          unloggedSchedule.content,
          unloggedSchedule.meetingUrl,
          unloggedSchedule.title
        )
      }
    }
  }, [currentAccount])

  const confirmSchedule = async (
    scheduleType: SchedulingType,
    startTime: Date,
    guestEmail?: string,
    name?: string,
    content?: string,
    meetingUrl?: string,
    emailToSendReminders?: string,
    title?: string,
    otherParticipants?: Array<ParticipantInfo>,
    meetingProvider?: MeetingProvider,
    meetingReminders?: Array<MeetingReminders>,
    meetingRepeat?: MeetingRepeat
  ): Promise<boolean> => {
    setUnloggedSchedule(null)
    setIsScheduling(true)

    const start = zonedTimeToUtc(
      startTime,
      timezone.value || Intl.DateTimeFormat().resolvedOptions().timeZone
    )
    const end = addMinutes(
      new Date(start),
      CalendarType.REGULAR === calendarType
        ? selectedType.duration
        : teamMeetingRequest!.duration_in_minutes
    )

    if (scheduleType !== SchedulingType.GUEST && !name) {
      name = getAccountDisplayName(currentAccount!)
    }

    const participants: ParticipantInfo[] = [...(otherParticipants || [])]

    if (CalendarType.REGULAR === calendarType) {
      participants.push({
        account_address: account!.address,
        name: '',
        type: ParticipantType.Owner,
        status: ParticipationStatus.Accepted,
        slot_id: '',
        meeting_id: '',
      })
    } else {
      let alreadyAdded = ''
      if (
        teamMeetingRequest?.team_structure.participants_accounts?.includes(
          teamMeetingRequest!.owner
        )
      ) {
        participants.push({
          account_address: teamMeetingRequest!.owner,
          name: '',
          type: ParticipantType.Owner,
          status: ParticipationStatus.Pending,
          slot_id: '',
          meeting_id: '',
        })
        alreadyAdded = teamMeetingRequest!.owner
      } else {
        participants.push({
          account_address:
            teamMeetingRequest!.team_structure.participants_accounts![0],
          name: '',
          type: ParticipantType.Owner,
          status: ParticipationStatus.Pending,
          slot_id: '',
          meeting_id: '',
        })
        alreadyAdded =
          teamMeetingRequest!.team_structure.participants_accounts![0]
      }

      for (const address of teamMeetingRequest!.team_structure
        .participants_accounts!) {
        if (address !== alreadyAdded) {
          participants.push({
            account_address: address,
            name: '',
            type: ParticipantType.Invitee,
            status: ParticipationStatus.Pending,
            slot_id: '',
            meeting_id: '',
          })
        }
      }
    }

    setSchedulingType(scheduleType)

    participants.push({
      account_address: currentAccount?.address,
      ...(scheduleType === SchedulingType.GUEST && {
        guest_email: guestEmail!,
      }),
      name,
      type: ParticipantType.Scheduler,
      status: ParticipationStatus.Accepted,
      slot_id: '',
      meeting_id: '',
    })

    try {
      const meeting = await scheduleMeeting(
        false,
        scheduleType,
        'no_type',
        start,
        end,
        participants,
        meetingProvider || MeetingProvider.HUDDLE,
        currentAccount,
        content,
        meetingUrl,
        emailToSendReminders,
        title,
        meetingReminders,
        meetingRepeat
      )
      await getAvailableSlots(true)
      currentAccount && saveMeetingsScheduled(currentAccount!.address)
      currentAccount && (await fetchNotificationSubscriptions())

      setLastScheduledMeeting(meeting)
      logEvent('Scheduled a meeting', {
        fromPublicCalendar: true,
        participantsSize: meeting.participants.length,
      })
      setIsScheduling(false)
      return true
    } catch (e) {
      if (e instanceof MeetingWithYourselfError) {
        toast({
          title: "Ops! Can't do that",
          description: e.message,
          status: 'error',
          duration: 5000,
          position: 'top',
          isClosable: true,
        })
      } else if (e instanceof TimeNotAvailableError) {
        toast({
          title: 'Failed to schedule meeting',
          description: 'The selected time is not available anymore',
          status: 'error',
          duration: 5000,
          position: 'top',
          isClosable: true,
        })
      } else if (e instanceof GateConditionNotValidError) {
        toast({
          title: 'Failed to schedule meeting',
          description: e.message,
          status: 'error',
          duration: 5000,
          position: 'top',
          isClosable: true,
        })
      } else if (e instanceof MeetingCreationError) {
        toast({
          title: 'Failed to schedule meeting',
          description:
            'There was an issue scheduling your meeting. Please get in touch with us through support@meetwithwallet.xyz',
          status: 'error',
          duration: 5000,
          position: 'top',
          isClosable: true,
        })
      } else if (e instanceof MultipleSchedulersError) {
        toast({
          title: 'Failed to schedule meeting',
          description: 'A meeting must have only one scheduler',
          status: 'error',
          duration: 5000,
          position: 'top',
          isClosable: true,
        })
      } else if (e instanceof InvalidURL) {
        toast({
          title: 'Failed to schedule meeting',
          description: 'Please provide a valid url/link for your meeting.',
          status: 'error',
          duration: 5000,
          position: 'top',
          isClosable: true,
        })
      } else if (e instanceof Huddle01ServiceUnavailable) {
        toast({
          title: 'Failed to create video meeting',
          description:
            'Huddle01 seems to be offline. Please select a custom meeting link, or try again.',
          status: 'error',
          duration: 5000,
          position: 'top',
          isClosable: true,
        })
      } else if (e instanceof ZoomServiceUnavailable) {
        toast({
          title: 'Failed to create video meeting',
          description:
            'Zoom seems to be offline. Please select a different meeting location, or try again.',
          status: 'error',
          duration: 5000,
          position: 'top',
          isClosable: true,
        })
      } else if (e instanceof GoogleServiceUnavailable) {
        toast({
          title: 'Failed to create video meeting',
          description:
            'Google seems to be offline. Please select a different meeting location, or try again.',
          status: 'error',
          duration: 5000,
          position: 'top',
          isClosable: true,
        })
      } else if (e instanceof UrlCreationError) {
        toast({
          title: 'Failed to schedule meeting',
          description:
            'There was an issue generating a meeting url for your meeting. try using a different location',
          status: 'error',
          duration: 5000,
          position: 'top',
          isClosable: true,
        })
      }
    }
    setIsScheduling(false)
    return false
  }

  const _onClose = () => {
    setReset(true)
    setLastScheduledMeeting(undefined)
    setTimeout(() => setReset(false), 200)
  }

  const changeType = (typeId: string) => {
    const type = account?.preferences?.availableTypes
      ?.filter(type => !type.deleted)
      ?.find(t => t.id === typeId)
    if (!type) return
    if (!type.scheduleGate) {
      setIsGateValid(undefined)
    }
    setSelectedType(type)
    void router.push(
      `/${getAccountDomainUrl(account!)}/${type.url}`,
      undefined,
      {
        shallow: true,
      }
    )
  }

  const textToDisplayDateRange = () => {
    if (calendarType === CalendarType.TEAM) {
      if (teamMeetingRequest?.range_end) {
        return `Pick a time between ${format(
          new Date(teamMeetingRequest!.range_start),
          'PPPpp'
        )} and ${format(new Date(teamMeetingRequest!.range_end), 'PPPpp')}`
      } else if (isFuture(new Date(teamMeetingRequest!.range_start))) {
        return `Pick a time after ${format(
          new Date(teamMeetingRequest!.range_start),
          'PPPpp'
        )}`
      }
    }
    return null
  }

  const dateRangeText = textToDisplayDateRange()

  return (
    <>
      <HeadMeta
        account={account}
        teamMeetingRequest={teamMeetingRequest}
        url={url}
      />
      <VStack mb={36} gap={1}>
        <Container
          bg={lastScheduledMeeting ? 'transparent' : bgColor}
          maxW="95%"
          mt={{ md: 48, base: 60 }}
          flex={1}
          width={
            readyToSchedule || lastScheduledMeeting ? 'fit-content' : '90%'
          }
          pb={lastScheduledMeeting ? 0 : 6}
          marginX="auto"
          borderRadius="lg"
          transitionProperty="width"
          transitionDuration="2s"
          transitionTimingFunction="ease-in-out"
          position={'relative'}
        >
          {!lastScheduledMeeting ? (
            <Box>
              <Flex wrap="wrap">
                <Box
                  flex="1"
                  minW={{ base: '100%', md: '500px' }}
                  maxW={{ md: '250px', base: '100%' }}
                  px={{ md: 8, base: 0 }}
                  py={8}
                >
                  {calendarType === CalendarType.REGULAR ? (
                    <ProfileInfo
                      calendarType={calendarType}
                      isPrivateType={isPrivateType}
                      account={account!}
                      changeType={changeType}
                      selectedType={selectedType}
                      rescheduleSlotId={rescheduleSlotId}
                      readyToSchedule={readyToSchedule}
                      selectedTime={selectedTime}
                      selectedDay={selectedDay}
                      isMobile={isMobile}
                    />
                  ) : (
                    <GroupScheduleCalendarProfile
                      teamAccounts={groupAccounts}
                    />
                  )}

                  {CalendarType.REGULAR === calendarType &&
                  !rescheduleSlotId &&
                  selectedType.scheduleGate &&
                  selectedType.scheduleGate !== 'No gate' ? (
                    <TokenGateValidation
                      gate={selectedType.scheduleGate}
                      targetAccount={account!}
                      userAccount={currentAccount!}
                      setIsGateValid={setIsGateValid}
                      isGateValid={isGateValid!}
                    />
                  ) : null}
                  {dateRangeText && (
                    <Text textAlign="center" mt={4}>
                      {dateRangeText}
                    </Text>
                  )}

                  {calendarType === CalendarType.REGULAR &&
                    rescheduleSlotId && (
                      <RescheduleInfoBox
                        loading={!rescheduleSlot}
                        slot={rescheduleSlot}
                      />
                    )}
                </Box>

                {isSSR ? null : (
                  <Box flex="1" width="100%" p={{ md: 8 }}>
                    <MeetSlotPicker
                      reset={reset}
                      onMonthChange={setCurrentMonth}
                      onTimeChange={setSelectedTime}
                      isMobile={isMobile}
                      preferences={account?.preferences}
                      onDayChange={setSelectedDay}
                      onSchedule={confirmSchedule}
                      willStartScheduling={willStartScheduling => {
                        setReadyToSchedule(willStartScheduling)
                      }}
                      isSchedulingExternal={isScheduling}
                      slotDurationInMinutes={
                        CalendarType.REGULAR === calendarType
                          ? selectedType.duration
                          : teamMeetingRequest!.duration_in_minutes
                      }
                      selectedType={selectedType}
                      checkingSlots={checkingSlots}
                      showSelfAvailability={checkedSelfSlots}
                      isGateValid={isGateValid!}
                      notificationsSubs={notificationsSubs}
                      availableSlots={availableSlots}
                      selfAvailableSlots={selfAvailableSlots}
                      busySlots={busySlots}
                      selfBusySlots={selfBusySlots}
                      timezone={timezone}
                      setTimezone={setTimezone}
                    />
                  </Box>
                )}
              </Flex>
            </Box>
          ) : isSSR ? null : (
            <Flex justify="center">
              <MeetingScheduledDialog
                participants={lastScheduledMeeting!.participants}
                hostAccount={account!}
                scheduleType={schedulingType}
                meeting={lastScheduledMeeting}
                accountNotificationSubs={notificationsSubs}
                hasConnectedCalendar={hasConnectedCalendar}
                isContact={isContact}
                setIsContact={setIsContact}
                reset={_onClose}
              />
            </Flex>
          )}
        </Container>
        {!logged && (
          <HStack
            fontSize={{
              sm: '14px',
              md: '16px',
            }}
            maxW="90%"
            textAlign="center"
          >
            <Text>
              Have an account with us already?{' '}
              <Text
                display="inline"
                color={'primary.400'}
                textDecoration="underline"
                textUnderlineOffset={2}
                onClick={() => openConnection(undefined, false)}
                cursor={'pointer'}
              >
                Sign in
              </Text>{' '}
              to see your availability
            </Text>
          </HStack>
        )}
      </VStack>
    </>
  )
}

const RescheduleInfoBox: React.FC<{
  loading: boolean
  slot?: DBSlot
}> = ({ loading, slot }) => {
  return (
    <Flex p={4} mt={4}>
      {loading ? (
        <Spinner margin="auto" />
      ) : (
        <Box>
          <Text>
            <b>Former time</b>
          </Text>
          <Text>
            {dateToHumanReadable(
              new Date(slot!.start),
              Intl.DateTimeFormat().resolvedOptions().timeZone,
              false
            )}
          </Text>
          <Text>{Intl.DateTimeFormat().resolvedOptions().timeZone}</Text>

          <Text mt={2}>
            Select another time for the meeting, or{' '}
            <Button variant="link" colorScheme="primary">
              cancel
            </Button>{' '}
            it
          </Text>
        </Box>
      )}
    </Flex>
  )
}

const HeadMeta: React.FC<{
  account?: Account
  teamMeetingRequest?: GroupMeetingRequest
  url: string
}> = ({ account, teamMeetingRequest, url }) => {
  const title = account
    ? `${getAccountDisplayName(
        account
      )}'s calendar on Meetwith - Schedule a meeting in #web3 style`
    : teamMeetingRequest?.title ||
      'Meetwith - Schedule a meeting in #web3 style'

  const description =
    account?.preferences?.description ||
    'Schedule a meeting by simply connecting your web3 wallet, or use your email and schedule as a guest.'

  return <Head title={title} description={description} url={url} />
}
export default PublicCalendar<|MERGE_RESOLUTION|>--- conflicted
+++ resolved
@@ -9,11 +9,8 @@
   VStack,
 } from '@chakra-ui/react'
 import { useToast } from '@chakra-ui/toast'
-<<<<<<< HEAD
-=======
 import * as Sentry from '@sentry/nextjs'
 import { useMutation } from '@tanstack/react-query'
->>>>>>> f54ada49
 import {
   addMinutes,
   addMonths,
@@ -50,11 +47,8 @@
 } from '@/types/ParticipantInfo'
 import { logEvent } from '@/utils/analytics'
 import {
-<<<<<<< HEAD
-=======
   doesContactExist,
   fetchBusySlotsForMultipleAccounts,
->>>>>>> f54ada49
   getAccount,
   getBusySlots,
   getMeeting,
@@ -170,7 +164,6 @@
   const [rescheduleSlot, setRescheduleSlot] = useState<DBSlot | undefined>(
     undefined
   )
-<<<<<<< HEAD
   const [currentMonth, setCurrentMonth] = useState(new Date())
   const [availableSlots, setAvailableSlots] = useState<Interval[]>([])
   const [selfAvailableSlots, setSelfAvailableSlots] = useState<Interval[]>([])
@@ -179,7 +172,7 @@
   const [isScheduling, setIsScheduling] = useState(false)
   const [busySlots, setBusySlots] = useState<Interval[]>([])
   const [selfBusySlots, setSelfBusySlots] = useState<Interval[]>([])
-=======
+
   const [blockedDates, setBlockedDates] = useState<Date[]>([])
   const [isContact, setIsContact] = useState(false)
 
@@ -198,7 +191,7 @@
     handleContactCheck()
   }, [currentAccount, account])
 
->>>>>>> f54ada49
+
   const toast = useToast()
   const [cachedRange, setCachedRange] = useState<{
     startDate: Date
