--- conflicted
+++ resolved
@@ -48,10 +48,7 @@
 } from '@/types/ParticipantInfo'
 import { logEvent } from '@/utils/analytics'
 import {
-<<<<<<< HEAD
-=======
   doesContactExist,
->>>>>>> d8697c3c
   getAccount,
   getBusySlots,
   getMeeting,
@@ -165,10 +162,6 @@
   const [rescheduleSlot, setRescheduleSlot] = useState<DBSlot | undefined>(
     undefined
   )
-<<<<<<< HEAD
-  const [existingMeetingData, setExistingMeetingData] =
-    useState<ExistingMeetingData | null>(null)
-=======
   const [isContact, setIsContact] = useState(false)
 
   const handleContactCheck = async () => {
@@ -186,7 +179,8 @@
     handleContactCheck()
   }, [currentAccount, account])
 
->>>>>>> d8697c3c
+  const [existingMeetingData, setExistingMeetingData] =
+    useState<ExistingMeetingData | null>(null)
   const [currentMonth, setCurrentMonth] = useState(new Date())
   const [availableSlots, setAvailableSlots] = useState<Interval[]>([])
   const [selfAvailableSlots, setSelfAvailableSlots] = useState<Interval[]>([])
