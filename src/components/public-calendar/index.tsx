/* eslint-disable react-hooks/exhaustive-deps */
import { Box, Container, Flex, Text } from '@chakra-ui/layout'
import { Button, Spinner } from '@chakra-ui/react'
import { Select } from '@chakra-ui/select'
import { useToast } from '@chakra-ui/toast'
import * as Sentry from '@sentry/nextjs'
import {
  addDays,
  addMinutes,
  addMonths,
  areIntervalsOverlapping,
  Day,
  endOfMonth,
  format,
  getDay,
  Interval,
  isAfter,
  isBefore,
  isEqual,
  isFuture,
  nextDay,
  setHours,
  setMinutes,
  setSeconds,
  startOfMonth,
  subMinutes,
  subMonths,
  subSeconds,
} from 'date-fns'
import { zonedTimeToUtc } from 'date-fns-tz'
import { useRouter } from 'next/router'
import React, { useContext, useEffect, useState } from 'react'

import { AccountContext } from '@/providers/AccountProvider'
import { Account, MeetingType, VideoMeeting } from '@/types/Account'
import { AccountNotifications } from '@/types/AccountNotifications'
import { ConnectedCalendarCore } from '@/types/CalendarConnections'
import { ConditionRelation } from '@/types/common'
import {
  DBSlot,
  GroupMeetingRequest,
  GroupMeetingType,
  MeetingDecrypted,
  SchedulingType,
  TimeSlotSource,
} from '@/types/Meeting'
import {
  ParticipantInfo,
  ParticipantType,
  ParticipationStatus,
} from '@/types/ParticipantInfo'
import { logEvent } from '@/utils/analytics'
import {
  fetchBusySlotsForMultipleAccounts,
  getAccount,
  getBusySlots,
  getMeeting,
  getNotificationSubscriptions,
  listConnectedCalendars,
} from '@/utils/api_helper'
import {
  dateToHumanReadable,
  durationToHumanReadable,
  getAccountDomainUrl,
  scheduleMeeting,
} from '@/utils/calendar_manager'
import {
  GateConditionNotValidError,
  Huddle01ServiceUnavailable,
  InvalidURL,
  MeetingCreationError,
  MeetingWithYourselfError,
  TimeNotAvailableError,
} from '@/utils/errors'
import {
  getAvailabilitiesForWeekDay,
  getBlockedAvailabilities,
} from '@/utils/slots.helper'
import { isSlotAvailable } from '@/utils/slots.helper'
import { saveMeetingsScheduled } from '@/utils/storage'
import { getAccountDisplayName } from '@/utils/user_manager'

import { Head } from '../Head'
import MeetingScheduledDialog from '../meeting/MeetingScheduledDialog'
import MeetSlotPicker from '../MeetSlotPicker'
import ProfileInfo from '../profile/ProfileInfo'
import TokenGateValidation from '../token-gate/TokenGateValidation'
import GroupScheduleCalendarProfile from './GroupScheduleCalendarProfile'

interface InternalSchedule {
  scheduleType: SchedulingType
  startTime: Date
  guestEmail: string
  name?: string
  title?: string
  content?: string
  meetingUrl?: string
}

interface PublicCalendarProps {
  url: string
  account?: Account
  teamMeetingRequest?: GroupMeetingRequest
  serverSideRender: boolean
}

enum CalendarType {
  REGULAR,
  TEAM,
}
const PublicCalendar: React.FC<PublicCalendarProps> = ({
  url,
  account,
  teamMeetingRequest,
  serverSideRender,
}) => {
  const [isSSR, setIsSSR] = useState(serverSideRender)
  useEffect(() => {
    setIsSSR(false)
  }, [])

  const router = useRouter()

  const { currentAccount, logged } = useContext(AccountContext)

  const calendarType =
    account !== undefined ? CalendarType.REGULAR : CalendarType.TEAM

  const [schedulingType, setSchedulingType] = useState(SchedulingType.REGULAR)
  const [checkingSlots, setCheckingSlots] = useState(false)
  const [checkedSelfSlots, setCheckedSelfSlots] = useState(false)
  const [unloggedSchedule, setUnloggedSchedule] = useState(
    null as InternalSchedule | null
  )
  const [groupAccounts, setTeamAccounts] = useState<Account[]>([])
  const [currentMonth, setCurrentMonth] = useState(new Date())
  const [busySlots, setBusyslots] = useState([] as Interval[])
  const [selfBusySlots, setSelfBusyslots] = useState([] as Interval[])
  const [selectedType, setSelectedType] = useState({} as MeetingType)
  const [isPrivateType, setPrivateType] = useState(false)
  const [isGateValid, setIsGateValid] = useState<boolean | undefined>(undefined)
  const [isScheduling, setIsScheduling] = useState(false)
  const [readyToSchedule, setReadyToSchedule] = useState(false)
  const [reset, setReset] = useState(false)
  const [lastScheduledMeeting, setLastScheduledMeeting] = useState(
    undefined as MeetingDecrypted | undefined
  )

  const [notificationsSubs, setNotificationSubs] = useState(0)
  const [hasConnectedCalendar, setHasConnectedCalendar] = useState(false)
  const [rescheduleSlotId, setRescheduleSlotId] = useState<string | undefined>(
    undefined
  )
  const [rescheduleSlot, setRescheduleSlot] = useState<DBSlot | undefined>(
    undefined
  )
  const [blockedDates, setBlockedDates] = useState<Date[]>([])

  const toast = useToast()

  const hidrateTeamAccounts = async () => {
    let accountstoFetch: string[] = []
    if (teamMeetingRequest!.team_structure.type === GroupMeetingType.TEAM) {
      // to be implemented
    } else {
      accountstoFetch =
        teamMeetingRequest!.team_structure.participants_accounts!
    }
    const accounts: Account[] = []
    await Promise.all(
      accountstoFetch.map(async account =>
        accounts.push(await getAccount(account))
      )
    )
    setTeamAccounts(accounts)
  }

  useEffect(() => {
    const blockedAvailabilities = getBlockedAvailabilities(
      account?.preferences?.availabilities
    )
    // We need to take into consideration 1 month before the beginning of the month
    // and 1 month after the end of the month in the calculation due to Timezone
    // spans be able to be inside one month for one user and in another for other
    // user when we consider first and last days of the month.
    let startDate = subMonths(startOfMonth(currentMonth), 1)
    const endDate = addMonths(endOfMonth(currentMonth), 1)

    const unavailableDate = blockedAvailabilities.reduce((acc, curr) => {
      if (getDay(startDate) === curr.weekday) acc.push(startDate)
      let _nextDay = nextDay(startDate, curr.weekday as Day)
      while (isBefore(_nextDay, endDate)) {
        acc.push(_nextDay)
        _nextDay = nextDay(_nextDay, curr.weekday as Day)
      }
      return acc
    }, [] as Date[])

    if (isBefore(endDate, new Date())) {
      setBlockedDates(unavailableDate)
      return
    }

    if (isAfter(new Date(), startDate) && isBefore(new Date(), endDate)) {
      startDate = new Date()
    }

    let day = startDate
    while (!isAfter(day, endDate)) {
      const _availability = getAvailabilitiesForWeekDay(
        account?.preferences?.availabilities,
        day
      )
      if (_availability.length > 0) {
        const _availableSlots = _availability.reduce((acc, curr) => {
          const gap = selectedType.duration
          const startDate = setHours(
            setMinutes(setSeconds(day, 0), parseInt(curr.start.split(':')[1])),
            parseInt(curr.start.split(':')[0])
          )
          const endDate = setHours(
            setMinutes(setSeconds(day, 0), parseInt(curr.end.split(':')[1])),
            parseInt(curr.end.split(':')[0])
          )

          let _start = startDate
          let _end = subSeconds(addMinutes(_start, gap), 1)

          while (isBefore(_end, endDate)) {
            if (
              !busySlots.some(
                slot =>
                  !isEqual(slot.start, slot.end) &&
                  areIntervalsOverlapping(
                    {
                      start: _start,
                      end: _end,
                    },
                    {
                      start: slot.start,
                      end: subSeconds(slot.end, 1),
                    }
                  )
              )
            )
              acc.push({
                start: _start,
                end: _end,
              })

            _start = _end
            _end = addMinutes(_start, gap)
          }
          return acc
        }, [] as Interval[])
        if (_availableSlots.length === 0) unavailableDate.push(day)
      }
      day = addDays(day, 1)
    }
    setBlockedDates(unavailableDate)
  }, [currentMonth, selectedType, busySlots])

  useEffect(() => {
    if (calendarType === CalendarType.REGULAR) {
      const typeOnRoute = router.query.address ? router.query.address[1] : null
      const type = account!
        .preferences!.availableTypes.filter(type => !type.deleted)
        .find(t => t.url === typeOnRoute)
      setPrivateType(!!type?.private)
    }
  }, [])

  useEffect(() => {
    if (calendarType === CalendarType.TEAM) {
      hidrateTeamAccounts()
    }
  }, [calendarType])

  useEffect(() => {
    if (calendarType === CalendarType.REGULAR) {
      const typeOnRoute = router.query.address ? router.query.address[1] : null
      const type = account!
        .preferences!.availableTypes.filter(type => !type.deleted)
        .find(t => t.url === typeOnRoute)
      setSelectedType(type || account!.preferences!.availableTypes[0])
      updateSlots()
      setRescheduleSlotId(router.query.slot as string | undefined)
    }
  }, [account, router.query.address])

  useEffect(() => {
    getSlotInfo()
  }, [rescheduleSlotId])

  const getSlotInfo = async () => {
    if (rescheduleSlotId) {
      const slot = await getMeeting(rescheduleSlotId!)
      if (slot) {
        if (slot.account_address !== account!.address) {
          await router.push('/404')
        } else {
          setRescheduleSlot(slot)
        }
      }
    }
  }

  const fetchNotificationSubscriptions = async () => {
    let subs: AccountNotifications | null = null
    let connectedCalendars: ConnectedCalendarCore[] = []
    await Promise.all([
      (subs = await getNotificationSubscriptions()),
      (connectedCalendars = await listConnectedCalendars()),
    ])

    const validCals = connectedCalendars
      .filter(cal => cal.provider !== TimeSlotSource.MWW)
      .some(cal => cal.calendars.some(_cal => _cal.enabled))

    setNotificationSubs(subs.notification_types.length)
    setHasConnectedCalendar(!!validCals)
  }

  useEffect(() => {
    if (logged) {
      updateSelfSlots()
      fetchNotificationSubscriptions()

      if (unloggedSchedule) {
        confirmSchedule(
          unloggedSchedule.scheduleType,
          unloggedSchedule.startTime,
          unloggedSchedule.guestEmail,
          unloggedSchedule.name,
          unloggedSchedule.content,
          unloggedSchedule.meetingUrl,
          unloggedSchedule.title
        )
      }
    }
  }, [currentAccount])

  const confirmSchedule = async (
    scheduleType: SchedulingType,
    startTime: Date,
    guestEmail?: string,
    name?: string,
    content?: string,
    meetingUrl?: string,
    emailToSendReminders?: string,
    title?: string
  ): Promise<boolean> => {
    setUnloggedSchedule(null)
    setIsScheduling(true)

    const start = zonedTimeToUtc(
      startTime,
      Intl.DateTimeFormat().resolvedOptions().timeZone
    )
    const end = addMinutes(
      new Date(start),
      CalendarType.REGULAR === calendarType
        ? selectedType.duration
        : teamMeetingRequest!.duration_in_minutes
    )

    if (scheduleType !== SchedulingType.GUEST && !name) {
      name = getAccountDisplayName(currentAccount!)
    }

    const participants: ParticipantInfo[] = []

    if (CalendarType.REGULAR === calendarType) {
      participants.push({
        account_address: account!.address,
        name: '',
        type: ParticipantType.Owner,
        status: ParticipationStatus.Accepted,
        slot_id: '',
        meeting_id: '',
      })
    } else {
      let alreadyAdded = ''
      if (
        teamMeetingRequest?.team_structure.participants_accounts?.includes(
          teamMeetingRequest!.owner
        )
      ) {
        participants.push({
          account_address: teamMeetingRequest!.owner,
          name: '',
          type: ParticipantType.Owner,
          status: ParticipationStatus.Pending,
          slot_id: '',
          meeting_id: '',
        })
        alreadyAdded = teamMeetingRequest!.owner
      } else {
        participants.push({
          account_address:
            teamMeetingRequest!.team_structure.participants_accounts![0],
          name: '',
          type: ParticipantType.Owner,
          status: ParticipationStatus.Pending,
          slot_id: '',
          meeting_id: '',
        })
        alreadyAdded =
          teamMeetingRequest!.team_structure.participants_accounts![0]
      }

      for (const address of teamMeetingRequest!.team_structure
        .participants_accounts!) {
        if (address !== alreadyAdded) {
          participants.push({
            account_address: address,
            name: '',
            type: ParticipantType.Invitee,
            status: ParticipationStatus.Pending,
            slot_id: '',
            meeting_id: '',
          })
        }
      }
    }

    setSchedulingType(scheduleType)

    participants.push({
      account_address: currentAccount?.address,
      ...(scheduleType === SchedulingType.GUEST && {
        guest_email: guestEmail!,
      }),
      name,
      type: ParticipantType.Scheduler,
      status: ParticipationStatus.Accepted,
      slot_id: '',
      meeting_id: '',
    })

    try {
      const meeting = await scheduleMeeting(
        scheduleType,
        'no_type',
        start,
        end,
        participants,
        currentAccount,
        content,
        meetingUrl,
        emailToSendReminders,
<<<<<<< HEAD
        account?.preferences?.videoMeeting === VideoMeeting.GoogleMeet
=======
        title
>>>>>>> ea2fe73b
      )
      await updateSlots()
      currentAccount && saveMeetingsScheduled(currentAccount!.address)
      currentAccount && (await fetchNotificationSubscriptions())

      setLastScheduledMeeting(meeting)
      logEvent('Scheduled a meeting', {
        fromPublicCalendar: true,
        participantsSize: meeting.participants.length,
      })
      setIsScheduling(false)
      return true
    } catch (e) {
      if (e instanceof MeetingWithYourselfError) {
        toast({
          title: "Ops! Can't do that",
          description: e.message,
          status: 'error',
          duration: 5000,
          position: 'top',
          isClosable: true,
        })
      } else if (e instanceof TimeNotAvailableError) {
        toast({
          title: 'Failed to schedule meeting',
          description: 'The selected time is not available anymore',
          status: 'error',
          duration: 5000,
          position: 'top',
          isClosable: true,
        })
      } else if (e instanceof GateConditionNotValidError) {
        toast({
          title: 'Failed to schedule meeting',
          description: e.message,
          status: 'error',
          duration: 5000,
          position: 'top',
          isClosable: true,
        })
      } else if (e instanceof MeetingCreationError) {
        toast({
          title: 'Failed to schedule meeting',
          description:
            'There was an issue scheduling your meeting. Please get in touch with us through support@meetwithwallet.xyz',
          status: 'error',
          duration: 5000,
          position: 'top',
          isClosable: true,
        })
      } else if (e instanceof InvalidURL) {
        toast({
          title: 'Failed to schedule meeting',
          description: 'Please provide a valid url/link for your meeting.',
          status: 'error',
          duration: 5000,
          position: 'top',
          isClosable: true,
        })
      } else if (e instanceof Huddle01ServiceUnavailable) {
        toast({
          title: 'Failed to create video meeting',
          description:
            'Huddle01 seems to be offline. Please select a custom meeting link, or try again.',
          status: 'error',
          duration: 5000,
          position: 'top',
          isClosable: true,
        })
      } else throw e
    }
    setIsScheduling(false)
    return false
  }

  const _onClose = () => {
    setReset(true)
    setLastScheduledMeeting(undefined)
    setTimeout(() => setReset(false), 200)
  }

  const updateSelfSlots = async () => {
    if (currentAccount) {
      const monthStart = startOfMonth(currentMonth)
      const monthEnd = endOfMonth(currentMonth)

      try {
        const busySlots = await getBusySlots(
          currentAccount!.address,
          monthStart,
          monthEnd
        )
        setSelfBusyslots(busySlots)
        setCheckedSelfSlots(true)
      } catch (e) {}
    }
  }

  const updateSlots = async () => {
    updateSelfSlots()
    setCheckingSlots(true)
    const monthStart = startOfMonth(currentMonth)
    const monthEnd = endOfMonth(currentMonth)

    try {
      if (calendarType === CalendarType.REGULAR) {
        const busySlots = await getBusySlots(
          account!.address,
          monthStart,
          monthEnd
        )
        setBusyslots(busySlots)
      } else {
        let accounts: string[] = []
        if (teamMeetingRequest!.team_structure.type === GroupMeetingType.TEAM) {
          // to be implemented
        } else {
          accounts = teamMeetingRequest!.team_structure.participants_accounts!
        }

        const busySlots = await fetchBusySlotsForMultipleAccounts(
          accounts,
          monthStart,
          monthEnd,
          teamMeetingRequest!.team_structure.relationship
        )
        setBusyslots(busySlots)
      }
    } catch (e) {
      Sentry.captureException(e)
      toast({
        title: 'Ops!',
        description: 'Something went wrong :(',
        status: 'error',
        duration: 5000,
        position: 'top',
        isClosable: true,
      })
      router.push('/404')
      return
    }

    setCheckingSlots(false)
  }

  useEffect(() => {
    updateSlots()
  }, [currentMonth])

  const changeType = (typeId: string) => {
    const type = account!
      .preferences!.availableTypes.filter(type => !type.deleted)
      .find(t => t.id === typeId)!
    if (!type.scheduleGate) {
      setIsGateValid(undefined)
    }
    setSelectedType(type)
    router.push(`/${getAccountDomainUrl(account!)}/${type.url}`, undefined, {
      shallow: true,
    })
  }

  const validateSlot = (slot: Date): boolean => {
    if (calendarType === CalendarType.REGULAR) {
      return isSlotAvailable(
        selectedType.duration,
        selectedType.minAdvanceTime,
        slot,
        busySlots,
        account!.preferences!.availabilities,
        Intl.DateTimeFormat().resolvedOptions().timeZone,
        account!.preferences!.timezone
      )
    } else {
      if (
        !isAfter(slot, new Date(teamMeetingRequest!.range_start)) &&
        !isEqual(slot, new Date(teamMeetingRequest!.range_start))
      ) {
        return false
      }

      if (
        teamMeetingRequest!.range_end &&
        !isBefore(
          slot,
          subMinutes(
            new Date(teamMeetingRequest!.range_end),
            teamMeetingRequest!.duration_in_minutes
          )
        ) &&
        !isEqual(
          slot,
          subMinutes(
            new Date(teamMeetingRequest!.range_end),
            teamMeetingRequest!.duration_in_minutes
          )
        )
      ) {
        return false
      }

      if (
        teamMeetingRequest!.team_structure.relationship ===
        ConditionRelation.AND
      ) {
        for (const eachAccount of groupAccounts) {
          if (
            !isSlotAvailable(
              teamMeetingRequest!.duration_in_minutes,
              0,
              slot,
              busySlots,
              eachAccount.preferences!.availabilities,
              Intl.DateTimeFormat().resolvedOptions().timeZone,
              eachAccount!.preferences!.timezone
            )
          ) {
            return false
          }
        }
        return true
      } else {
        for (const eachAccount of groupAccounts) {
          if (
            isSlotAvailable(
              teamMeetingRequest!.duration_in_minutes,
              0,
              slot,
              busySlots,
              eachAccount.preferences!.availabilities,
              Intl.DateTimeFormat().resolvedOptions().timeZone,
              eachAccount!.preferences!.timezone
            )
          ) {
            return true
          }
        }
        return false
      }
    }
  }

  const textToDisplayDateRange = () => {
    if (calendarType === CalendarType.TEAM) {
      if (teamMeetingRequest?.range_end) {
        return `Pick a time between ${format(
          new Date(teamMeetingRequest!.range_start),
          'PPPpp'
        )} and ${format(new Date(teamMeetingRequest!.range_end), 'PPPpp')}`
      } else if (isFuture(new Date(teamMeetingRequest!.range_start))) {
        return `Pick a time after ${format(
          new Date(teamMeetingRequest!.range_start),
          'PPPpp'
        )}`
      }
    }
    return null
  }

  const selfAvailabilityCheck = (slot: Date): boolean => {
    let duration
    let minAdvanceTime

    if (calendarType === CalendarType.REGULAR) {
      duration = selectedType.duration
      minAdvanceTime = selectedType.minAdvanceTime
    } else {
      duration = teamMeetingRequest!.duration_in_minutes
      minAdvanceTime = 0
    }

    return isSlotAvailable(
      duration,
      minAdvanceTime,
      slot,
      selfBusySlots,
      currentAccount!.preferences!.availabilities,
      Intl.DateTimeFormat().resolvedOptions().timeZone,
      currentAccount!.preferences!.timezone
    )
  }

  const dateRangeText = textToDisplayDateRange()

  return (
    <>
      <HeadMeta
        account={account}
        teamMeetingRequest={teamMeetingRequest}
        url={url}
      />
      <Container maxW="7xl" mt={32} mb={8} flex={1}>
        {!lastScheduledMeeting ? (
          <Box>
            <Flex wrap="wrap" justifyContent="center">
              <Box
                flex="1"
                minW={{ base: '300px', md: '500px' }}
                maxW="600px"
                p={8}
              >
                {calendarType === CalendarType.REGULAR ? (
                  <ProfileInfo account={account!} />
                ) : (
                  <GroupScheduleCalendarProfile teamAccounts={groupAccounts} />
                )}
                {calendarType === CalendarType.REGULAR && !rescheduleSlotId && (
                  <>
                    <Select
                      isDisabled={readyToSchedule}
                      placeholder="Select option"
                      mt={8}
                      value={selectedType.id}
                      onChange={e =>
                        e.target.value && changeType(e.target.value)
                      }
                    >
                      {account!
                        .preferences!.availableTypes.filter(
                          type =>
                            !type.deleted && (!type.private || isPrivateType)
                        )
                        .map(type => (
                          <option key={type.id} value={type.id}>
                            {type.title ? `${type.title} - ` : ''}
                            {durationToHumanReadable(type.duration)}
                          </option>
                        ))}
                    </Select>
                    {selectedType.description && (
                      <Text p={2}>{selectedType.description}</Text>
                    )}
                  </>
                )}

                {CalendarType.REGULAR === calendarType &&
                !rescheduleSlotId &&
                selectedType.scheduleGate ? (
                  <TokenGateValidation
                    gate={selectedType.scheduleGate}
                    targetAccount={account!}
                    userAccount={currentAccount!}
                    setIsGateValid={setIsGateValid}
                    isGateValid={isGateValid!}
                  />
                ) : null}
                {dateRangeText && (
                  <Text textAlign="center" mt={4}>
                    {dateRangeText}
                  </Text>
                )}

                {calendarType === CalendarType.REGULAR && rescheduleSlotId && (
                  <RescheduleInfoBox
                    loading={!rescheduleSlot}
                    slot={rescheduleSlot}
                  />
                )}
              </Box>
              {isSSR ? null : (
                <Box flex="2" p={8}>
                  <MeetSlotPicker
                    reset={reset}
                    onMonthChange={(day: Date) => setCurrentMonth(day)}
                    availabilityInterval={
                      teamMeetingRequest
                        ? {
                            start: new Date(teamMeetingRequest.range_start),
                            end: new Date(
                              teamMeetingRequest.range_end || '2999-01-01'
                            ),
                          }
                        : undefined
                    }
                    blockedDates={blockedDates}
                    preferences={account?.preferences}
                    onSchedule={confirmSchedule}
                    willStartScheduling={willStartScheduling => {
                      setReadyToSchedule(willStartScheduling)
                    }}
                    isSchedulingExternal={isScheduling}
                    slotDurationInMinutes={
                      CalendarType.REGULAR === calendarType
                        ? selectedType.duration
                        : teamMeetingRequest!.duration_in_minutes
                    }
                    checkingSlots={checkingSlots}
                    timeSlotAvailability={validateSlot}
                    selfAvailabilityCheck={selfAvailabilityCheck}
                    showSelfAvailability={checkedSelfSlots}
                    isGateValid={isGateValid!}
                    notificationsSubs={notificationsSubs}
                  />
                </Box>
              )}
            </Flex>
          </Box>
        ) : isSSR ? null : (
          <Flex justify="center">
            <MeetingScheduledDialog
              participants={lastScheduledMeeting!.participants}
              schedulerAccount={currentAccount!}
              scheduleType={schedulingType}
              meeting={lastScheduledMeeting}
              accountNotificationSubs={notificationsSubs}
              hasConnectedCalendar={hasConnectedCalendar}
              reset={_onClose}
            />
          </Flex>
        )}
      </Container>
    </>
  )
}

const RescheduleInfoBox: React.FC<{
  loading: boolean
  slot?: DBSlot
}> = ({ loading, slot }) => {
  return (
    <Flex p={4} mt={4}>
      {loading ? (
        <Spinner margin="auto" />
      ) : (
        <Box>
          <Text>
            <b>Former time</b>
          </Text>
          <Text>
            {dateToHumanReadable(
              new Date(slot!.start),
              Intl.DateTimeFormat().resolvedOptions().timeZone,
              false
            )}
          </Text>
          <Text>{Intl.DateTimeFormat().resolvedOptions().timeZone}</Text>

          <Text mt={2}>
            Select another time for the meeting, or{' '}
            <Button variant="link" colorScheme="primary">
              cancel
            </Button>{' '}
            it
          </Text>
        </Box>
      )}
    </Flex>
  )
}

const HeadMeta: React.FC<{
  account?: Account
  teamMeetingRequest?: GroupMeetingRequest
  url: string
}> = ({ account, teamMeetingRequest, url }) => {
  const title = account
    ? `${getAccountDisplayName(
        account
      )}'s calendar on Meet with Wallet - Schedule a meeting in #web3 style`
    : teamMeetingRequest?.title ||
      'Meet with Wallet - Schedule a meeting in #web3 style'

  const description =
    account?.preferences?.description ||
    'Schedule a meeting by simply connecting your web3 wallet, or use your email and schedule as a guest.'

  return <Head title={title} description={description} url={url} />
}
export default PublicCalendar<|MERGE_RESOLUTION|>--- conflicted
+++ resolved
@@ -449,11 +449,8 @@
         content,
         meetingUrl,
         emailToSendReminders,
-<<<<<<< HEAD
+        title,
         account?.preferences?.videoMeeting === VideoMeeting.GoogleMeet
-=======
-        title
->>>>>>> ea2fe73b
       )
       await updateSlots()
       currentAccount && saveMeetingsScheduled(currentAccount!.address)
