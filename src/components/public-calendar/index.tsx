/* eslint-disable react-hooks/exhaustive-deps */
import { Box, Container, Flex, Text } from '@chakra-ui/layout'
import {
  Button,
  HStack,
  Spinner,
  useColorModeValue,
  useMediaQuery,
  VStack,
} from '@chakra-ui/react'
import { useToast } from '@chakra-ui/toast'
import * as Sentry from '@sentry/nextjs'
import {
  addMinutes,
  addMonths,
  endOfMonth,
  format,
  Interval,
  isFuture,
  startOfMonth,
} from 'date-fns'
import { zonedTimeToUtc } from 'date-fns-tz'
import { useRouter } from 'next/router'
import React, { useContext, useEffect, useState } from 'react'

import { AccountContext } from '@/providers/AccountProvider'
import { OnboardingModalContext } from '@/providers/OnboardingModalProvider'
import { Account, MeetingType } from '@/types/Account'
import { AccountNotifications } from '@/types/AccountNotifications'
import { ConnectedCalendarCore } from '@/types/CalendarConnections'
import { MeetingReminders } from '@/types/common'
import {
  DBSlot,
  GroupMeetingRequest,
  GroupMeetingType,
  MeetingDecrypted,
  MeetingProvider,
  MeetingRepeat,
  SchedulingType,
  TimeSlotSource,
} from '@/types/Meeting'
import {
  ParticipantInfo,
  ParticipantType,
  ParticipationStatus,
} from '@/types/ParticipantInfo'
import { logEvent } from '@/utils/analytics'
import {
<<<<<<< HEAD
  fetchBusySlotsForMultipleAccounts,
=======
  doesContactExist,
>>>>>>> d0131337
  getAccount,
  getBusySlots,
  getMeeting,
  getNotificationSubscriptions,
  listConnectedCalendars,
} from '@/utils/api_helper'
import {
  dateToHumanReadable,
  getAccountDomainUrl,
  scheduleMeeting,
} from '@/utils/calendar_manager'
import { Option } from '@/utils/constants/select'
import { parseMonthAvailabilitiesToDate, timezones } from '@/utils/date_helper'
import {
  GateConditionNotValidError,
  GoogleServiceUnavailable,
  Huddle01ServiceUnavailable,
  InvalidURL,
  MeetingCreationError,
  MeetingWithYourselfError,
  MultipleSchedulersError,
  TimeNotAvailableError,
  UrlCreationError,
  ZoomServiceUnavailable,
} from '@/utils/errors'
import { saveMeetingsScheduled } from '@/utils/storage'
import { getAccountDisplayName } from '@/utils/user_manager'

import { Head } from '../Head'
import MeetingScheduledDialog from '../meeting/MeetingScheduledDialog'
import MeetSlotPicker from '../MeetSlotPicker'
import ProfileInfo from '../profile/ProfileInfo'
import TokenGateValidation from '../token-gate/TokenGateValidation'
import GroupScheduleCalendarProfile from './GroupScheduleCalendarProfile'

interface InternalSchedule {
  scheduleType: SchedulingType
  startTime: Date
  guestEmail: string
  name?: string
  title?: string
  content?: string
  meetingUrl?: string
}

interface PublicCalendarProps {
  url: string
  account?: Account
  teamMeetingRequest?: GroupMeetingRequest
  serverSideRender: boolean
}

export enum CalendarType {
  REGULAR,
  TEAM,
}
const tzs = timezones.map(tz => {
  return {
    value: String(tz.tzCode),
    label: tz.name,
  }
})
const PublicCalendar: React.FC<PublicCalendarProps> = ({
  url,
  account,
  teamMeetingRequest,
  serverSideRender,
}) => {
  const [isSSR, setIsSSR] = useState(serverSideRender)
  useEffect(() => {
    setIsSSR(false)
  }, [])
  const { currentAccount, logged } = useContext(AccountContext)
  const [timezone, setTimezone] = useState<Option<string>>(
    tzs.find(
      val =>
        val.value ===
        (currentAccount?.preferences?.timezone ||
          Intl.DateTimeFormat().resolvedOptions().timeZone)
    ) || tzs[0]
  )
  const router = useRouter()

  const calendarType =
    account !== undefined ? CalendarType.REGULAR : CalendarType.TEAM

  const [schedulingType, setSchedulingType] = useState(SchedulingType.REGULAR)
  const [unloggedSchedule, setUnloggedSchedule] = useState(
    null as InternalSchedule | null
  )
  const [groupAccounts, setTeamAccounts] = useState<Account[]>([])
  const [selectedDay, setSelectedDay] = useState<Date | undefined>(undefined)
  const [selectedTime, setSelectedTime] = useState<Date | undefined>(undefined)
  const [selectedType, setSelectedType] = useState({} as MeetingType)
  const [isPrivateType, setPrivateType] = useState(false)
  const [isGateValid, setIsGateValid] = useState<boolean | undefined>(undefined)
  const [readyToSchedule, setReadyToSchedule] = useState(false)
  const [reset, setReset] = useState(false)
  const [lastScheduledMeeting, setLastScheduledMeeting] = useState(
    undefined as MeetingDecrypted | undefined
  )
  const bgColor = useColorModeValue('white', 'neutral.900')
  const [notificationsSubs, setNotificationSubs] = useState(0)
  const [hasConnectedCalendar, setHasConnectedCalendar] = useState(false)
  const [rescheduleSlotId, setRescheduleSlotId] = useState<string | undefined>(
    undefined
  )
  const { openConnection } = useContext(OnboardingModalContext)
  const [rescheduleSlot, setRescheduleSlot] = useState<DBSlot | undefined>(
    undefined
  )
  const [currentMonth, setCurrentMonth] = useState(new Date())
  const [availableSlots, setAvailableSlots] = useState<Interval[]>([])
  const [selfAvailableSlots, setSelfAvailableSlots] = useState<Interval[]>([])
  const [checkingSlots, setCheckingSlots] = useState(false)
  const [checkedSelfSlots, setCheckedSelfSlots] = useState(false)
  const [isScheduling, setIsScheduling] = useState(false)
  const [busySlots, setBusySlots] = useState<Interval[]>([])
  const [selfBusySlots, setSelfBusySlots] = useState<Interval[]>([])

  const [blockedDates, setBlockedDates] = useState<Date[]>([])

  const toast = useToast()
  const [cachedRange, setCachedRange] = useState<{
    startDate: Date
    endDate: Date
  } | null>(null)
  const getSelfAvailableSlots = async () => {
    if (currentAccount) {
      const startDate = startOfMonth(currentMonth)
      const endDate = addMonths(endOfMonth(currentMonth), 2)
      let busySlots: Interval[] = []
      try {
        busySlots = await getBusySlots(
          currentAccount?.address,
          startDate,
          endDate
        )
      } catch (error) {}
      const availabilities = parseMonthAvailabilitiesToDate(
        currentAccount?.preferences?.availabilities || [],
        startDate,
        endDate,
        currentAccount?.preferences?.timezone || 'UTC'
      )
      setSelfAvailableSlots(availabilities)
      setSelfBusySlots(busySlots)
      setCheckedSelfSlots(true)
    }
  }
  const getAvailableSlots = async (skipCache = false) => {
    if (
      !skipCache &&
      cachedRange &&
      currentMonth >= cachedRange.startDate &&
      currentMonth <= cachedRange.endDate
    ) {
      return
    }
    void getSelfAvailableSlots()
    setCheckingSlots(true)
    const startDate = startOfMonth(currentMonth)
    const endDate = addMonths(endOfMonth(currentMonth), 2)
    let busySlots: Interval[] = []
    if (!account?.address) return
    try {
      busySlots = await getBusySlots(account?.address, startDate, endDate)
    } catch (error) {}
    const availabilities = parseMonthAvailabilitiesToDate(
      account?.preferences?.availabilities || [],
      startDate,
      endDate,
      account?.preferences?.timezone || 'UTC'
    )
    setBusySlots(busySlots)
    setAvailableSlots(availabilities)
    setCachedRange({ startDate, endDate })
    setCheckingSlots(false)
  }
  useEffect(() => {
    if (account?.preferences?.availabilities) {
      void getAvailableSlots()
    }
  }, [account?.preferences?.availabilities, currentMonth])

  const hydrateTeamAccounts = async () => {
    let accountstoFetch: string[] = []
    if (teamMeetingRequest!.team_structure.type === GroupMeetingType.TEAM) {
      // to be implemented
    } else {
      accountstoFetch =
        teamMeetingRequest!.team_structure.participants_accounts!
    }
    const accounts: Account[] = []
    await Promise.all(
      accountstoFetch.map(async account =>
        accounts.push(await getAccount(account))
      )
    )
    setTeamAccounts(accounts)
  }
  const [isMobile] = useMediaQuery(['(max-width: 800px)'], {
    ssr: true,
    fallback: false, // return false on the server, and re-evaluate on the client side
  })

  useEffect(() => {
    if (calendarType === CalendarType.REGULAR) {
      const typeOnRoute = router.query.address ? router.query.address[1] : null
      const type = account?.preferences?.availableTypes
        ?.filter(type => !type.deleted)
        ?.find(t => t.url === typeOnRoute)
      setPrivateType(!!type?.private)
    }
  }, [])

  useEffect(() => {
    if (calendarType === CalendarType.TEAM) {
      void hydrateTeamAccounts()
    }
  }, [calendarType])

  useEffect(() => {
    if (calendarType === CalendarType.REGULAR) {
      const typeOnRoute = router.query.address ? router.query.address[1] : null
      const type = account?.preferences?.availableTypes
        .filter(type => !type.deleted)
        .find(t => t.url === typeOnRoute)
      setSelectedType(
        (type || account?.preferences?.availableTypes?.[0] || {}) as MeetingType
      )
      void getAvailableSlots()
      setRescheduleSlotId(router.query.slot as string | undefined)
    }
  }, [account, router.query.address])

  useEffect(() => {
    void getSlotInfo()
  }, [rescheduleSlotId])

  const getSlotInfo = async () => {
    if (rescheduleSlotId) {
      const slot = await getMeeting(rescheduleSlotId!)
      if (slot) {
        if (slot.account_address !== account!.address) {
          await router.push('/404')
        } else {
          setRescheduleSlot(slot)
        }
      }
    }
  }

  const fetchNotificationSubscriptions = async () => {
    let subs: AccountNotifications | null = null
    let connectedCalendars: ConnectedCalendarCore[] = []
    subs = (await getNotificationSubscriptions()) || {}
    connectedCalendars = (await listConnectedCalendars()) || []

    const validCals = connectedCalendars
      .filter(cal => cal.provider !== TimeSlotSource.MWW)
      .some(cal => cal.calendars.some(_cal => _cal.enabled))

    setNotificationSubs(subs.notification_types?.length)
    setHasConnectedCalendar(validCals)
  }

  useEffect(() => {
    if (logged) {
      void getSelfAvailableSlots()
      void fetchNotificationSubscriptions()

      if (unloggedSchedule) {
        void confirmSchedule(
          unloggedSchedule.scheduleType,
          unloggedSchedule.startTime,
          unloggedSchedule.guestEmail,
          unloggedSchedule.name,
          unloggedSchedule.content,
          unloggedSchedule.meetingUrl,
          unloggedSchedule.title
        )
      }
    }
  }, [currentAccount])

  const confirmSchedule = async (
    scheduleType: SchedulingType,
    startTime: Date,
    guestEmail?: string,
    name?: string,
    content?: string,
    meetingUrl?: string,
    emailToSendReminders?: string,
    title?: string,
    otherParticipants?: Array<ParticipantInfo>,
    meetingProvider?: MeetingProvider,
    meetingReminders?: Array<MeetingReminders>,
    meetingRepeat?: MeetingRepeat
  ): Promise<boolean> => {
    setUnloggedSchedule(null)
    setIsScheduling(true)

    const start = zonedTimeToUtc(
      startTime,
      timezone.value || Intl.DateTimeFormat().resolvedOptions().timeZone
    )
    const end = addMinutes(
      new Date(start),
      CalendarType.REGULAR === calendarType
        ? selectedType.duration
        : teamMeetingRequest!.duration_in_minutes
    )

    if (scheduleType !== SchedulingType.GUEST && !name) {
      name = getAccountDisplayName(currentAccount!)
    }

    const participants: ParticipantInfo[] = [...(otherParticipants || [])]

    if (CalendarType.REGULAR === calendarType) {
      participants.push({
        account_address: account!.address,
        name: '',
        type: ParticipantType.Owner,
        status: ParticipationStatus.Accepted,
        slot_id: '',
        meeting_id: '',
      })
    } else {
      let alreadyAdded = ''
      if (
        teamMeetingRequest?.team_structure.participants_accounts?.includes(
          teamMeetingRequest!.owner
        )
      ) {
        participants.push({
          account_address: teamMeetingRequest!.owner,
          name: '',
          type: ParticipantType.Owner,
          status: ParticipationStatus.Pending,
          slot_id: '',
          meeting_id: '',
        })
        alreadyAdded = teamMeetingRequest!.owner
      } else {
        participants.push({
          account_address:
            teamMeetingRequest!.team_structure.participants_accounts![0],
          name: '',
          type: ParticipantType.Owner,
          status: ParticipationStatus.Pending,
          slot_id: '',
          meeting_id: '',
        })
        alreadyAdded =
          teamMeetingRequest!.team_structure.participants_accounts![0]
      }

      for (const address of teamMeetingRequest!.team_structure
        .participants_accounts!) {
        if (address !== alreadyAdded) {
          participants.push({
            account_address: address,
            name: '',
            type: ParticipantType.Invitee,
            status: ParticipationStatus.Pending,
            slot_id: '',
            meeting_id: '',
          })
        }
      }
    }

    setSchedulingType(scheduleType)

    participants.push({
      account_address: currentAccount?.address,
      ...(scheduleType === SchedulingType.GUEST && {
        guest_email: guestEmail!,
      }),
      name,
      type: ParticipantType.Scheduler,
      status: ParticipationStatus.Accepted,
      slot_id: '',
      meeting_id: '',
    })

    try {
      const meeting = await scheduleMeeting(
        false,
        scheduleType,
        'no_type',
        start,
        end,
        participants,
        meetingProvider || MeetingProvider.HUDDLE,
        currentAccount,
        content,
        meetingUrl,
        emailToSendReminders,
        title,
        meetingReminders,
        meetingRepeat
      )
      await getAvailableSlots(true)
      currentAccount && saveMeetingsScheduled(currentAccount!.address)
      currentAccount && (await fetchNotificationSubscriptions())

      setLastScheduledMeeting(meeting)
      logEvent('Scheduled a meeting', {
        fromPublicCalendar: true,
        participantsSize: meeting.participants.length,
      })
      setIsScheduling(false)
      return true
    } catch (e) {
      if (e instanceof MeetingWithYourselfError) {
        toast({
          title: "Ops! Can't do that",
          description: e.message,
          status: 'error',
          duration: 5000,
          position: 'top',
          isClosable: true,
        })
      } else if (e instanceof TimeNotAvailableError) {
        toast({
          title: 'Failed to schedule meeting',
          description: 'The selected time is not available anymore',
          status: 'error',
          duration: 5000,
          position: 'top',
          isClosable: true,
        })
      } else if (e instanceof GateConditionNotValidError) {
        toast({
          title: 'Failed to schedule meeting',
          description: e.message,
          status: 'error',
          duration: 5000,
          position: 'top',
          isClosable: true,
        })
      } else if (e instanceof MeetingCreationError) {
        toast({
          title: 'Failed to schedule meeting',
          description:
            'There was an issue scheduling your meeting. Please get in touch with us through support@meetwithwallet.xyz',
          status: 'error',
          duration: 5000,
          position: 'top',
          isClosable: true,
        })
      } else if (e instanceof MultipleSchedulersError) {
        toast({
          title: 'Failed to schedule meeting',
          description: 'A meeting must have only one scheduler',
          status: 'error',
          duration: 5000,
          position: 'top',
          isClosable: true,
        })
      } else if (e instanceof InvalidURL) {
        toast({
          title: 'Failed to schedule meeting',
          description: 'Please provide a valid url/link for your meeting.',
          status: 'error',
          duration: 5000,
          position: 'top',
          isClosable: true,
        })
      } else if (e instanceof Huddle01ServiceUnavailable) {
        toast({
          title: 'Failed to create video meeting',
          description:
            'Huddle01 seems to be offline. Please select a custom meeting link, or try again.',
          status: 'error',
          duration: 5000,
          position: 'top',
          isClosable: true,
        })
      } else if (e instanceof ZoomServiceUnavailable) {
        toast({
          title: 'Failed to create video meeting',
          description:
            'Zoom seems to be offline. Please select a different meeting location, or try again.',
          status: 'error',
          duration: 5000,
          position: 'top',
          isClosable: true,
        })
      } else if (e instanceof GoogleServiceUnavailable) {
        toast({
          title: 'Failed to create video meeting',
          description:
            'Google seems to be offline. Please select a different meeting location, or try again.',
          status: 'error',
          duration: 5000,
          position: 'top',
          isClosable: true,
        })
      } else if (e instanceof UrlCreationError) {
        toast({
          title: 'Failed to schedule meeting',
          description:
            'There was an issue generating a meeting url for your meeting. try using a different location',
          status: 'error',
          duration: 5000,
          position: 'top',
          isClosable: true,
        })
      }
    }
    setIsScheduling(false)
    return false
  }

  const _onClose = () => {
    setReset(true)
    setLastScheduledMeeting(undefined)
    setTimeout(() => setReset(false), 200)
  }

  const changeType = (typeId: string) => {
    const type = account?.preferences?.availableTypes
      ?.filter(type => !type.deleted)
      ?.find(t => t.id === typeId)
    if (!type) return
    if (!type.scheduleGate) {
      setIsGateValid(undefined)
    }
    setSelectedType(type)
    void router.push(
      `/${getAccountDomainUrl(account!)}/${type.url}`,
      undefined,
      {
        shallow: true,
      }
    )
  }

  const textToDisplayDateRange = () => {
    if (calendarType === CalendarType.TEAM) {
      if (teamMeetingRequest?.range_end) {
        return `Pick a time between ${format(
          new Date(teamMeetingRequest!.range_start),
          'PPPpp'
        )} and ${format(new Date(teamMeetingRequest!.range_end), 'PPPpp')}`
      } else if (isFuture(new Date(teamMeetingRequest!.range_start))) {
        return `Pick a time after ${format(
          new Date(teamMeetingRequest!.range_start),
          'PPPpp'
        )}`
      }
    }
    return null
  }

  const dateRangeText = textToDisplayDateRange()

  return (
    <>
      <HeadMeta
        account={account}
        teamMeetingRequest={teamMeetingRequest}
        url={url}
      />
      <VStack mb={36} gap={1}>
        <Container
          bg={lastScheduledMeeting ? 'transparent' : bgColor}
          maxW="95%"
          mt={{ md: 48, base: 60 }}
          flex={1}
          width={
            readyToSchedule || lastScheduledMeeting ? 'fit-content' : '90%'
          }
          pb={lastScheduledMeeting ? 0 : 6}
          marginX="auto"
          borderRadius="lg"
          transitionProperty="width"
          transitionDuration="2s"
          transitionTimingFunction="ease-in-out"
          position={'relative'}
        >
          {!lastScheduledMeeting ? (
            <Box>
              <Flex wrap="wrap">
                <Box
                  flex="1"
                  minW={{ base: '100%', md: '500px' }}
                  maxW={{ md: '250px', base: '100%' }}
                  px={{ md: 8, base: 0 }}
                  py={8}
                >
                  {calendarType === CalendarType.REGULAR ? (
                    <ProfileInfo
                      calendarType={calendarType}
                      isPrivateType={isPrivateType}
                      account={account!}
                      changeType={changeType}
                      selectedType={selectedType}
                      rescheduleSlotId={rescheduleSlotId}
                      readyToSchedule={readyToSchedule}
                      selectedTime={selectedTime}
                      selectedDay={selectedDay}
                      isMobile={isMobile}
                    />
                  ) : (
                    <GroupScheduleCalendarProfile
                      teamAccounts={groupAccounts}
                    />
                  )}

                  {CalendarType.REGULAR === calendarType &&
                  !rescheduleSlotId &&
                  selectedType.scheduleGate &&
                  selectedType.scheduleGate !== 'No gate' ? (
                    <TokenGateValidation
                      gate={selectedType.scheduleGate}
                      targetAccount={account!}
                      userAccount={currentAccount!}
                      setIsGateValid={setIsGateValid}
                      isGateValid={isGateValid!}
                    />
                  ) : null}
                  {dateRangeText && (
                    <Text textAlign="center" mt={4}>
                      {dateRangeText}
                    </Text>
                  )}

                  {calendarType === CalendarType.REGULAR &&
                    rescheduleSlotId && (
                      <RescheduleInfoBox
                        loading={!rescheduleSlot}
                        slot={rescheduleSlot}
                      />
                    )}
                </Box>

                {isSSR ? null : (
                  <Box flex="1" width="100%" p={{ md: 8 }}>
                    <MeetSlotPicker
                      reset={reset}
                      onMonthChange={setCurrentMonth}
                      onTimeChange={setSelectedTime}
                      isMobile={isMobile}
                      preferences={account?.preferences}
                      onDayChange={setSelectedDay}
                      onSchedule={confirmSchedule}
                      willStartScheduling={willStartScheduling => {
                        setReadyToSchedule(willStartScheduling)
                      }}
                      isSchedulingExternal={isScheduling}
                      slotDurationInMinutes={
                        CalendarType.REGULAR === calendarType
                          ? selectedType.duration
                          : teamMeetingRequest!.duration_in_minutes
                      }
                      selectedType={selectedType}
                      checkingSlots={checkingSlots}
                      showSelfAvailability={checkedSelfSlots}
                      isGateValid={isGateValid!}
                      notificationsSubs={notificationsSubs}
                      availableSlots={availableSlots}
                      selfAvailableSlots={selfAvailableSlots}
                      busySlots={busySlots}
                      selfBusySlots={selfBusySlots}
                      timezone={timezone}
                      setTimezone={setTimezone}
                    />
                  </Box>
                )}
              </Flex>
            </Box>
          ) : isSSR ? null : (
            <Flex justify="center">
              <MeetingScheduledDialog
                participants={lastScheduledMeeting!.participants}
                schedulerAccount={currentAccount!}
                scheduleType={schedulingType}
                meeting={lastScheduledMeeting}
                accountNotificationSubs={notificationsSubs}
                hasConnectedCalendar={hasConnectedCalendar}
                reset={_onClose}
              />
            </Flex>
          )}
        </Container>
        {!logged && (
          <HStack
            fontSize={{
              sm: '14px',
              md: '16px',
            }}
            maxW="90%"
            textAlign="center"
          >
            <Text>
              Have an account with us already?{' '}
              <Text
                display="inline"
                color={'primary.400'}
                textDecoration="underline"
                textUnderlineOffset={2}
                onClick={() => openConnection(undefined, false)}
                cursor={'pointer'}
              >
                Sign in
              </Text>{' '}
              to see your availability
            </Text>
          </HStack>
        )}
      </VStack>
    </>
  )
}

const RescheduleInfoBox: React.FC<{
  loading: boolean
  slot?: DBSlot
}> = ({ loading, slot }) => {
  return (
    <Flex p={4} mt={4}>
      {loading ? (
        <Spinner margin="auto" />
      ) : (
        <Box>
          <Text>
            <b>Former time</b>
          </Text>
          <Text>
            {dateToHumanReadable(
              new Date(slot!.start),
              Intl.DateTimeFormat().resolvedOptions().timeZone,
              false
            )}
          </Text>
          <Text>{Intl.DateTimeFormat().resolvedOptions().timeZone}</Text>

          <Text mt={2}>
            Select another time for the meeting, or{' '}
            <Button variant="link" colorScheme="primary">
              cancel
            </Button>{' '}
            it
          </Text>
        </Box>
      )}
    </Flex>
  )
}

const HeadMeta: React.FC<{
  account?: Account
  teamMeetingRequest?: GroupMeetingRequest
  url: string
}> = ({ account, teamMeetingRequest, url }) => {
  const title = account
    ? `${getAccountDisplayName(
        account
      )}'s calendar on Meetwith - Schedule a meeting in #web3 style`
    : teamMeetingRequest?.title ||
      'Meetwith - Schedule a meeting in #web3 style'

  const description =
    account?.preferences?.description ||
    'Schedule a meeting by simply connecting your web3 wallet, or use your email and schedule as a guest.'

  return <Head title={title} description={description} url={url} />
}
export default PublicCalendar<|MERGE_RESOLUTION|>--- conflicted
+++ resolved
@@ -46,11 +46,8 @@
 } from '@/types/ParticipantInfo'
 import { logEvent } from '@/utils/analytics'
 import {
-<<<<<<< HEAD
   fetchBusySlotsForMultipleAccounts,
-=======
   doesContactExist,
->>>>>>> d0131337
   getAccount,
   getBusySlots,
   getMeeting,
