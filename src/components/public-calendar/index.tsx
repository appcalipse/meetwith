/* eslint-disable react-hooks/exhaustive-deps */
import { Box, Container, Flex, Text } from '@chakra-ui/layout'
import { Button, Spinner } from '@chakra-ui/react'
import { Select } from '@chakra-ui/select'
import { useToast } from '@chakra-ui/toast'
import * as Sentry from '@sentry/nextjs'
import {
  addDays,
  addMinutes,
  addMonths,
  areIntervalsOverlapping,
  Day,
  endOfMonth,
  format,
  getDay,
  Interval,
  isAfter,
  isBefore,
  isEqual,
  isFuture,
  nextDay,
  setHours,
  setMinutes,
  setSeconds,
  startOfMonth,
  subMinutes,
  subMonths,
  subSeconds,
} from 'date-fns'
import { zonedTimeToUtc } from 'date-fns-tz'
import { useRouter } from 'next/router'
import React, { useContext, useEffect, useState } from 'react'

import { AccountContext } from '@/providers/AccountProvider'
import { Account, MeetingType, VideoMeeting } from '@/types/Account'
import { AccountNotifications } from '@/types/AccountNotifications'
import { ConnectedCalendarCore } from '@/types/CalendarConnections'
import { ConditionRelation } from '@/types/common'
import {
  DBSlot,
  GroupMeetingRequest,
  GroupMeetingType,
  MeetingDecrypted,
  SchedulingType,
  TimeSlotSource,
} from '@/types/Meeting'
import {
  ParticipantInfo,
  ParticipantType,
  ParticipationStatus,
} from '@/types/ParticipantInfo'
import { logEvent } from '@/utils/analytics'
import {
  fetchBusySlotsForMultipleAccounts,
  getAccount,
  getBusySlots,
  getMeeting,
  getNotificationSubscriptions,
  listConnectedCalendars,
} from '@/utils/api_helper'
import {
  dateToHumanReadable,
  durationToHumanReadable,
  getAccountDomainUrl,
  scheduleMeeting,
} from '@/utils/calendar_manager'
import {
  GateConditionNotValidError,
  Huddle01ServiceUnavailable,
  InvalidURL,
  MeetingCreationError,
  MeetingWithYourselfError,
  TimeNotAvailableError,
} from '@/utils/errors'
import {
  getAvailabilitiesForWeekDay,
  getBlockedAvailabilities,
} from '@/utils/slots.helper'
import { isSlotAvailable } from '@/utils/slots.helper'
import { saveMeetingsScheduled } from '@/utils/storage'
import { getAccountDisplayName } from '@/utils/user_manager'

import { Head } from '../Head'
import MeetingScheduledDialog from '../meeting/MeetingScheduledDialog'
import MeetSlotPicker from '../MeetSlotPicker'
import ProfileInfo from '../profile/ProfileInfo'
import TokenGateValidation from '../token-gate/TokenGateValidation'
import GroupScheduleCalendarProfile from './GroupScheduleCalendarProfile'

interface InternalSchedule {
  scheduleType: SchedulingType
  startTime: Date
  guestEmail: string
  name?: string
  title?: string
  content?: string
  meetingUrl?: string
}

interface PublicCalendarProps {
  url: string
  account?: Account
  teamMeetingRequest?: GroupMeetingRequest
  serverSideRender: boolean
}

enum CalendarType {
  REGULAR,
  TEAM,
}
const PublicCalendar: React.FC<PublicCalendarProps> = ({
  url,
  account,
  teamMeetingRequest,
  serverSideRender,
}) => {
  const [isSSR, setIsSSR] = useState(serverSideRender)
  useEffect(() => {
    setIsSSR(false)
  }, [])

  const router = useRouter()

  const { currentAccount, logged } = useContext(AccountContext)

  const calendarType =
    account !== undefined ? CalendarType.REGULAR : CalendarType.TEAM

  const [schedulingType, setSchedulingType] = useState(SchedulingType.REGULAR)
  const [checkingSlots, setCheckingSlots] = useState(false)
  const [checkedSelfSlots, setCheckedSelfSlots] = useState(false)
  const [unloggedSchedule, setUnloggedSchedule] = useState(
    null as InternalSchedule | null
  )
  const [groupAccounts, setTeamAccounts] = useState<Account[]>([])
  const [currentMonth, setCurrentMonth] = useState(new Date())
  const [busySlots, setBusyslots] = useState([] as Interval[])
  const [selfBusySlots, setSelfBusyslots] = useState([] as Interval[])
  const [selectedType, setSelectedType] = useState({} as MeetingType)
  const [isPrivateType, setPrivateType] = useState(false)
  const [isGateValid, setIsGateValid] = useState<boolean | undefined>(undefined)
  const [isScheduling, setIsScheduling] = useState(false)
  const [readyToSchedule, setReadyToSchedule] = useState(false)
  const [reset, setReset] = useState(false)
  const [lastScheduledMeeting, setLastScheduledMeeting] = useState(
    undefined as MeetingDecrypted | undefined
  )

  const [notificationsSubs, setNotificationSubs] = useState(0)
  const [hasConnectedCalendar, setHasConnectedCalendar] = useState(false)
  const [rescheduleSlotId, setRescheduleSlotId] = useState<string | undefined>(
    undefined
  )
  const [rescheduleSlot, setRescheduleSlot] = useState<DBSlot | undefined>(
    undefined
  )
  const [blockedDates, setBlockedDates] = useState<Date[]>([])

  const toast = useToast()

  const hidrateTeamAccounts = async () => {
    let accountstoFetch: string[] = []
    if (teamMeetingRequest!.team_structure.type === GroupMeetingType.TEAM) {
      // to be implemented
    } else {
      accountstoFetch =
        teamMeetingRequest!.team_structure.participants_accounts!
    }
    const accounts: Account[] = []
    await Promise.all(
      accountstoFetch.map(async account =>
        accounts.push(await getAccount(account))
      )
    )
    setTeamAccounts(accounts)
  }

  useEffect(() => {
    const blockedAvailabilities = getBlockedAvailabilities(
      account?.preferences?.availabilities
    )
    // We need to take into consideration 1 month before the beginning of the month
    // and 1 month after the end of the month in the calculation due to Timezone
    // spans be able to be inside one month for one user and in another for other
    // user when we consider first and last days of the month.
    let startDate = subMonths(startOfMonth(currentMonth), 1)
    const endDate = addMonths(endOfMonth(currentMonth), 1)

    const unavailableDate = blockedAvailabilities.reduce((acc, curr) => {
      if (getDay(startDate) === curr.weekday) acc.push(startDate)
      let _nextDay = nextDay(startDate, curr.weekday as Day)
      while (isBefore(_nextDay, endDate)) {
        acc.push(_nextDay)
        _nextDay = nextDay(_nextDay, curr.weekday as Day)
      }
      return acc
    }, [] as Date[])

    if (isBefore(endDate, new Date())) {
      setBlockedDates(unavailableDate)
      return
    }

    if (isAfter(new Date(), startDate) && isBefore(new Date(), endDate)) {
      startDate = new Date()
    }

    let day = startDate
    while (!isAfter(day, endDate)) {
      const _availability = getAvailabilitiesForWeekDay(
        account?.preferences?.availabilities,
        day
      )
      if (_availability.length > 0) {
        const _availableSlots = _availability.reduce((acc, curr) => {
          const gap = selectedType.duration
          const startDate = setHours(
            setMinutes(setSeconds(day, 0), parseInt(curr.start.split(':')[1])),
            parseInt(curr.start.split(':')[0])
          )
          const endDate = setHours(
            setMinutes(setSeconds(day, 0), parseInt(curr.end.split(':')[1])),
            parseInt(curr.end.split(':')[0])
          )

          let _start = startDate
          let _end = subSeconds(addMinutes(_start, gap), 1)

          while (isBefore(_end, endDate)) {
            if (
              !busySlots.some(
                slot =>
                  !isEqual(slot.start, slot.end) &&
                  areIntervalsOverlapping(
                    {
                      start: _start,
                      end: _end,
                    },
                    {
                      start: slot.start,
                      end: subSeconds(slot.end, 1),
                    }
                  )
              )
            )
              acc.push({
                start: _start,
                end: _end,
              })

            _start = _end
            _end = addMinutes(_start, gap)
          }
          return acc
        }, [] as Interval[])
        if (_availableSlots.length === 0) unavailableDate.push(day)
      }
      day = addDays(day, 1)
    }
    setBlockedDates(unavailableDate)
  }, [currentMonth, selectedType, busySlots])

  useEffect(() => {
    if (calendarType === CalendarType.REGULAR) {
      const typeOnRoute = router.query.address ? router.query.address[1] : null
      const type = account!
        .preferences!.availableTypes.filter(type => !type.deleted)
        .find(t => t.url === typeOnRoute)
      setPrivateType(!!type?.private)
    }
  }, [])

  useEffect(() => {
    if (calendarType === CalendarType.TEAM) {
      hidrateTeamAccounts()
    }
  }, [calendarType])

  useEffect(() => {
    if (calendarType === CalendarType.REGULAR) {
      const typeOnRoute = router.query.address ? router.query.address[1] : null
      const type = account!
        .preferences!.availableTypes.filter(type => !type.deleted)
        .find(t => t.url === typeOnRoute)
      setSelectedType(type || account!.preferences!.availableTypes[0])
      updateSlots()
      setRescheduleSlotId(router.query.slot as string | undefined)
    }
  }, [account, router.query.address])

  useEffect(() => {
    getSlotInfo()
  }, [rescheduleSlotId])

  const getSlotInfo = async () => {
    if (rescheduleSlotId) {
      const slot = await getMeeting(rescheduleSlotId!)
      if (slot) {
        if (slot.account_address !== account!.address) {
          await router.push('/404')
        } else {
          setRescheduleSlot(slot)
        }
      }
    }
  }

  const fetchNotificationSubscriptions = async () => {
    let subs: AccountNotifications | null = null
    let connectedCalendars: ConnectedCalendarCore[] = []
    await Promise.all([
      (subs = await getNotificationSubscriptions()),
      (connectedCalendars = await listConnectedCalendars()),
    ])

    const validCals = connectedCalendars
      .filter(cal => cal.provider !== TimeSlotSource.MWW)
      .some(cal => cal.calendars.some(_cal => _cal.enabled))

    setNotificationSubs(subs.notification_types.length)
    setHasConnectedCalendar(!!validCals)
  }

  useEffect(() => {
    if (logged) {
      updateSelfSlots()
      fetchNotificationSubscriptions()

      if (unloggedSchedule) {
        confirmSchedule(
          unloggedSchedule.scheduleType,
          unloggedSchedule.startTime,
          unloggedSchedule.guestEmail,
          unloggedSchedule.name,
          unloggedSchedule.content,
          unloggedSchedule.meetingUrl,
          unloggedSchedule.title
        )
      }
    }
  }, [currentAccount])

  const confirmSchedule = async (
    scheduleType: SchedulingType,
    startTime: Date,
    guestEmail?: string,
    name?: string,
    content?: string,
    meetingUrl?: string,
    emailToSendReminders?: string,
    title?: string
  ): Promise<boolean> => {
    setUnloggedSchedule(null)
    setIsScheduling(true)

    const start = zonedTimeToUtc(
      startTime,
      Intl.DateTimeFormat().resolvedOptions().timeZone
    )
    const end = addMinutes(
      new Date(start),
      CalendarType.REGULAR === calendarType
        ? selectedType.duration
        : teamMeetingRequest!.duration_in_minutes
    )

    if (scheduleType !== SchedulingType.GUEST && !name) {
      name = getAccountDisplayName(currentAccount!)
    }

    const participants: ParticipantInfo[] = []

    if (CalendarType.REGULAR === calendarType) {
      participants.push({
        account_address: account!.address,
        name: '',
        type: ParticipantType.Owner,
        status: ParticipationStatus.Accepted,
        slot_id: '',
        meeting_id: '',
      })
    } else {
      let alreadyAdded = ''
      if (
        teamMeetingRequest?.team_structure.participants_accounts?.includes(
          teamMeetingRequest!.owner
        )
      ) {
        participants.push({
          account_address: teamMeetingRequest!.owner,
          name: '',
          type: ParticipantType.Owner,
          status: ParticipationStatus.Pending,
          slot_id: '',
          meeting_id: '',
        })
        alreadyAdded = teamMeetingRequest!.owner
      } else {
        participants.push({
          account_address:
            teamMeetingRequest!.team_structure.participants_accounts![0],
          name: '',
          type: ParticipantType.Owner,
          status: ParticipationStatus.Pending,
          slot_id: '',
          meeting_id: '',
        })
        alreadyAdded =
          teamMeetingRequest!.team_structure.participants_accounts![0]
      }

      for (const address of teamMeetingRequest!.team_structure
        .participants_accounts!) {
        if (address !== alreadyAdded) {
          participants.push({
            account_address: address,
            name: '',
            type: ParticipantType.Invitee,
            status: ParticipationStatus.Pending,
            slot_id: '',
            meeting_id: '',
          })
        }
      }
    }

    setSchedulingType(scheduleType)

    participants.push({
      account_address: currentAccount?.address,
      ...(scheduleType === SchedulingType.GUEST && {
        guest_email: guestEmail!,
      }),
      name,
      type: ParticipantType.Scheduler,
      status: ParticipationStatus.Accepted,
      slot_id: '',
      meeting_id: '',
    })

    try {
      const meeting = await scheduleMeeting(
        scheduleType,
        'no_type',
        start,
        end,
        participants,
        currentAccount,
        content,
        meetingUrl,
        emailToSendReminders,
<<<<<<< HEAD
        account?.preferences?.videoMeeting === VideoMeeting.GoogleMeet
=======
        title
>>>>>>> 65e337da
      )
      await updateSlots()
      currentAccount && saveMeetingsScheduled(currentAccount!.address)
      currentAccount && (await fetchNotificationSubscriptions())

      setLastScheduledMeeting(meeting)
      logEvent('Scheduled a meeting', {
        fromPublicCalendar: true,
        participantsSize: meeting.participants.length,
      })
      setIsScheduling(false)
      return true
    } catch (e) {
      if (e instanceof MeetingWithYourselfError) {
        toast({
          title: "Ops! Can't do that",
          description: e.message,
          status: 'error',
          duration: 5000,
          position: 'top',
          isClosable: true,
        })
      } else if (e instanceof TimeNotAvailableError) {
        toast({
          title: 'Failed to schedule meeting',
          description: 'The selected time is not available anymore',
          status: 'error',
          duration: 5000,
          position: 'top',
          isClosable: true,
        })
      } else if (e instanceof GateConditionNotValidError) {
        toast({
          title: 'Failed to schedule meeting',
          description: e.message,
          status: 'error',
          duration: 5000,
          position: 'top',
          isClosable: true,
        })
      } else if (e instanceof MeetingCreationError) {
        toast({
          title: 'Failed to schedule meeting',
          description:
            'There was an issue scheduling your meeting. Please get in touch with us through support@meetwithwallet.xyz',
          status: 'error',
          duration: 5000,
          position: 'top',
          isClosable: true,
        })
      } else if (e instanceof InvalidURL) {
        toast({
          title: 'Failed to schedule meeting',
          description: 'Please provide a valid url/link for your meeting.',
          status: 'error',
          duration: 5000,
          position: 'top',
          isClosable: true,
        })
      } else if (e instanceof Huddle01ServiceUnavailable) {
        toast({
          title: 'Failed to create video meeting',
          description:
            'Huddle01 seems to be offline. Please select a custom meeting link, or try again.',
          status: 'error',
          duration: 5000,
          position: 'top',
          isClosable: true,
        })
      } else throw e
    }
    setIsScheduling(false)
    return false
  }

  const _onClose = () => {
    setReset(true)
    setLastScheduledMeeting(undefined)
    setTimeout(() => setReset(false), 200)
  }

  const updateSelfSlots = async () => {
    if (currentAccount) {
      const monthStart = startOfMonth(currentMonth)
      const monthEnd = endOfMonth(currentMonth)

      try {
        const busySlots = await getBusySlots(
          currentAccount!.address,
          monthStart,
          monthEnd
        )
        setSelfBusyslots(busySlots)
        setCheckedSelfSlots(true)
      } catch (e) {}
    }
  }

  const updateSlots = async () => {
    updateSelfSlots()
    setCheckingSlots(true)
    const monthStart = startOfMonth(currentMonth)
    const monthEnd = endOfMonth(currentMonth)

    try {
      if (calendarType === CalendarType.REGULAR) {
        const busySlots = await getBusySlots(
          account!.address,
          monthStart,
          monthEnd
        )
        setBusyslots(busySlots)
      } else {
        let accounts: string[] = []
        if (teamMeetingRequest!.team_structure.type === GroupMeetingType.TEAM) {
          // to be implemented
        } else {
          accounts = teamMeetingRequest!.team_structure.participants_accounts!
        }

        const busySlots = await fetchBusySlotsForMultipleAccounts(
          accounts,
          monthStart,
          monthEnd,
          teamMeetingRequest!.team_structure.relationship
        )
        setBusyslots(busySlots)
      }
    } catch (e) {
      Sentry.captureException(e)
      toast({
        title: 'Ops!',
        description: 'Something went wrong :(',
        status: 'error',
        duration: 5000,
        position: 'top',
        isClosable: true,
      })
      router.push('/404')
      return
    }

    setCheckingSlots(false)
  }

  useEffect(() => {
    updateSlots()
  }, [currentMonth])

  const changeType = (typeId: string) => {
    const type = account!
      .preferences!.availableTypes.filter(type => !type.deleted)
      .find(t => t.id === typeId)!
    if (!type.scheduleGate) {
      setIsGateValid(undefined)
    }
    setSelectedType(type)
    router.push(`/${getAccountDomainUrl(account!)}/${type.url}`, undefined, {
      shallow: true,
    })
  }

  const validateSlot = (slot: Date): boolean => {
    if (calendarType === CalendarType.REGULAR) {
      return isSlotAvailable(
        selectedType.duration,
        selectedType.minAdvanceTime,
        slot,
        busySlots,
        account!.preferences!.availabilities,
        Intl.DateTimeFormat().resolvedOptions().timeZone,
        account!.preferences!.timezone
      )
    } else {
      if (
        !isAfter(slot, new Date(teamMeetingRequest!.range_start)) &&
        !isEqual(slot, new Date(teamMeetingRequest!.range_start))
      ) {
        return false
      }

      if (
        teamMeetingRequest!.range_end &&
        !isBefore(
          slot,
          subMinutes(
            new Date(teamMeetingRequest!.range_end),
            teamMeetingRequest!.duration_in_minutes
          )
        ) &&
        !isEqual(
          slot,
          subMinutes(
            new Date(teamMeetingRequest!.range_end),
            teamMeetingRequest!.duration_in_minutes
          )
        )
      ) {
        return false
      }

      if (
        teamMeetingRequest!.team_structure.relationship ===
        ConditionRelation.AND
      ) {
        for (const eachAccount of groupAccounts) {
          if (
            !isSlotAvailable(
              teamMeetingRequest!.duration_in_minutes,
              0,
              slot,
              busySlots,
              eachAccount.preferences!.availabilities,
              Intl.DateTimeFormat().resolvedOptions().timeZone,
              eachAccount!.preferences!.timezone
            )
          ) {
            return false
          }
        }
        return true
      } else {
        for (const eachAccount of groupAccounts) {
          if (
            isSlotAvailable(
              teamMeetingRequest!.duration_in_minutes,
              0,
              slot,
              busySlots,
              eachAccount.preferences!.availabilities,
              Intl.DateTimeFormat().resolvedOptions().timeZone,
              eachAccount!.preferences!.timezone
            )
          ) {
            return true
          }
        }
        return false
      }
    }
  }

  const textToDisplayDateRange = () => {
    if (calendarType === CalendarType.TEAM) {
      if (teamMeetingRequest?.range_end) {
        return `Pick a time between ${format(
          new Date(teamMeetingRequest!.range_start),
          'PPPpp'
        )} and ${format(new Date(teamMeetingRequest!.range_end), 'PPPpp')}`
      } else if (isFuture(new Date(teamMeetingRequest!.range_start))) {
        return `Pick a time after ${format(
          new Date(teamMeetingRequest!.range_start),
          'PPPpp'
        )}`
      }
    }
    return null
  }

  const selfAvailabilityCheck = (slot: Date): boolean => {
    let duration
    let minAdvanceTime

    if (calendarType === CalendarType.REGULAR) {
      duration = selectedType.duration
      minAdvanceTime = selectedType.minAdvanceTime
    } else {
      duration = teamMeetingRequest!.duration_in_minutes
      minAdvanceTime = 0
    }

    return isSlotAvailable(
      duration,
      minAdvanceTime,
      slot,
      selfBusySlots,
      currentAccount!.preferences!.availabilities,
      Intl.DateTimeFormat().resolvedOptions().timeZone,
      currentAccount!.preferences!.timezone
    )
  }

  const dateRangeText = textToDisplayDateRange()

  return (
    <>
      <HeadMeta
        account={account}
        teamMeetingRequest={teamMeetingRequest}
        url={url}
      />
      <Container maxW="7xl" mt={32} mb={8} flex={1}>
        {!lastScheduledMeeting ? (
          <Box>
            <Flex wrap="wrap" justifyContent="center">
              <Box
                flex="1"
                minW={{ base: '300px', md: '500px' }}
                maxW="600px"
                p={8}
              >
                {calendarType === CalendarType.REGULAR ? (
                  <ProfileInfo account={account!} />
                ) : (
                  <GroupScheduleCalendarProfile teamAccounts={groupAccounts} />
                )}
                {calendarType === CalendarType.REGULAR && !rescheduleSlotId && (
                  <>
                    <Select
                      isDisabled={readyToSchedule}
                      placeholder="Select option"
                      mt={8}
                      value={selectedType.id}
                      onChange={e =>
                        e.target.value && changeType(e.target.value)
                      }
                    >
                      {account!
                        .preferences!.availableTypes.filter(
                          type =>
                            !type.deleted && (!type.private || isPrivateType)
                        )
                        .map(type => (
                          <option key={type.id} value={type.id}>
                            {type.title ? `${type.title} - ` : ''}
                            {durationToHumanReadable(type.duration)}
                          </option>
                        ))}
                    </Select>
                    {selectedType.description && (
                      <Text p={2}>{selectedType.description}</Text>
                    )}
                  </>
                )}

                {CalendarType.REGULAR === calendarType &&
                !rescheduleSlotId &&
                selectedType.scheduleGate ? (
                  <TokenGateValidation
                    gate={selectedType.scheduleGate}
                    targetAccount={account!}
                    userAccount={currentAccount!}
                    setIsGateValid={setIsGateValid}
                    isGateValid={isGateValid!}
                  />
                ) : null}
                {dateRangeText && (
                  <Text textAlign="center" mt={4}>
                    {dateRangeText}
                  </Text>
                )}

                {calendarType === CalendarType.REGULAR && rescheduleSlotId && (
                  <RescheduleInfoBox
                    loading={!rescheduleSlot}
                    slot={rescheduleSlot}
                  />
                )}
              </Box>
              {isSSR ? null : (
                <Box flex="2" p={8}>
                  <MeetSlotPicker
                    reset={reset}
                    onMonthChange={(day: Date) => setCurrentMonth(day)}
                    availabilityInterval={
                      teamMeetingRequest
                        ? {
                            start: new Date(teamMeetingRequest.range_start),
                            end: new Date(
                              teamMeetingRequest.range_end || '2999-01-01'
                            ),
                          }
                        : undefined
                    }
                    blockedDates={blockedDates}
                    preferences={account?.preferences}
                    onSchedule={confirmSchedule}
                    willStartScheduling={willStartScheduling => {
                      setReadyToSchedule(willStartScheduling)
                    }}
                    isSchedulingExternal={isScheduling}
                    slotDurationInMinutes={
                      CalendarType.REGULAR === calendarType
                        ? selectedType.duration
                        : teamMeetingRequest!.duration_in_minutes
                    }
                    checkingSlots={checkingSlots}
                    timeSlotAvailability={validateSlot}
                    selfAvailabilityCheck={selfAvailabilityCheck}
                    showSelfAvailability={checkedSelfSlots}
                    isGateValid={isGateValid!}
                    notificationsSubs={notificationsSubs}
                  />
                </Box>
              )}
            </Flex>
          </Box>
        ) : isSSR ? null : (
          <Flex justify="center">
            <MeetingScheduledDialog
              participants={lastScheduledMeeting!.participants}
              schedulerAccount={currentAccount!}
              scheduleType={schedulingType}
              meeting={lastScheduledMeeting}
              accountNotificationSubs={notificationsSubs}
              hasConnectedCalendar={hasConnectedCalendar}
              reset={_onClose}
            />
          </Flex>
        )}
      </Container>
    </>
  )
}

const RescheduleInfoBox: React.FC<{
  loading: boolean
  slot?: DBSlot
}> = ({ loading, slot }) => {
  return (
    <Flex p={4} mt={4}>
      {loading ? (
        <Spinner margin="auto" />
      ) : (
        <Box>
          <Text>
            <b>Former time</b>
          </Text>
          <Text>
            {dateToHumanReadable(
              new Date(slot!.start),
              Intl.DateTimeFormat().resolvedOptions().timeZone,
              false
            )}
          </Text>
          <Text>{Intl.DateTimeFormat().resolvedOptions().timeZone}</Text>

          <Text mt={2}>
            Select another time for the meeting, or{' '}
            <Button variant="link" colorScheme="primary">
              cancel
            </Button>{' '}
            it
          </Text>
        </Box>
      )}
    </Flex>
  )
}

const HeadMeta: React.FC<{
  account?: Account
  teamMeetingRequest?: GroupMeetingRequest
  url: string
}> = ({ account, teamMeetingRequest, url }) => {
  const title = account
    ? `${getAccountDisplayName(
        account
      )}'s calendar on Meet with Wallet - Schedule a meeting in #web3 style`
    : teamMeetingRequest?.title ||
      'Meet with Wallet - Schedule a meeting in #web3 style'

  const description =
    account?.preferences?.description ||
    'Schedule a meeting by simply connecting your web3 wallet, or use your email and schedule as a guest.'

  return <Head title={title} description={description} url={url} />
}
export default PublicCalendar<|MERGE_RESOLUTION|>--- conflicted
+++ resolved
@@ -449,11 +449,8 @@
         content,
         meetingUrl,
         emailToSendReminders,
-<<<<<<< HEAD
+        title,
         account?.preferences?.videoMeeting === VideoMeeting.GoogleMeet
-=======
-        title
->>>>>>> 65e337da
       )
       await updateSlots()
       currentAccount && saveMeetingsScheduled(currentAccount!.address)
