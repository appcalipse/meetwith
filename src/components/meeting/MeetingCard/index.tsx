import {
  Badge,
  Box,
  Button,
  HStack,
  Link,
  Spacer,
  Spinner,
  Text,
  useColorModeValue,
  useToast,
  VStack,
} from '@chakra-ui/react'
import {
  addHours,
  differenceInMinutes,
  isAfter,
  isWithinInterval,
} from 'date-fns'
import { Encrypted } from 'eth-crypto'
import { useContext, useEffect, useState } from 'react'
import { FaEdit, FaEraser } from 'react-icons/fa'

<<<<<<< HEAD
import { useEditMeetingDialog } from '@/components/schedule/edit-meeting-dialog/edit.hook'
=======
import { addUTMParams } from '@/utils/meeting_call_helper'
>>>>>>> dba19e3d
import { getAllParticipantsDisplayName } from '@/utils/user_manager'

import { AccountContext } from '../../../providers/AccountProvider'
import { DBSlot, MeetingDecrypted } from '../../../types/Meeting'
import { logEvent } from '../../../utils/analytics'
import { fetchContentFromIPFSFromBrowser } from '../../../utils/api_helper'
import {
  cancelMeeting,
  dateToHumanReadable,
  decryptMeeting,
  durationToHumanReadable,
  generateIcs,
} from '../../../utils/calendar_manager'
import IPFSLink from '../../IPFSLink'

interface MeetingCardProps {
  meeting: DBSlot
  timezone: string
  onUpdate?: () => void
}

interface Label {
  color: string
  text: string
}
const MeetingCard = ({ meeting, timezone, onUpdate }: MeetingCardProps) => {
  const duration = differenceInMinutes(meeting.end, meeting.start)

  const defineLabel = (start: Date, end: Date): Label | null => {
    const now = new Date()
    if (isWithinInterval(now, { start, end })) {
      return {
        color: 'yellow',
        text: 'Ongoing',
      }
    } else if (isAfter(now, end)) {
      return {
        color: 'gray',
        text: 'Ended',
      }
    } else if (isAfter(addHours(now, 6), start)) {
      return {
        color: 'green',
        text: 'Starting Soon',
      }
    }
    return null
  }

  const bgColor = useColorModeValue('white', 'gray.900')

  const label = defineLabel(meeting.start as Date, meeting.end as Date)
  const toast = useToast()

  const [EditModal, openEditModal, closeEditModal] = useEditMeetingDialog()
  const [isCanceling, setCanceling] = useState(false)

  const { currentAccount } = useContext(AccountContext)
  const decodeData = async () => {
    const meetingInfoEncrypted = (await fetchContentFromIPFSFromBrowser(
      meeting.meeting_info_file_path
    )) as Encrypted
    if (meetingInfoEncrypted) {
      const decryptedMeeting = await decryptMeeting(
        {
          ...meeting,
          meeting_info_encrypted: meetingInfoEncrypted,
        },
        currentAccount!
      )

      return decryptedMeeting
    }

    toast({
      title: 'Something went wrong',
      description: 'Unable to decode meeting data.',
      status: 'error',
      duration: 5000,
      position: 'top',
      isClosable: true,
    })

    return null
  }

  return (
    <>
      <Box
        shadow="md"
        width="100%"
        borderRadius="lg"
        overflow="hidden"
        bgColor={bgColor}
      >
        <Box p="6">
          <VStack alignItems="start" position="relative">
            {label && (
              <Badge
                borderRadius="full"
                px="2"
                colorScheme={label.color}
                alignSelf="flex-end"
                position="absolute"
              >
                {label.text}
              </Badge>
            )}
            <Box>
              <strong>When</strong>:{' '}
              {dateToHumanReadable(meeting.start as Date, timezone, false)}
            </Box>
            <HStack>
              <strong>Duration</strong>:{' '}
              <Text>{durationToHumanReadable(duration)}</Text>
            </HStack>
            <IPFSLink
              title="Meeting private data"
              ipfsHash={meeting.meeting_info_file_path}
            />
            <DecodedInfo meeting={meeting} />
            <HStack>
              <Button
                onClick={() => {
                  decodeData().then(decriptedMeeting =>
                    openEditModal(meeting, decriptedMeeting, timezone)
                  )
                }}
                leftIcon={<FaEdit />}
                colorScheme="orange"
              >
                Edit
              </Button>
              <Button
                onClick={() => {
                  setCanceling(true)
                  decodeData().then(decriptedMeeting => {
                    cancelMeeting(currentAccount!.address, decriptedMeeting!)
                      .then(() => {
                        setCanceling(false)
                        onUpdate && onUpdate()
                      })
                      .catch(error => {
                        setCanceling(false)
                        toast({
                          title: 'Something went wrong',
                          description: error.message,
                          status: 'error',
                          duration: 5000,
                          position: 'top',
                          isClosable: true,
                        })
                      })
                  })
                }}
                leftIcon={<FaEraser />}
                colorScheme="orange"
                isLoading={isCanceling}
              >
                Cancel
              </Button>
            </HStack>
          </VStack>
        </Box>
      </Box>
      <Spacer />
      <EditModal />
    </>
  )
}

const DecodedInfo: React.FC<{ meeting: DBSlot }> = ({ meeting }) => {
  const [loading, setLoading] = useState(true)
  const [info, setInfo] = useState(undefined as MeetingDecrypted | undefined)
  const { currentAccount } = useContext(AccountContext)

  useEffect(() => {
    const decodeData = async () => {
      const meetingInfoEncrypted = (await fetchContentFromIPFSFromBrowser(
        meeting.meeting_info_file_path
      )) as Encrypted
      if (meetingInfoEncrypted) {
        const decryptedMeeting = await decryptMeeting(
          {
            ...meeting,
            meeting_info_encrypted: meetingInfoEncrypted,
          },
          currentAccount!
        )

        setInfo(decryptedMeeting)
      }
      setLoading(false)
    }
    decodeData()
  }, [])

  const downloadIcs = (
    info: MeetingDecrypted,
    currentConnectedAccountAddress: string
  ) => {
    const icsFile = generateIcs(info, currentConnectedAccountAddress)

    const url = window.URL.createObjectURL(
      new Blob([icsFile.value!], { type: 'text/plain' })
    )
    const link = document.createElement('a')
    link.href = url
    link.setAttribute('download', `meeting_${meeting.id}.ics`)

    document.body.appendChild(link)
    link.click()
    link.parentNode!.removeChild(link)
  }

  const getNamesDisplay = (meeting: MeetingDecrypted) => {
    return getAllParticipantsDisplayName(
      meeting.participants,
      currentAccount!.address
    )
  }

  const bgColor = useColorModeValue('gray.50', 'gray.700')

  return (
    <Box
      mt={2}
      borderRadius={4}
      p={4}
      bgColor={bgColor}
      width="100%"
      overflow="hidden"
    >
      {loading ? (
        <HStack>
          <Text>Decoding meeting info...</Text>{' '}
          <Spinner size="sm" colorScheme="gray" />
        </HStack>
      ) : info ? (
        <VStack alignItems="flex-start">
          <Text>
            <strong>Meeting link</strong>
          </Text>
          <Link
            href={addUTMParams(info.meeting_url)}
            isExternal
            onClick={() => logEvent('Clicked to start meeting')}
          >
            {info.meeting_url}
          </Link>
          <VStack alignItems="flex-start">
            <Text>
              <strong>Participants</strong>
            </Text>
            <Text>{getNamesDisplay(info)}</Text>
          </VStack>
          {info.content && (
            <Box>
              <Text>
                <strong>Notes</strong>
              </Text>
              <Text mb={2}>{info.content}</Text>
            </Box>
          )}
          <Button
            colorScheme="orange"
            variant="outline"
            onClick={() => downloadIcs(info, currentAccount!.address)}
          >
            Download .ics
          </Button>
        </VStack>
      ) : (
        <HStack>
          <Text>Failed to decode information</Text>
        </HStack>
      )}
    </Box>
  )
}

export default MeetingCard<|MERGE_RESOLUTION|>--- conflicted
+++ resolved
@@ -21,11 +21,8 @@
 import { useContext, useEffect, useState } from 'react'
 import { FaEdit, FaEraser } from 'react-icons/fa'
 
-<<<<<<< HEAD
 import { useEditMeetingDialog } from '@/components/schedule/edit-meeting-dialog/edit.hook'
-=======
 import { addUTMParams } from '@/utils/meeting_call_helper'
->>>>>>> dba19e3d
 import { getAllParticipantsDisplayName } from '@/utils/user_manager'
 
 import { AccountContext } from '../../../providers/AccountProvider'
