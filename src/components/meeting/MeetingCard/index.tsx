import {
  Badge,
  Box,
  Button,
  HStack,
  Link,
  Spacer,
  Spinner,
  Text,
  useColorModeValue,
  useToast,
  VStack,
} from '@chakra-ui/react'
import {
  addHours,
  differenceInMinutes,
  isAfter,
  isWithinInterval,
} from 'date-fns'
import { Encrypted } from 'eth-crypto'
import { useContext, useEffect, useState } from 'react'
import { FaEdit, FaEraser } from 'react-icons/fa'

<<<<<<< HEAD
import { useEditMeetingDialog } from '@/components/schedule/edit-meeting-dialog/edit.hook'
=======
import { addUTMParams } from '@/utils/meeting_call_helper'
>>>>>>> f427e870
import { getAllParticipantsDisplayName } from '@/utils/user_manager'

import { AccountContext } from '../../../providers/AccountProvider'
import { DBSlot, MeetingDecrypted } from '../../../types/Meeting'
import { logEvent } from '../../../utils/analytics'
import { fetchContentFromIPFSFromBrowser } from '../../../utils/api_helper'
import {
  cancelMeeting,
  dateToHumanReadable,
  decryptMeeting,
  durationToHumanReadable,
  generateIcs,
} from '../../../utils/calendar_manager'
import IPFSLink from '../../IPFSLink'

interface MeetingCardProps {
  meeting: DBSlot
  timezone: string
  onUpdate?: () => void
}

interface Label {
  color: string
  text: string
}
const MeetingCard = ({ meeting, timezone, onUpdate }: MeetingCardProps) => {
  const duration = differenceInMinutes(meeting.end, meeting.start)

  const defineLabel = (start: Date, end: Date): Label | null => {
    const now = new Date()
    if (isWithinInterval(now, { start, end })) {
      return {
        color: 'yellow',
        text: 'Ongoing',
      }
    } else if (isAfter(now, end)) {
      return {
        color: 'gray',
        text: 'Ended',
      }
    } else if (isAfter(addHours(now, 6), start)) {
      return {
        color: 'green',
        text: 'Starting Soon',
      }
    }
    return null
  }

  const bgColor = useColorModeValue('white', 'gray.900')

  const label = defineLabel(meeting.start as Date, meeting.end as Date)
  const toast = useToast()

  const [EditModal, openEditModal, closeEditModal] = useEditMeetingDialog()
  const [isCanceling, setCanceling] = useState(false)

  const { currentAccount } = useContext(AccountContext)
  const decodeData = async () => {
    const meetingInfoEncrypted = (await fetchContentFromIPFSFromBrowser(
      meeting.meeting_info_file_path
    )) as Encrypted
    if (meetingInfoEncrypted) {
      const decryptedMeeting = await decryptMeeting(
        {
          ...meeting,
          meeting_info_encrypted: meetingInfoEncrypted,
        },
        currentAccount!
      )

      return decryptedMeeting
    }

    toast({
      title: 'Something went wrong',
      description: 'Unable to decode meeting data.',
      status: 'error',
      duration: 5000,
      position: 'top',
      isClosable: true,
    })

    return null
  }

  return (
    <>
      <Box
        shadow="md"
        width="100%"
        borderRadius="lg"
        overflow="hidden"
        bgColor={bgColor}
      >
        <Box p="6">
          <VStack alignItems="start" position="relative">
            {label && (
              <Badge
                borderRadius="full"
                px="2"
                colorScheme={label.color}
                alignSelf="flex-end"
                position="absolute"
              >
                {label.text}
              </Badge>
            )}
            <Box>
              <strong>When</strong>:{' '}
              {dateToHumanReadable(meeting.start as Date, timezone, false)}
            </Box>
            <HStack>
              <strong>Duration</strong>:{' '}
              <Text>{durationToHumanReadable(duration)}</Text>
            </HStack>
            <IPFSLink
              title="Meeting private data"
              ipfsHash={meeting.meeting_info_file_path}
            />
            <DecodedInfo meeting={meeting} />
            <HStack>
              <Button
                onClick={() => {
                  decodeData().then(decriptedMeeting =>
                    openEditModal(meeting, decriptedMeeting, timezone)
                  )
                }}
                leftIcon={<FaEdit />}
                colorScheme="orange"
              >
                Edit
              </Button>
              <Button
                onClick={() => {
                  setCanceling(true)
                  decodeData().then(decriptedMeeting => {
                    cancelMeeting(currentAccount!.address, decriptedMeeting!)
                      .then(() => {
                        setCanceling(false)
                        onUpdate && onUpdate()
                      })
                      .catch(error => {
                        setCanceling(false)
                        toast({
                          title: 'Something went wrong',
                          description: error.message,
                          status: 'error',
                          duration: 5000,
                          position: 'top',
                          isClosable: true,
                        })
                      })
                  })
                }}
                leftIcon={<FaEraser />}
                colorScheme="orange"
                isLoading={isCanceling}
              >
                Cancel
              </Button>
            </HStack>
          </VStack>
        </Box>
      </Box>
      <Spacer />
      <EditModal />
    </>
  )
}

const DecodedInfo: React.FC<{ meeting: DBSlot }> = ({ meeting }) => {
  const [loading, setLoading] = useState(true)
  const [info, setInfo] = useState(undefined as MeetingDecrypted | undefined)
  const { currentAccount } = useContext(AccountContext)

  useEffect(() => {
    const decodeData = async () => {
      const meetingInfoEncrypted = (await fetchContentFromIPFSFromBrowser(
        meeting.meeting_info_file_path
      )) as Encrypted
      if (meetingInfoEncrypted) {
        const decryptedMeeting = await decryptMeeting(
          {
            ...meeting,
            meeting_info_encrypted: meetingInfoEncrypted,
          },
          currentAccount!
        )

        setInfo(decryptedMeeting)
      }
      setLoading(false)
    }
    decodeData()
  }, [])

  const downloadIcs = (
    info: MeetingDecrypted,
    currentConnectedAccountAddress: string
  ) => {
    const icsFile = generateIcs(info, currentConnectedAccountAddress)

    const url = window.URL.createObjectURL(
      new Blob([icsFile.value!], { type: 'text/plain' })
    )
    const link = document.createElement('a')
    link.href = url
    link.setAttribute('download', `meeting_${meeting.id}.ics`)

    document.body.appendChild(link)
    link.click()
    link.parentNode!.removeChild(link)
  }

  const getNamesDisplay = (meeting: MeetingDecrypted) => {
    return getAllParticipantsDisplayName(
      meeting.participants,
      currentAccount!.address
    )
  }

  const bgColor = useColorModeValue('gray.50', 'gray.700')

  return (
    <Box
      mt={2}
      borderRadius={4}
      p={4}
      bgColor={bgColor}
      width="100%"
      overflow="hidden"
    >
      {loading ? (
        <HStack>
          <Text>Decoding meeting info...</Text>{' '}
          <Spinner size="sm" colorScheme="gray" />
        </HStack>
      ) : info ? (
        <VStack alignItems="flex-start">
          <Text>
            <strong>Meeting link</strong>
          </Text>
          <Link
            href={addUTMParams(info.meeting_url)}
            isExternal
            onClick={() => logEvent('Clicked to start meeting')}
          >
            {info.meeting_url}
          </Link>
          <VStack alignItems="flex-start">
            <Text>
              <strong>Participants</strong>
            </Text>
            <Text>{getNamesDisplay(info)}</Text>
          </VStack>
          {info.content && (
            <Box>
              <Text>
                <strong>Notes</strong>
              </Text>
              <Text mb={2}>{info.content}</Text>
            </Box>
          )}
          <Button
            colorScheme="orange"
            variant="outline"
            onClick={() => downloadIcs(info, currentAccount!.address)}
          >
            Download .ics
          </Button>
        </VStack>
      ) : (
        <HStack>
          <Text>Failed to decode information</Text>
        </HStack>
      )}
    </Box>
  )
}

export default MeetingCard<|MERGE_RESOLUTION|>--- conflicted
+++ resolved
@@ -21,11 +21,8 @@
 import { useContext, useEffect, useState } from 'react'
 import { FaEdit, FaEraser } from 'react-icons/fa'
 
-<<<<<<< HEAD
 import { useEditMeetingDialog } from '@/components/schedule/edit-meeting-dialog/edit.hook'
-=======
 import { addUTMParams } from '@/utils/meeting_call_helper'
->>>>>>> f427e870
 import { getAllParticipantsDisplayName } from '@/utils/user_manager'
 
 import { AccountContext } from '../../../providers/AccountProvider'
