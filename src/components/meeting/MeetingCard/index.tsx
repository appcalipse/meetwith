import {
  Badge,
  Box,
  Button,
  Divider,
  Flex,
  Heading,
  HStack,
  IconButton,
  Link,
  Menu,
  MenuButton,
  MenuDivider,
  MenuItem,
  MenuList,
  Portal,
  Spinner,
  Text,
  Tooltip,
  useColorModeValue,
  useDisclosure,
  useToast,
  VStack,
} from '@chakra-ui/react'
import { isAfter, isWithinInterval } from 'date-fns'
import { useContext, useEffect, useMemo, useState } from 'react'
import React from 'react'
import { FaEdit, FaEllipsisV, FaRegCopy, FaTrash } from 'react-icons/fa'
import sanitizeHtml from 'sanitize-html'

import { CancelMeetingDialog } from '@/components/schedule/cancel-dialog'
import {
  dateToLocalizedRange,
  decodeMeeting,
  generateGoogleCalendarUrl,
  generateIcs,
  generateOffice365CalendarUrl,
} from '@/utils/calendar_manager'
import { appUrl, isProduction } from '@/utils/constants'
import { addUTMParams } from '@/utils/huddle.helper'
import { getAllParticipantsDisplayName } from '@/utils/user_manager'

import { AccountContext } from '../../../providers/AccountProvider'
import {
  DBSlot,
  MeetingChangeType,
  MeetingDecrypted,
} from '../../../types/Meeting'
import { logEvent } from '../../../utils/analytics'

interface MeetingCardProps {
  meeting: DBSlot
  timezone: string
  onCancel: (removed: string[]) => void
  onClickToOpen: (
    meeting: DBSlot,
    decryptedMeeting: MeetingDecrypted,
    timezone: string
  ) => void
}

interface Label {
  color: string
  text: string
}

const LIMIT_DATE_TO_SHOW_UPDATE = new Date('2022-10-21')

const MeetingCard = ({
  meeting,
  timezone,
  onCancel,
  onClickToOpen,
}: MeetingCardProps) => {
  const defineLabel = (start: Date, end: Date): Label | null => {
    const now = new Date()
    if (isWithinInterval(now, { start, end })) {
      return {
        color: 'yellow',
        text: 'Ongoing',
      }
    } else if (isAfter(now, end)) {
      return {
        color: 'gray',
        text: 'Ended',
      }
    }
    return null
  }

  const bgColor = useColorModeValue('white', 'gray.800')

  const label = defineLabel(meeting.start as Date, meeting.end as Date)
  const toast = useToast()

  const { isOpen, onOpen, onClose } = useDisclosure()

  const [decryptedMeeting, setDecryptedMeeting] = useState(
    undefined as MeetingDecrypted | undefined
  )
  const [loading, setLoading] = useState(true)
  const [copyFeedbackOpen, setCopyFeedbackOpen] = useState(false)

  const { currentAccount } = useContext(AccountContext)
  const decodeData = async () => {
    const decodedMeeting = await decodeMeeting(meeting, currentAccount!)

    if (decodedMeeting) {
      setDecryptedMeeting(decodedMeeting)
    } else {
      toast({
        title: 'Something went wrong',
        description: 'Unable to decode meeting data.',
        status: 'error',
        duration: 5000,
        position: 'top',
        isClosable: true,
      })
    }
    setLoading(false)
  }

  useEffect(() => {
    decodeData()
  }, [meeting])

  const iconColor = useColorModeValue('gray.500', 'gray.200')

  const downloadIcs = (
    info: MeetingDecrypted,
    currentConnectedAccountAddress: string
  ) => {
    const icsFile = generateIcs(
      info,
      currentConnectedAccountAddress,
      MeetingChangeType.CREATE,
      `${appUrl}/dashboard/meetings?slotId=${info.id}`
    )

    const url = window.URL.createObjectURL(
      new Blob([icsFile.value!], { type: 'text/plain' })
    )
    const link = document.createElement('a')
    link.href = url
    link.setAttribute('download', `meeting_${decryptedMeeting!.id}.ics`)

    document.body.appendChild(link)
    link.click()
    link.parentNode!.removeChild(link)
  }

  const getNamesDisplay = (meeting: MeetingDecrypted) => {
    return getAllParticipantsDisplayName(
      meeting.participants,
      currentAccount!.address
    )
  }

  const menuItems = useMemo(
    () => [
      {
        label: 'Add to Google Calendar',
        link: generateGoogleCalendarUrl(
          decryptedMeeting?.start,
          decryptedMeeting?.end,
          decryptedMeeting?.title || 'No Title',
          decryptedMeeting?.content,
          decryptedMeeting?.meeting_url,
          timezone,
          decryptedMeeting?.participants
        ),
      },
      {
        label: 'Add to Office 365 Calendar',
        link: generateOffice365CalendarUrl(
          decryptedMeeting?.start,
          decryptedMeeting?.end,
          decryptedMeeting?.title || 'No Title',
          decryptedMeeting?.content,
          decryptedMeeting?.meeting_url,
          timezone,
          decryptedMeeting?.participants
        ),
      },
      {
        label: 'Download. ics ',
        onClick: () => {
          downloadIcs(decryptedMeeting!, currentAccount!.address)
        },
      },
    ],
    [decryptedMeeting, currentAccount, timezone]
  )
  const handleCopy = async () => {
    try {
      if ('clipboard' in navigator) {
        await navigator.clipboard.writeText(decryptedMeeting?.meeting_url || '')
      } else {
        document.execCommand('copy', true, decryptedMeeting?.meeting_url || '')
      }
    } catch (err) {
      document.execCommand('copy', true, decryptedMeeting?.meeting_url || '')
    }
    logEvent('Copied link', { url: decryptedMeeting?.meeting_url || '' })
    setCopyFeedbackOpen(true)
    setTimeout(() => {
      setCopyFeedbackOpen(false)
    }, 2000)
  }
  const showEdit =
    isAfter(meeting.created_at!, LIMIT_DATE_TO_SHOW_UPDATE) &&
    isAfter(meeting.start, new Date())
  const menuBgColor = useColorModeValue('gray.50', 'neutral.800')
  return (
    <>
      {loading ? (
        <HStack>
          <Text>Decoding meeting info...</Text>{' '}
          <Spinner size="sm" colorScheme="gray" />
        </HStack>
      ) : decryptedMeeting ? (
        <Box
          shadow="md"
          width="100%"
          borderRadius="lg"
          position="relative"
          bgColor={bgColor}
          pt={{
            base: label ? 3 : 0,
            md: label ? 1.5 : 0,
          }}
        >
          {label && (
            <Badge
              borderRadius={0}
              borderBottomRightRadius={4}
              px={2}
              py={1}
              colorScheme={label.color}
              alignSelf="flex-end"
              position="absolute"
              left={0}
              top={0}
            >
              {label.text}
            </Badge>
          )}
          <Box p="24px" maxWidth="100%">
            <VStack alignItems="start" position="relative" gap={6}>
              <Flex
                alignItems="start"
                w="100%"
                flexDirection={{
                  base: 'column-reverse',
                  md: 'row',
                }}
                gap={4}
                flexWrap="wrap"
              >
                <VStack flex={1} alignItems="start">
                  <Flex flex={1} alignItems="center" gap={3}>
                    <Heading fontSize="24px">
                      <strong>{decryptedMeeting?.title || 'No Title'}</strong>
                    </Heading>
                  </Flex>
                  <Text fontSize="16px" alignItems="start">
                    <strong>
                      {dateToLocalizedRange(
                        meeting.start as Date,
                        meeting.end as Date,
                        timezone
                      )}
                    </strong>
                  </Text>
                </VStack>

                <HStack
                  ml={{
                    base: 'auto',
                    md: 0,
                  }}
                >
                  <Link
                    href={addUTMParams(decryptedMeeting?.meeting_url || '')}
                    isExternal
                    onClick={() => logEvent('Joined a meeting')}
                    whiteSpace="nowrap"
                    overflow="hidden"
                    textOverflow="ellipsis"
                    maxWidth="100%"
                    textDecoration="none"
                    flex={1}
                    _hover={{
                      textDecoration: 'none',
                    }}
                  >
                    <Button colorScheme="primary">Join meeting</Button>
                  </Link>
                  <>
                    {showEdit && (
                      <>
                        <IconButton
                          color={iconColor}
                          aria-label="edit"
                          icon={<FaEdit size={16} />}
                          onClick={() => {
                            decryptedMeeting &&
                              onClickToOpen(meeting, decryptedMeeting, timezone)
                          }}
                        />
                        <IconButton
                          color={iconColor}
                          aria-label="remove"
                          icon={<FaTrash size={16} />}
                          onClick={onOpen}
                        />
                      </>
                    )}
                    <Menu>
                      <MenuButton
                        as={IconButton}
                        color={iconColor}
                        aria-label="option"
                        icon={<FaEllipsisV size={16} />}
                        key={`${meeting?.id}-option`}
                      />
                      <Portal>
                        <MenuList backgroundColor={menuBgColor}>
                          {menuItems.map((val, index, arr) => [
                            val.link ? (
                              <MenuItem
                                as="a"
                                href={val.link}
                                target="_blank"
                                rel="noopener noreferrer"
                                key={`${val.label}-${meeting?.id}`}
                                backgroundColor={menuBgColor}
                              >
                                {val.label}
                              </MenuItem>
                            ) : (
                              <MenuItem
                                onClick={val.onClick}
                                backgroundColor={menuBgColor}
                                key={`${val.label}-${meeting?.id}`}
                              >
                                {val.label}
                              </MenuItem>
                            ),
                            index !== arr.length - 1 && (
                              <MenuDivider
                                key="divider"
                                borderColor="neutral.600"
                              />
                            ),
                          ])}
                          {!isProduction && (
                            <>
                              <MenuDivider
                                key="divider2"
                                borderColor="neutral.600"
                              />
                              <MenuItem
                                key="log-info"
                                backgroundColor={menuBgColor}
                                onClick={() => console.debug(decryptedMeeting)}
                              >
                                Log info (for debugging)
                              </MenuItem>
                            </>
                          )}
                        </MenuList>
                      </Portal>
                    </Menu>
                  </>
                </HStack>
              </Flex>

              <Divider />
<<<<<<< HEAD
              <VStack alignItems="start">
                <HStack alignItems="flex-start" flexWrap="wrap">
                  <Text
                    display="inline"
                    textOverflow="ellipsis"
                    overflow="hidden"
                    whiteSpace="nowrap"
                    width={{ base: '300px', md: '100%' }}
                  >
=======
              <VStack alignItems="start" maxWidth="100%">
                <HStack alignItems="flex-start" maxWidth="100%">
                  <Text display="inline" width="100%" whiteSpace="balance">
>>>>>>> db248647
                    <strong>Participants: </strong>
                    {getNamesDisplay(decryptedMeeting)}
                  </Text>
                </HStack>
<<<<<<< HEAD
                <HStack alignItems="flex-start" flexWrap="wrap">
                  <HStack alignItems="center">
                    <Text
                      whiteSpace="nowrap"
                      overflow="hidden"
                      textOverflow="ellipsis"
                      maxWidth="100%"
                      flex={1}
                      width={{ base: '300px', md: '100%' }}
                    >
                      <strong>Meeting link: </strong>
                      <Link
                        href={addUTMParams(decryptedMeeting.meeting_url || '')}
                        isExternal
                        onClick={() => logEvent('Clicked to start meeting')}
                      >
                        {decryptedMeeting.meeting_url}
                      </Link>
                    </Text>
=======
                <HStack
                  alignItems="flex-start"
                  maxWidth="100%"
                  flexWrap="wrap"
                  gap={2}
                  width="100%"
                >
                  <Text whiteSpace="nowrap" fontWeight={700}>
                    Meeting link:
                  </Text>
                  <Flex flex={1} overflow="hidden">
                    <Link
                      whiteSpace="nowrap"
                      textOverflow="ellipsis"
                      overflow="hidden"
                      href={addUTMParams(decryptedMeeting.meeting_url || '')}
                      isExternal
                      onClick={() => logEvent('Clicked to start meeting')}
                    >
                      {decryptedMeeting.meeting_url}
                    </Link>
>>>>>>> db248647
                    <Tooltip
                      label="Link copied"
                      placement="top"
                      isOpen={copyFeedbackOpen}
                    >
                      <Button
                        w={4}
                        colorScheme="primary"
                        variant="link"
                        onClick={handleCopy}
                        leftIcon={<FaRegCopy />}
                      />

                      {/* <FaRegCopy size={16} display="block" cursor="pointer" /> */}
                    </Tooltip>
<<<<<<< HEAD
                  </HStack>
=======
                  </Flex>
>>>>>>> db248647
                </HStack>
                {decryptedMeeting.content && (
                  <HStack alignItems="flex-start" flexWrap="wrap">
                    <Text>
                      <strong>Description:</strong>
                    </Text>
                    <Text
                      width="100%"
                      wordBreak="break-word"
                      whiteSpace="pre-wrap"
                      suppressHydrationWarning
                      dangerouslySetInnerHTML={{
                        __html: sanitizeHtml(decryptedMeeting.content, {
                          allowedAttributes: false,
                          allowVulnerableTags: false,
                        }),
                      }}
                    />
                  </HStack>
                )}
              </VStack>
            </VStack>
          </Box>
        </Box>
      ) : (
        <HStack>
          <Text>Failed to decode information</Text>
        </HStack>
      )}
      <CancelMeetingDialog
        isOpen={isOpen}
        onClose={onClose}
        decriptedMeeting={decryptedMeeting}
        currentAccount={currentAccount}
        afterCancel={onCancel}
      />
    </>
  )
}

export default MeetingCard<|MERGE_RESOLUTION|>--- conflicted
+++ resolved
@@ -377,46 +377,13 @@
               </Flex>
 
               <Divider />
-<<<<<<< HEAD
-              <VStack alignItems="start">
-                <HStack alignItems="flex-start" flexWrap="wrap">
-                  <Text
-                    display="inline"
-                    textOverflow="ellipsis"
-                    overflow="hidden"
-                    whiteSpace="nowrap"
-                    width={{ base: '300px', md: '100%' }}
-                  >
-=======
               <VStack alignItems="start" maxWidth="100%">
                 <HStack alignItems="flex-start" maxWidth="100%">
                   <Text display="inline" width="100%" whiteSpace="balance">
->>>>>>> db248647
                     <strong>Participants: </strong>
                     {getNamesDisplay(decryptedMeeting)}
                   </Text>
                 </HStack>
-<<<<<<< HEAD
-                <HStack alignItems="flex-start" flexWrap="wrap">
-                  <HStack alignItems="center">
-                    <Text
-                      whiteSpace="nowrap"
-                      overflow="hidden"
-                      textOverflow="ellipsis"
-                      maxWidth="100%"
-                      flex={1}
-                      width={{ base: '300px', md: '100%' }}
-                    >
-                      <strong>Meeting link: </strong>
-                      <Link
-                        href={addUTMParams(decryptedMeeting.meeting_url || '')}
-                        isExternal
-                        onClick={() => logEvent('Clicked to start meeting')}
-                      >
-                        {decryptedMeeting.meeting_url}
-                      </Link>
-                    </Text>
-=======
                 <HStack
                   alignItems="flex-start"
                   maxWidth="100%"
@@ -438,7 +405,6 @@
                     >
                       {decryptedMeeting.meeting_url}
                     </Link>
->>>>>>> db248647
                     <Tooltip
                       label="Link copied"
                       placement="top"
@@ -454,11 +420,7 @@
 
                       {/* <FaRegCopy size={16} display="block" cursor="pointer" /> */}
                     </Tooltip>
-<<<<<<< HEAD
-                  </HStack>
-=======
                   </Flex>
->>>>>>> db248647
                 </HStack>
                 {decryptedMeeting.content && (
                   <HStack alignItems="flex-start" flexWrap="wrap">
