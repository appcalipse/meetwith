import {
  Button,
  Flex,
  FormControl,
  FormLabel,
  HStack,
  Icon,
  Image,
  Input,
  Text,
  useColorModeValue,
  useToast,
  VStack,
} from '@chakra-ui/react'
import { Account } from '@meta/Account'
import { useMutation } from '@tanstack/react-query'
import router from 'next/router'
import { useContext, useState } from 'react'
import { BiPlus } from 'react-icons/bi'
import { FaBell } from 'react-icons/fa'

import { AccountContext } from '@/providers/AccountProvider'
import { OnboardingModalContext } from '@/providers/OnboardingModalProvider'
import {
  AccountNotifications,
  NotificationChannel,
} from '@/types/AccountNotifications'
import { EditMode, Intents } from '@/types/Dashboard'
import { MeetingDecrypted, SchedulingType } from '@/types/Meeting'
import { ParticipantInfo } from '@/types/ParticipantInfo'
import { logEvent } from '@/utils/analytics'
import {
  sendContactListInvite,
  setNotificationSubscriptions,
} from '@/utils/api_helper'
import { dateToHumanReadable } from '@/utils/calendar_manager'
import { isProduction } from '@/utils/constants'
import {
  CantInviteYourself,
  ContactAlreadyExists,
  ContactInviteAlreadySent,
} from '@/utils/errors'
import { getMeetingsScheduled } from '@/utils/storage'
import { getAllParticipantsDisplayName } from '@/utils/user_manager'
import { isValidEmail } from '@/utils/validations'

interface IProps {
  participants: ParticipantInfo[]
  hostAccount?: Account
  accountNotificationSubs: number
  meeting?: MeetingDecrypted
  scheduleType: SchedulingType
  hasConnectedCalendar: boolean
  reset: () => void
  isContact: boolean
  setIsContact: (isContact: boolean) => void
  isReschedule?: boolean
  timezone?: string
  isCancelled?: boolean
}

const MeetingScheduledDialog: React.FC<IProps> = ({
  participants,
  hostAccount,
  accountNotificationSubs,
  meeting,
  scheduleType,
  hasConnectedCalendar,
  isContact,
  setIsContact,
  reset,
  isReschedule,
  timezone,
  isCancelled,
}) => {
  const { currentAccount } = useContext(AccountContext)
  const [isResetting, setIsResetting] = useState<boolean>(false)
  const toast = useToast()

  const { openConnection } = useContext(OnboardingModalContext)
  const { isLoading: isInviteLoading, mutateAsync: sendInviteAsync } =
    useMutation({
      mutationFn: (data: { address?: string }) =>
        sendContactListInvite(data?.address),
      mutationKey: ['sendContactListInvite'],
    })
  const handleInvite = async () => {
    try {
      if (!hostAccount?.address) return
      const invite = await sendInviteAsync({
        address: hostAccount.address,
      })
      if (invite?.success) {
        setIsContact(true)
        toast({
          title: 'Invitation sent successfully',
          description: '',
          status: 'success',
          duration: 5000,
          isClosable: true,
          position: 'top',
        })
      }
    } catch (e: unknown) {
      if (e instanceof ContactAlreadyExists) {
        toast({
          title: 'Error',
          description: e.message,
          status: 'error',
          duration: 5000,
          isClosable: true,
          position: 'top',
        })
      } else if (e instanceof ContactInviteAlreadySent) {
        toast({
          title: 'Error',
          description: e.message,
          status: 'error',
          duration: 5000,
          isClosable: true,
          position: 'top',
        })
      } else if (e instanceof CantInviteYourself) {
        toast({
          title: 'Error',
          description: 'You can&apos;t invite yourself',
          status: 'error',
          duration: 5000,
          isClosable: true,
          position: 'top',
        })
      } else {
        toast({
          title: 'Error',
          description: 'Could not load contact invite request',
          status: 'error',
          duration: 5000,
          isClosable: true,
          position: 'top',
        })
      }
    }
  }
  const handleLogin = async () => {
    if (!currentAccount) {
      logEvent('Clicked to login from schedule completed')
      openConnection()
    } else {
      await router.push('/dashboard')
    }
  }

  const [emailSub, setEmailSub] = useState<string>()
  const [loadingSub, setLoadingSub] = useState<boolean>(false)

  const notificationsAlertBackground = useColorModeValue('white', 'gray.800')
  const notificationsAlertIconBackground = useColorModeValue(
    'gray.300',
    'gray.700'
  )

  let participantsToDisplay = []
  if (scheduleType === SchedulingType.GUEST) {
    participantsToDisplay =
      participants?.filter(participant => !participant.guest_email) ?? []
  } else {
    participantsToDisplay =
      participants?.filter(
        participant =>
          participant.account_address?.toLowerCase() !==
          currentAccount?.address.toLowerCase()
      ) ?? []
  }

  const accountMeetingsScheduled = currentAccount
    ? getMeetingsScheduled(currentAccount.address)
    : 0

  const subs = {
    account_address: currentAccount?.address,
    notification_types: [],
  } as AccountNotifications

  async function setReminder() {
    if (!emailSub || !isValidEmail(emailSub)) {
      return
    }

    setLoadingSub(true)

    subs.notification_types.push({
      channel: NotificationChannel.EMAIL,
      destination: emailSub,
      disabled: false,
    })

    await setNotificationSubscriptions(subs)

    logEvent('Set notifications', {
      channels: subs.notification_types.map(sub => sub.channel),
    })

    toast({
      title: 'Email notifications saved successfully!',
      status: 'success',
      duration: 5000,
      position: 'top',
      isClosable: true,
    })

    setLoadingSub(false)

    router.push('/dashboard/notifications')
  }
  const handleResent = async () => {
    setIsResetting(true)
    await reset()
    setIsResetting(false)
  }
  return (
    <>
      <Flex
        direction="column"
        p={12}
        justify="center"
        bg={notificationsAlertBackground}
        borderRadius={6}
        gap={4}
        maxW="580px"
      >
        <Flex direction="column" px={12} justify="center" gap={4}>
          <Text fontSize="1.5rem" fontWeight={500} align="center">
            Success!
          </Text>
          {meeting?.start && (
            <Text textAlign="center">
              {`Your meeting with ${getAllParticipantsDisplayName(
                participantsToDisplay,
                currentAccount?.address
              )} at ${dateToHumanReadable(
                meeting!.start,
                timezone || '',
                true
<<<<<<< HEAD
              )} was ${
                isCancelled
                  ? 'cancelled'
                  : isReschedule
                  ? 'updated'
                  : 'scheduled'
              } successfully.`}
=======
              )} was ${isReschedule ? 'updated' : 'scheduled'} successfully.`}
>>>>>>> ea6a03d1
            </Text>
          )}
          <Image
            height="200px"
            src="/assets/calendar_success.svg"
            alt="Meeting scheduled"
          />
        </Flex>

        {currentAccount &&
        accountNotificationSubs === 0 &&
        accountMeetingsScheduled <= 3 &&
        !!currentAccount ? (
          <VStack gap={4}>
            <HStack
              borderRadius={6}
              bg={notificationsAlertIconBackground}
              width="100%"
              p={4}
            >
              <Icon as={FaBell} color="primary.300" />
              <Text>
                Set notifications so you don&apos;t miss your meeting!
              </Text>
            </HStack>
            <Flex justify="start" direction="column" width="full">
              <FormControl isInvalid={!isValidEmail(emailSub)}>
                <FormLabel>Your Email</FormLabel>
                <HStack width="full">
                  <Input
                    type="email"
                    placeholder="Your email"
                    value={emailSub}
                    onChange={e => setEmailSub(e.target.value)}
                    isDisabled={loadingSub}
                  />
                  <Button
                    colorScheme="primary"
                    px={8}
                    onClick={setReminder}
                    isLoading={loadingSub}
                    loadingText="Saving..."
                  >
                    Save email
                  </Button>
                </HStack>
              </FormControl>
            </Flex>
          </VStack>
        ) : !!currentAccount ? (
          <VStack gap={4}>
            {!isContact && !isProduction ? (
              <Button
                colorScheme="primary"
                width="100%"
                isLoading={isInviteLoading}
                onClick={() => handleInvite()}
              >
                <BiPlus size={24} style={{ marginRight: 4 }} />
                Add host to contact list
              </Button>
            ) : hasConnectedCalendar ? (
              <Button
                colorScheme="primary"
                onClick={() => router.push('/dashboard/notifications')}
                width="100%"
              >
                Go to Notifications
              </Button>
            ) : (
              <>
                <HStack
                  borderRadius={6}
                  bg={notificationsAlertIconBackground}
                  width="100%"
                  p={4}
                >
                  <Icon as={FaBell} color="primary.300" />
                  <Text>
                    Connect a calendar so you don&apos;t miss your next meeting!
                  </Text>
                </HStack>
                <Button
                  colorScheme="primary"
                  width="100%"
                  onClick={() => router.push('/dashboard/calendars')}
                >
                  Connect Calendar
                </Button>
              </>
            )}
            <Button
              variant="outline"
              colorScheme="primary"
              width="100%"
              onClick={() =>
                router.push(
                  isCancelled
                    ? `/dashboard/${EditMode.MEETINGS}`
                    : `/dashboard/schedule?meetingId=${meeting?.id}&intent=${Intents.UPDATE_MEETING}`
                )
              }
            >
              {isCancelled ? 'View Meetings' : 'View/Edit Meeting'}
            </Button>
          </VStack>
        ) : (
          <>
            <HStack
              borderRadius={6}
              bg={notificationsAlertIconBackground}
              width="100%"
              p={4}
            >
              <Icon as={FaBell} color="primary.300" />
              <Text color="primary.300">
                Finish setting up your free account for a more streamlined web3
                experience!
              </Text>
            </HStack>
            <Button
              colorScheme="primary"
              width="100%"
              onClick={() => handleLogin()}
            >
              Create Account
            </Button>
            <Button
              colorScheme="primary"
              variant="outline"
              width="100%"
              onClick={handleResent}
              isLoading={isResetting}
            >
              Schedule Another
            </Button>
          </>
        )}
      </Flex>
    </>
  )
}

export default MeetingScheduledDialog<|MERGE_RESOLUTION|>--- conflicted
+++ resolved
@@ -241,7 +241,6 @@
                 meeting!.start,
                 timezone || '',
                 true
-<<<<<<< HEAD
               )} was ${
                 isCancelled
                   ? 'cancelled'
@@ -249,9 +248,6 @@
                   ? 'updated'
                   : 'scheduled'
               } successfully.`}
-=======
-              )} was ${isReschedule ? 'updated' : 'scheduled'} successfully.`}
->>>>>>> ea6a03d1
             </Text>
           )}
           <Image
