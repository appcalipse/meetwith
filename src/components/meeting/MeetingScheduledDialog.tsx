import {
  Button,
  Flex,
  FormControl,
  FormLabel,
  HStack,
  Icon,
  Image,
  Input,
  Text,
  useColorModeValue,
  useToast,
  VStack,
} from '@chakra-ui/react'
import { Account } from '@meta/Account'
import { useMutation } from '@tanstack/react-query'
import router from 'next/router'
import { useContext, useState } from 'react'
import { BiPlus } from 'react-icons/bi'
import { FaBell } from 'react-icons/fa'

import { AccountContext } from '@/providers/AccountProvider'
import { OnboardingModalContext } from '@/providers/OnboardingModalProvider'
import {
  AccountNotifications,
  NotificationChannel,
} from '@/types/AccountNotifications'
import { Intents } from '@/types/Dashboard'
import { MeetingDecrypted, SchedulingType } from '@/types/Meeting'
import { ParticipantInfo } from '@/types/ParticipantInfo'
import { logEvent } from '@/utils/analytics'
import {
  sendContactListInvite,
  setNotificationSubscriptions,
} from '@/utils/api_helper'
import { dateToHumanReadable } from '@/utils/calendar_manager'
import {
  CantInviteYourself,
  ContactAlreadyExists,
  ContactInviteAlreadySent,
} from '@/utils/errors'
import { getMeetingsScheduled } from '@/utils/storage'
import { getAllParticipantsDisplayName } from '@/utils/user_manager'
import { isValidEmail } from '@/utils/validations'

interface IProps {
  participants: ParticipantInfo[]
  hostAccount?: Account
  accountNotificationSubs: number
  meeting?: MeetingDecrypted
  scheduleType: SchedulingType
  hasConnectedCalendar: boolean
  reset: () => void
<<<<<<< HEAD
  isReschedule?: boolean
=======
  isContact: boolean
  setIsContact: (isContact: boolean) => void
>>>>>>> d8697c3c
}

const MeetingScheduledDialog: React.FC<IProps> = ({
  participants,
  hostAccount,
  accountNotificationSubs,
  meeting,
  scheduleType,
  hasConnectedCalendar,
  isContact,
  setIsContact,
  reset,
  isReschedule,
}) => {
  const { currentAccount } = useContext(AccountContext)

  const toast = useToast()

  const { openConnection } = useContext(OnboardingModalContext)
  const { isLoading: isInviteLoading, mutateAsync: sendInviteAsync } =
    useMutation({
      mutationFn: (data: { address?: string }) =>
        sendContactListInvite(data?.address),
      mutationKey: ['sendContactListInvite'],
    })
  const handleInvite = async () => {
    try {
      if (!hostAccount?.address) return
      const invite = await sendInviteAsync({
        address: hostAccount.address,
      })
      if (invite?.success) {
        setIsContact(true)
        toast({
          title: 'Invitation sent successfully',
          description: '',
          status: 'success',
          duration: 5000,
          isClosable: true,
          position: 'top',
        })
      }
    } catch (e: unknown) {
      if (e instanceof ContactAlreadyExists) {
        toast({
          title: 'Error',
          description: e.message,
          status: 'error',
          duration: 5000,
          isClosable: true,
          position: 'top',
        })
      } else if (e instanceof ContactInviteAlreadySent) {
        toast({
          title: 'Error',
          description: e.message,
          status: 'error',
          duration: 5000,
          isClosable: true,
          position: 'top',
        })
      } else if (e instanceof CantInviteYourself) {
        toast({
          title: 'Error',
          description: 'You can&apos;t invite yourself',
          status: 'error',
          duration: 5000,
          isClosable: true,
          position: 'top',
        })
      } else {
        toast({
          title: 'Error',
          description: 'Could not load contact invite request',
          status: 'error',
          duration: 5000,
          isClosable: true,
          position: 'top',
        })
      }
    }
  }
  const handleLogin = async () => {
    if (!currentAccount) {
      logEvent('Clicked to start on WHY section')
      openConnection()
    } else {
      await router.push('/dashboard')
    }
  }

  const [emailSub, setEmailSub] = useState<string>()
  const [loadingSub, setLoadingSub] = useState<boolean>(false)

  const notificationsAlertBackground = useColorModeValue('white', 'gray.800')
  const notificationsAlertIconBackground = useColorModeValue(
    'gray.300',
    'gray.700'
  )

  let participantsToDisplay = []
  if (scheduleType === SchedulingType.GUEST) {
    participantsToDisplay =
      participants?.filter(participant => !participant.guest_email) ?? []
  } else {
    participantsToDisplay =
      participants?.filter(
        participant =>
          participant.account_address?.toLowerCase() !==
          currentAccount?.address.toLowerCase()
      ) ?? []
  }

  const accountMeetingsScheduled = currentAccount
    ? getMeetingsScheduled(currentAccount.address)
    : 0

  const subs = {
    account_address: currentAccount?.address,
    notification_types: [],
  } as AccountNotifications

  async function setReminder() {
    if (!emailSub || !isValidEmail(emailSub)) {
      return
    }

    setLoadingSub(true)

    subs.notification_types.push({
      channel: NotificationChannel.EMAIL,
      destination: emailSub,
      disabled: false,
    })

    await setNotificationSubscriptions(subs)

    logEvent('Set notifications', {
      channels: subs.notification_types.map(sub => sub.channel),
    })

    toast({
      title: 'Email notifications saved successfully!',
      status: 'success',
      duration: 5000,
      position: 'top',
      isClosable: true,
    })

    setLoadingSub(false)

    router.push('/dashboard/notifications')
  }

  return (
    <>
      <Flex
        direction="column"
        p={12}
        justify="center"
        bg={notificationsAlertBackground}
        borderRadius={6}
        gap={4}
        maxW="580px"
      >
        <Flex direction="column" px={12} justify="center" gap={4}>
          <Text fontSize="1.5rem" fontWeight={500} align="center">
            Success!
          </Text>
          {meeting?.start && (
            <Text textAlign="center">
              {`Your meeting with ${getAllParticipantsDisplayName(
                participantsToDisplay,
                currentAccount?.address
              )} at ${dateToHumanReadable(
                meeting!.start,
                Intl.DateTimeFormat().resolvedOptions().timeZone,
                false
              )} was ${isReschedule ? 'updated' : 'scheduled'} successfully.`}
            </Text>
          )}
          <Image
            height="200px"
            src="/assets/calendar_success.svg"
            alt="Meeting scheduled"
          />
        </Flex>

        {currentAccount &&
        accountNotificationSubs === 0 &&
        accountMeetingsScheduled <= 3 &&
        !!currentAccount ? (
          <VStack gap={4}>
            <HStack
              borderRadius={6}
              bg={notificationsAlertIconBackground}
              width="100%"
              p={4}
            >
              <Icon as={FaBell} color="primary.300" />
              <Text>
                Set notifications so you don&apos;t miss your meeting!
              </Text>
            </HStack>
            <Flex justify="start" direction="column" width="full">
              <FormControl isInvalid={!isValidEmail(emailSub)}>
                <FormLabel>Your Email</FormLabel>
                <HStack width="full">
                  <Input
                    type="email"
                    placeholder="Your email"
                    value={emailSub}
                    onChange={e => setEmailSub(e.target.value)}
                    isDisabled={loadingSub}
                  />
                  <Button
                    colorScheme="primary"
                    px={8}
                    onClick={setReminder}
                    isLoading={loadingSub}
                    loadingText="Saving..."
                  >
                    Save email
                  </Button>
                </HStack>
              </FormControl>
            </Flex>
          </VStack>
        ) : !!currentAccount ? (
          <VStack gap={4}>
            {!isContact ? (
              <Button
                colorScheme="primary"
                width="100%"
                isLoading={isInviteLoading}
                onClick={() => handleInvite()}
              >
                <BiPlus size={24} style={{ marginRight: 4 }} />
                Add host to contact list
              </Button>
            ) : hasConnectedCalendar ? (
              <Button
                colorScheme="primary"
                onClick={() => router.push('/dashboard/notifications')}
                width="100%"
              >
                Go to Notifications
              </Button>
            ) : (
              <>
                <HStack
                  borderRadius={6}
                  bg={notificationsAlertIconBackground}
                  width="100%"
                  p={4}
                >
                  <Icon as={FaBell} color="primary.300" />
                  <Text>
                    Connect a calendar so you don&apos;t miss your next meeting!
                  </Text>
                </HStack>
                <Button
                  colorScheme="primary"
                  width="100%"
                  onClick={() => router.push('/dashboard/calendars')}
                >
                  Connect Calendar
                </Button>
              </>
            )}
            <Button
              variant="outline"
              colorScheme="primary"
              width="100%"
              onClick={() =>
                router.push(
                  `/dashboard/schedule?meetingId=${meeting?.id}&intent=${Intents.UPDATE_MEETING}`
                )
              }
            >
              View/Edit Meeting
            </Button>
          </VStack>
        ) : (
          <>
            <HStack
              borderRadius={6}
              bg={notificationsAlertIconBackground}
              width="100%"
              p={4}
            >
              <Icon as={FaBell} color="primary.300" />
              <Text color="primary.300">
                Finish setting up your free account for a more streamlined web3
                experience!
              </Text>
            </HStack>
            <Button
              colorScheme="primary"
              width="100%"
              onClick={() => handleLogin()}
            >
              Create Account
            </Button>
            <Button
              colorScheme="primary"
              variant="outline"
              width="100%"
              onClick={() => reset()}
            >
              Schedule Another
            </Button>
          </>
        )}
      </Flex>
    </>
  )
}

export default MeetingScheduledDialog<|MERGE_RESOLUTION|>--- conflicted
+++ resolved
@@ -51,12 +51,9 @@
   scheduleType: SchedulingType
   hasConnectedCalendar: boolean
   reset: () => void
-<<<<<<< HEAD
-  isReschedule?: boolean
-=======
   isContact: boolean
   setIsContact: (isContact: boolean) => void
->>>>>>> d8697c3c
+  isReschedule?: boolean
 }
 
 const MeetingScheduledDialog: React.FC<IProps> = ({
