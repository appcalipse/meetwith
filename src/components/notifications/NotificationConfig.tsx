import {
  Box,
  Button,
  Flex,
  FormControl,
  FormHelperText,
  FormLabel,
  Heading,
  HStack,
  Icon,
  Input,
  Link,
  Spacer,
  Spinner,
  Switch,
  Text,
  useColorModeValue,
  useToast,
  VStack,
} from '@chakra-ui/react'
import { useRouter } from 'next/router'
import { useState } from 'react'
import { useEffect } from 'react'
import { FaTelegram } from 'react-icons/fa'

import { Account } from '@/types/Account'
import { TelegramConnection } from '@/types/Telegram'
import { isProduction } from '@/utils/constants'

import {
  DiscordNotificationType,
  NotificationChannel,
} from '../../types/AccountNotifications'
import { logEvent } from '../../utils/analytics'
import {
  createTelegramHash,
  getNotificationSubscriptions,
  getPendingTgConnection,
  setNotificationSubscriptions,
} from '../../utils/api_helper'
import { isValidEmail } from '../../utils/validations'
import DiscordNotificationConfig from './DiscordNotificationConfig'

const NotificationsConfig: React.FC<{ currentAccount: Account }> = ({
  currentAccount,
}) => {
  const [loading, setLoading] = useState(false)
  const [loadingInitialInfo, setLoadingInitialInfo] = useState(true)

  const [email, setEmail] = useState('')
  const [emailNotifications, setEmailNotifications] = useState(false)
  const [telegramNotificationConfigured, setTelegramNotificationConfigured] =
    useState(false)
  const [discordNotificationConfig, setDiscordNotificationConfig] = useState(
    undefined as DiscordNotificationType | undefined
  )
  const [connecting, setConnecting] = useState(false)
  const [tgConnectionPending, setTgConnectionPending] = useState<
    TelegramConnection | undefined
  >(undefined)

  const bgColor = useColorModeValue('gray.800', 'white')
  const color = useColorModeValue('white', 'gray.800')
  const { push } = useRouter()
  useEffect(() => {
    setLoadingInitialInfo(true)
    setEmailNotifications(false)
    setEmail('')
    fetchSubscriptions()
    // fetchPendingTgConnections()
    setDiscordNotificationConfig(undefined)
  }, [currentAccount])
  const fetchPendingTgConnections = async () => {
    const pendingConnection = await getPendingTgConnection()
    if (pendingConnection) {
      setTgConnectionPending(pendingConnection)
    }
  }
  const fetchSubscriptions = async () => {
    const subs = await getNotificationSubscriptions()

    for (let i = 0; i < subs.notification_types.length; i++) {
      switch (subs.notification_types[i].channel) {
        case NotificationChannel.EMAIL:
          setEmail(subs.notification_types[i].destination)
          setEmailNotifications(true)
          break
        case NotificationChannel.DISCORD:
          setDiscordNotificationConfig(
            subs.notification_types[i] as DiscordNotificationType
          )
          break
        case NotificationChannel.TELEGRAM:
          setTelegramNotificationConfigured(true)
        default:
      }
    }
    setLoadingInitialInfo(false)
  }

  const toast = useToast()

  const onDiscordNotificationChange = (
    discordNotification?: DiscordNotificationType
  ) => {
    setDiscordNotificationConfig(discordNotification)
  }

  const updateNotifications = async () => {
    setLoading(true)
    const subs = await getNotificationSubscriptions()
    if (emailNotifications) {
      if (!isValidEmail(email)) {
        toast({
          title: 'Invalid email',
          description: 'The provided email seems invalid. Please check.',
          status: 'error',
          duration: 5000,
          position: 'top',
          isClosable: true,
        })
        setLoading(false)

        return
      }
      subs.notification_types = subs.notification_types.filter(
        sub => sub.channel !== NotificationChannel.EMAIL
      )
      subs.notification_types.push({
        channel: NotificationChannel.EMAIL,
        destination: email,
        disabled: false,
      })
    }

    if (discordNotificationConfig) {
      subs.notification_types = subs.notification_types.filter(
        sub => sub.channel !== NotificationChannel.DISCORD
      )
      subs.notification_types.push(discordNotificationConfig)
    }

    await setNotificationSubscriptions(subs)

    logEvent('Set notifications', {
      channels: subs.notification_types.map(sub => sub.channel),
    })

    setLoading(false)
  }
  const handleTgConnect = async () => {
    setConnecting(true)
    logEvent('Connect Telegram')
    const hash = await createTelegramHash()
    const url = `https://t.me/MeetWithDEVBot?start=${hash.tg_id}`
    window.open(url, '_blank')

  const intervalId = setInterval(async () => {
    const pendingConnection = await getPendingTgConnection()
    if (!pendingConnection) {
      setTelegramNotificationConfigured(true)
      clearInterval(intervalId)
      setConnecting(false)
      }
    }, 5000)
  }
  const handleTgDisconnect = async () => {
    setConnecting(true)
    logEvent('Disconnect Telegram')
    const sub = await getNotificationSubscriptions()
    const newSubs = sub.notification_types.filter(
      sub => sub.channel !== NotificationChannel.TELEGRAM
    )
    await setNotificationSubscriptions({
      account_address: currentAccount!.address,
      notification_types: newSubs,
    })
    setTelegramNotificationConfigured(false)
    setConnecting(false)
  }
  return (
    <VStack alignItems="start" flex={1} mb={8}>
      <Heading fontSize="2xl">Notifications</Heading>

      {loadingInitialInfo ? (
        <HStack>
          <Spinner size={'sm'} />
          <Text ml={4}>Loading your notification settings</Text>
        </HStack>
      ) : (
        <>
          <HStack py={4} alignItems="center">
            <Switch
              colorScheme="primary"
              size="md"
              isChecked={emailNotifications}
              onChange={e => setEmailNotifications(e.target.checked)}
            />
            <Text>Email notifications</Text>
          </HStack>
          <FormControl>
            <FormLabel htmlFor="email">Email address</FormLabel>
            <Input
              isDisabled={!emailNotifications}
              id="email"
              type="email"
              value={emailNotifications ? email : ''}
              onChange={e => setEmail(e.target.value)}
            />
            <FormHelperText>
              We will only use your email to notify you about meetings.
            </FormHelperText>
          </FormControl>

          <Spacer />

          <DiscordNotificationConfig
            account={currentAccount!}
            onDiscordNotificationChange={onDiscordNotificationChange}
            discordNotification={discordNotificationConfig}
          />
<<<<<<< HEAD
          <HStack>
            <Switch
              colorScheme="primary"
              size="md"
              isChecked={telegramNotificationConfigured}
              onChange={e => {
                if (e.target.checked) {
                  handleTgConnect()
                } else {
                  handleTgDisconnect()
                }
              }}
              isDisabled={connecting}
            /> 
            <Text fontSize="lg" fontWeight="bold">
              Telegram
            </Text>
            {connecting && <Spinner size="sm" ml={2} />}
            {tgConnectionPending && (
              <Text fontSize="sm" color="gray.500">
                (Pending connection)
              </Text>
            )}
          </HStack>
          <Spacer />
=======
          {!isProduction && (
            <>
              <HStack>
                <Flex
                  width="22px"
                  height="22px"
                  bgColor={bgColor}
                  borderRadius="50%"
                  justifyContent="center"
                  alignItems="center"
                >
                  <Icon as={FaTelegram} color={color} />
                </Flex>
                <Text fontSize="lg" fontWeight="bold">
                  Telegram
                </Text>
                {telegramNotificationConfigured ? (
                  <Button
                    variant="ghost"
                    colorScheme="primary"
                    isLoading={connecting}
                    onClick={handleTgDisconnect}
                  >
                    Disconnect
                  </Button>
                ) : tgConnectionPending ? (
                  <Box>
                    <Text>
                      Follow the{' '}
                      <Link
                        href={`https://t.me/MeetWithDEVBot?start=${tgConnectionPending.tg_id}`}
                        target="_blank"
                      >
                        https://t.me/MeetWithDEVBot?start=
                        {tgConnectionPending.tg_id}
                      </Link>{' '}
                      to connect or open the bot @MeetWithDEVBot and run the
                      command `/set {tgConnectionPending.tg_id}`
                    </Text>
                  </Box>
                ) : (
                  <Button
                    isLoading={connecting}
                    loadingText="Connecting"
                    variant="outline"
                    colorScheme="primary"
                    onClick={handleTgConnect}
                  >
                    Connect
                  </Button>
                )}
              </HStack>
              <Spacer />
            </>
          )}
>>>>>>> 1a364169
          <Button
            isLoading={loading}
            alignSelf="start"
            colorScheme="primary"
            onClick={updateNotifications}
          >
            Save preferences
          </Button>
        </>
      )}
    </VStack>
  )
}

export default NotificationsConfig<|MERGE_RESOLUTION|>--- conflicted
+++ resolved
@@ -219,8 +219,7 @@
             onDiscordNotificationChange={onDiscordNotificationChange}
             discordNotification={discordNotificationConfig}
           />
-<<<<<<< HEAD
-          <HStack>
+          {!isProduction && (<HStack>
             <Switch
               colorScheme="primary"
               size="md"
@@ -243,65 +242,8 @@
                 (Pending connection)
               </Text>
             )}
-          </HStack>
+          </HStack>)}
           <Spacer />
-=======
-          {!isProduction && (
-            <>
-              <HStack>
-                <Flex
-                  width="22px"
-                  height="22px"
-                  bgColor={bgColor}
-                  borderRadius="50%"
-                  justifyContent="center"
-                  alignItems="center"
-                >
-                  <Icon as={FaTelegram} color={color} />
-                </Flex>
-                <Text fontSize="lg" fontWeight="bold">
-                  Telegram
-                </Text>
-                {telegramNotificationConfigured ? (
-                  <Button
-                    variant="ghost"
-                    colorScheme="primary"
-                    isLoading={connecting}
-                    onClick={handleTgDisconnect}
-                  >
-                    Disconnect
-                  </Button>
-                ) : tgConnectionPending ? (
-                  <Box>
-                    <Text>
-                      Follow the{' '}
-                      <Link
-                        href={`https://t.me/MeetWithDEVBot?start=${tgConnectionPending.tg_id}`}
-                        target="_blank"
-                      >
-                        https://t.me/MeetWithDEVBot?start=
-                        {tgConnectionPending.tg_id}
-                      </Link>{' '}
-                      to connect or open the bot @MeetWithDEVBot and run the
-                      command `/set {tgConnectionPending.tg_id}`
-                    </Text>
-                  </Box>
-                ) : (
-                  <Button
-                    isLoading={connecting}
-                    loadingText="Connecting"
-                    variant="outline"
-                    colorScheme="primary"
-                    onClick={handleTgConnect}
-                  >
-                    Connect
-                  </Button>
-                )}
-              </HStack>
-              <Spacer />
-            </>
-          )}
->>>>>>> 1a364169
           <Button
             isLoading={loading}
             alignSelf="start"
