--- conflicted
+++ resolved
@@ -46,12 +46,8 @@
       width="100%"
       top="0"
       zIndex={999}
-<<<<<<< HEAD
-      bg={useColorModeValue('#F8F8FA', 'gray.900')}
-=======
       backdropFilter="blur(24px)"
       bg={bgGradient}
->>>>>>> 4f021432
     >
       <Flex
         backdropFilter={'auto'}
