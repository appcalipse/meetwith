--- conflicted
+++ resolved
@@ -25,7 +25,7 @@
 import { AccountPreferences } from '@/types/Account'
 import { MeetingReminders } from '@/types/common'
 import { ParticipantInfo } from '@/types/ParticipantInfo'
-<<<<<<< HEAD
+
 import {
   MeetingNotificationOptions,
   MeetingRepeatOptions,
@@ -34,10 +34,8 @@
   customSelectComponents,
   MeetingRemindersComponent,
 } from '@/utils/constants/select'
-=======
 import { selectDefaultProvider } from '@/utils/calendar_manager'
-import { MeetingNotificationOptions } from '@/utils/constants/schedule'
->>>>>>> 71bc04d7
+        
 import { renderProviderName } from '@/utils/generic_utils'
 import { ellipsizeAddress } from '@/utils/user_manager'
 
