/* eslint-disable tailwindcss/no-custom-classname */
import {
  Button,
  Flex,
  FormControl,
  FormLabel,
  HStack,
  Icon,
  Input,
  Radio,
  RadioGroup,
  Switch,
  Text,
  useColorModeValue,
  useDisclosure,
  useToast,
  VStack,
} from '@chakra-ui/react'
import {
  PublicScheduleContext,
  ScheduleStateContext,
} from '@components/public-meeting'
import * as Tooltip from '@radix-ui/react-tooltip'
import { PublicSchedulingSteps } from '@utils/constants/meeting-types'
import { Select } from 'chakra-react-select'
import { useRouter } from 'next/router'
import { useContext, useEffect, useMemo, useState } from 'react'
import { FaInfo } from 'react-icons/fa'

import { ChipInput } from '@/components/chip-input'
import RichTextEditor from '@/components/profile/components/RichTextEditor'
import CancelComponent from '@/components/public-meeting/CancelComponent'
import { OnboardingModalContext } from '@/providers/OnboardingModalProvider'
import { AccountPreferences } from '@/types/Account'
import { MeetingReminders } from '@/types/common'
import {
  ParticipantInfo,
  ParticipantType,
  ParticipationStatus,
} from '@/types/ParticipantInfo'
import { guestMeetingCancel } from '@/utils/api_helper'
import {
  MeetingNotificationOptions,
  MeetingRepeatOptions,
} from '@/utils/constants/schedule'
import {
  customSelectComponents,
  noClearCustomSelectComponent,
} from '@/utils/constants/select'
import { MeetingNotFoundError, UnauthorizedError } from '@/utils/errors'
import { formatCurrency, renderProviderName } from '@/utils/generic_utils'
import { ellipsizeAddress } from '@/utils/user_manager'

import { AccountContext } from '../../../providers/AccountProvider'
import {
  MeetingDecrypted,
  MeetingProvider,
  MeetingRepeat,
  SchedulingType,
} from '../../../types/Meeting'
import { isEmptyString, isValidEmail } from '../../../utils/validations'

interface ScheduleFormProps {
  pickedTime: Date
  isSchedulingExternal: boolean
  willStartScheduling?: (isScheduling: boolean) => void
  isGateValid?: boolean
  preferences?: AccountPreferences
  notificationsSubs?: number
}

export const ScheduleForm: React.FC<ScheduleFormProps> = ({
  pickedTime,
  isSchedulingExternal,
  willStartScheduling,
  isGateValid,
  notificationsSubs,
  preferences,
}) => {
  const { logged } = useContext(AccountContext)
  const {
    confirmSchedule,
    timezone,
    participants,
    setParticipants,
    meetingProvider,
    setMeetingProvider,
    meetingNotification,
    setMeetingNotification,
    meetingRepeat,
    setMeetingRepeat,
    content,
    setContent,
    name,
    setName,
    title,
    setTitle,
    doSendEmailReminders,
    setSendEmailReminders,
    scheduleType,
    setScheduleType,
    addGuest,
    setAddGuest,
    guestEmail,
    setGuestEmail,
    userEmail,
    setUserEmail,
    meetingUrl,
    setMeetingUrl,
    isFirstGuestEmailValid,
    setIsFirstGuestEmailValid,
    isFirstUserEmailValid,
    setIsFirstUserEmailValid,
    showEmailConfirm,
    setShowEmailConfirm,
    meetingSlotId,
    rescheduleSlot,
    setLastScheduledMeeting,
    setIsCancelled,
  } = useContext(ScheduleStateContext)
  const { tx, selectedType, setCurrentStep } = useContext(PublicScheduleContext)
  const toast = useToast()
  const router = useRouter()
  const query = router.query
  const { account } = useContext(PublicScheduleContext)
  const [isCancelling, setIsCancelling] = useState(false)
  const [reason, setReason] = useState('')
  const { metadata } = query
<<<<<<< HEAD
  const { isOpen, onClose, onOpen } = useDisclosure()
  const meetingProviders = (preferences?.meetingProviders || []).concat(
    MeetingProvider.CUSTOM
  )

=======
  let meetingProviders = selectedType?.meeting_platforms || []
  const PROVIDERS = useMemo(() => {
    return [
      MeetingProvider.GOOGLE_MEET,
      MeetingProvider.ZOOM,
      MeetingProvider.HUDDLE,
      MeetingProvider.JITSI_MEET,
      MeetingProvider.CUSTOM,
    ]
  }, [])
  meetingProviders = meetingProviders.length > 0 ? meetingProviders : PROVIDERS
>>>>>>> eb08fc94
  useEffect(() => {
    if (selectedType?.custom_link) {
      setMeetingProvider(MeetingProvider.CUSTOM)
      setMeetingUrl(selectedType.custom_link)
    }
  }, [selectedType])
  const handleScheduleWithWallet = async () => {
    if (!logged && scheduleType === SchedulingType.REGULAR) {
      await handleScheduleType(SchedulingType.REGULAR)
    }
    if (!logged) return
    await handleConfirm()
  }
  useEffect(() => {
    if (logged) {
      setScheduleType(SchedulingType.REGULAR)
    } else {
      setScheduleType(SchedulingType.GUEST)
    }
  }, [logged, selectedType])

  useEffect(() => {
    if (rescheduleSlot && meetingSlotId) {
      if (rescheduleSlot.title) {
        setTitle(rescheduleSlot.title)
      }
      if (rescheduleSlot.reminders) {
        setMeetingNotification(
          rescheduleSlot.reminders.map(reminder => ({
            value: reminder,
            label:
              MeetingNotificationOptions.find(
                option => option.value === reminder
              )?.label || '',
          }))
        )
      }
      if (rescheduleSlot.provider) {
        setMeetingProvider(rescheduleSlot.provider || MeetingProvider.CUSTOM)
      }

      if (rescheduleSlot.recurrence) {
        setMeetingRepeat({
          value: rescheduleSlot.recurrence,
          label:
            MeetingRepeatOptions.find(
              option => option.value === rescheduleSlot.recurrence
            )?.label || '',
        })
      }
      if (rescheduleSlot.meeting_url) {
        setMeetingUrl(rescheduleSlot.meeting_url)
      }
      if (rescheduleSlot.participants) {
        const actor = rescheduleSlot.participants?.find(
          p => p.slot_id === meetingSlotId
        )
        if (actor) {
          setGuestEmail(actor.guest_email || '')
          setName(actor.name || '')
          setParticipants(
            rescheduleSlot.participants.filter(
              p => p.slot_id !== meetingSlotId && p.guest_email
            )
          )
        }
      }
    }
  }, [rescheduleSlot])

  const handleConfirm = async () => {
    if (meetingProvider === MeetingProvider.CUSTOM && !meetingUrl) {
      toast({
        title: 'Missing information',
        description: 'Please provide a meeting link for participants to join',
        status: 'error',
        duration: 5000,
        position: 'top',
        isClosable: true,
      })
      return
    }
    if (isNameEmpty) {
      toast({
        title: 'Missing information',
        description: 'Please fill in your name (or any identifier)',
        status: 'error',
        duration: 5000,
        position: 'top',
        isClosable: true,
      })
      return
    }
    if (isEmptyString(title)) {
      toast({
        title: 'Missing information',
        description: 'Please fill in the meeting title',
        status: 'error',
        duration: 5000,
        position: 'top',
        isClosable: true,
      })
      return
    }
    if (scheduleType === SchedulingType.GUEST && !isGuestEmailValid()) {
      toast({
        title: 'Missing information',
        description:
          'Please provide a valid email to be able to schedule a meeting as guest',
        status: 'error',
        duration: 5000,
        position: 'top',
        isClosable: true,
      })
      return
    }
    if (doSendEmailReminders && !isValidEmail(userEmail)) {
      toast({
        title: 'Missing information',
        description:
          'Please provide a valid email address to send reminders to',
        status: 'error',
        duration: 5000,
        position: 'top',
        isClosable: true,
      })
      return
    }
    try {
      if (selectedType?.plan && !tx) {
        setCurrentStep(PublicSchedulingSteps.PAY_FOR_SESSION)
      } else {
        const success = await confirmSchedule(
          scheduleType!,
          pickedTime,
          guestEmail,
          name,
          content,
          meetingUrl,
          doSendEmailReminders ? userEmail : undefined,
          title,
          participants,
          meetingProvider,
          meetingNotification.map(n => n.value as MeetingReminders),
          meetingRepeat.value,
          tx
        )

        willStartScheduling && willStartScheduling?.(!success)
      }
    } catch (e) {
      willStartScheduling && willStartScheduling?.(true)
    }
  }
  const handleCancelMeeting = async () => {
    if (!meetingSlotId || !rescheduleSlot) return
    setIsCancelling(true)
    try {
      const response = await guestMeetingCancel(meetingSlotId, {
        metadata: metadata as string,
        currentTimezone: timezone.value,
      })
      if (response?.success) {
        setIsCancelled(true)
        const participants: Array<ParticipantInfo> =
          rescheduleSlot?.participants || []
        participants.push({
          account_address: account?.address,
          name: account.preferences?.name,
          type: ParticipantType.Owner,
          status: ParticipationStatus.Accepted,
          slot_id: '',
          meeting_id: '',
        })
        setLastScheduledMeeting({
          id: meetingSlotId,
          title: rescheduleSlot?.title || '',
          start: rescheduleSlot?.start || new Date(),
          end: rescheduleSlot?.end || new Date(),
          meeting_url: rescheduleSlot?.meeting_url || '',
          participants,
        } as unknown as MeetingDecrypted) // add only the needed properties; TODO: Define a custom type only with what's needed on the modal.
        onClose()
      }
    } catch (error) {
      if (error instanceof MeetingNotFoundError) {
        toast({
          title: 'Meeting not found',
          status: 'error',
          duration: 5000,
          isClosable: true,
          description: 'The meeting you are trying to cancel was not found',
        })
      } else if (error instanceof UnauthorizedError) {
        toast({
          title: 'Invalid Cancel Url',
          status: 'error',
          duration: 5000,
          isClosable: true,
          description: 'The cancel url is invalid',
        })
      } else if (error instanceof Error) {
        toast({
          title: 'Error cancelling meeting',
          status: 'error',
          duration: 5000,
          isClosable: true,
          description: error.message,
        })
      }
    }
    setIsCancelling(false)
  }
  const { openConnection } = useContext(OnboardingModalContext)

  const handleScheduleType = async (type: SchedulingType) => {
    setScheduleType(type)
    if (type === SchedulingType.REGULAR && !logged) {
      openConnection()
    }
  }

  const isGuestEmailValid = () => isValidEmail(guestEmail)
  const isUserEmailValid = () => isValidEmail(userEmail)
  const isNameEmpty = isEmptyString(name)

  const bgColor = useColorModeValue('white', 'gray.600')
  const iconColor = useColorModeValue('gray.600', 'white')

  const getScheduleButtonLabel = () => {
    if (isSchedulingExternal) return 'Scheduling...'
    if (logged || scheduleType === SchedulingType.GUEST) {
      if (selectedType?.plan && !tx) {
        return `Continue to make payment (${formatCurrency(
          selectedType.plan.no_of_slot * selectedType.plan.price_per_slot
        )})`
      }
      return meetingSlotId ? 'Update Meeting' : 'Schedule'
    }
    return 'Connect Wallet to Schedule'
  }

  return (
    <Flex
      direction="column"
      gap={4}
      as={'form'}
      onSubmit={e => {
        e.preventDefault()
        handleConfirm()
      }}
      paddingTop={3}
      w="100%"
      maxW={{
        base: '100%',
        md: '550px',
      }}
    >
      {rescheduleSlot && (
        <CancelComponent
          isOpen={isOpen}
          onClose={onClose}
          isCancelling={isCancelling}
          handleCancelMeeting={handleCancelMeeting}
          meeting={rescheduleSlot}
          reason={reason}
          setReason={setReason}
          timezone={timezone.value}
        />
      )}
      <FormControl>
        <Flex
          alignItems="center"
          marginBottom="8px"
          marginRight="12px"
          gap="6px"
        >
          <FormLabel
            htmlFor="title"
            alignItems="center"
            height="fit-content"
            margin={0}
          >
            Meeting title
            <Text color="red.500" display="inline">
              *
            </Text>
          </FormLabel>
          <Tooltip.Provider delayDuration={400}>
            <Tooltip.Root>
              <Tooltip.Trigger>
                <Flex
                  w="16px"
                  h="16px"
                  borderRadius="50%"
                  bgColor={iconColor}
                  justifyContent="center"
                  alignItems="center"
                  ml={1}
                >
                  <Icon w={1} color={bgColor} as={FaInfo} />
                </Flex>
              </Tooltip.Trigger>
              <Tooltip.Content>
                <Text
                  fontSize="sm"
                  p={2}
                  maxW="150px"
                  bgColor={bgColor}
                  shadow="lg"
                >
                  Give a title for your meeting
                </Text>
                <Tooltip.Arrow />
              </Tooltip.Content>
            </Tooltip.Root>
          </Tooltip.Provider>
        </Flex>
        <Input
          id="title"
          value={title}
          onChange={e => setTitle(e.target.value)}
          isDisabled={isSchedulingExternal}
          type="text"
          placeholder="Give a title for your meeting"
        />
      </FormControl>
      <FormControl>
        <FormLabel>Your Name</FormLabel>
        <Input
          autoFocus
          type="text"
          isDisabled={isSchedulingExternal}
          placeholder="Your name or an identifier"
          value={name}
          onChange={e => setName(e.target.value)}
          onKeyDown={event => event.key === 'Enter' && handleConfirm()}
        />
      </FormControl>

      {(scheduleType === SchedulingType.GUEST || doSendEmailReminders) && (
        <FormControl
          isInvalid={
            doSendEmailReminders
              ? !isFirstUserEmailValid && !isUserEmailValid()
              : !isFirstGuestEmailValid && !isGuestEmailValid()
          }
        >
          <FormLabel>Email</FormLabel>
          <Input
            type="email"
            placeholder="Insert your email"
            isDisabled={isSchedulingExternal}
            value={doSendEmailReminders ? userEmail : guestEmail}
            onKeyDown={event => event.key === 'Enter' && handleConfirm()}
            borderColor={showEmailConfirm ? 'green.500' : undefined}
            onBlur={() => {
              setShowEmailConfirm(isGuestEmailValid())
            }}
            onChange={e => {
              if (doSendEmailReminders) {
                setUserEmail(e.target.value)
                setIsFirstUserEmailValid(false)
              } else {
                setGuestEmail(e.target.value)
                setIsFirstGuestEmailValid(false)
              }
            }}
          />
          {showEmailConfirm && (
            <Text
              color="green.500"
              fontSize="medium"
              mt={2}
              w="100%"
              textAlign={'left'}
            >
              Confirm you entered the correct email before you proceed
            </Text>
          )}
        </FormControl>
      )}
      <FormControl w="100%" maxW="100%">
        <FormLabel>Meeting reminders (optional)</FormLabel>
        <Select
          value={meetingNotification}
          colorScheme="gray"
          onChange={val => {
            const meetingNotification = val as Array<{
              value: MeetingReminders
              label?: string
            }>
            // can't select more than 5 notifications
            if (meetingNotification.length > 5) {
              toast({
                title: 'Limit reached',
                description: 'You can select up to 5 notifications only.',
                status: 'warning',
                duration: 3000,
                isClosable: true,
              })
              return
            }
            setMeetingNotification(meetingNotification)
          }}
          className="hideBorder"
          placeholder="Select Notification Alerts"
          isMulti
          tagVariant={'solid'}
          options={MeetingNotificationOptions}
          components={noClearCustomSelectComponent}
          chakraStyles={{
            container: provided => ({
              ...provided,
              border: '1px solid',
              borderTopColor: 'currentColor',
              borderLeftColor: 'currentColor',
              borderRightColor: 'currentColor',
              borderBottomColor: 'currentColor',
              borderColor: 'inherit',
              borderRadius: 'md',
              maxW: '100%',
              display: 'block',
            }),

            placeholder: provided => ({
              ...provided,
              textAlign: 'left',
            }),
          }}
        />
      </FormControl>
      <FormControl w="100%" maxW="100%">
        <FormLabel>Meeting Repeat</FormLabel>
        <Select
          value={meetingRepeat}
          colorScheme="primary"
          onChange={newValue =>
            setMeetingRepeat(
              newValue as {
                value: MeetingRepeat
                label: string
              }
            )
          }
          className="noLeftBorder timezone-select"
          options={MeetingRepeatOptions}
          components={customSelectComponents}
          chakraStyles={{
            placeholder: provided => ({
              ...provided,
              textAlign: 'left',
            }),
            input: provided => ({
              ...provided,
              textAlign: 'left',
            }),
            control: provided => ({
              ...provided,
              textAlign: 'left',
            }),
          }}
        />
      </FormControl>
      <FormControl textAlign="left" w="100%" maxW="100%">
        <FormLabel>What is this meeting about? </FormLabel>
        <RichTextEditor
          isDisabled={isSchedulingExternal}
          placeholder="Any information you want to share prior to the meeting?"
          value={content}
          onValueChange={setContent}
        />
      </FormControl>
      {scheduleType !== undefined &&
        (selectedType?.fixed_link || !selectedType?.custom_link) && (
          <VStack alignItems="start">
            <Text fontSize="18px" fontWeight={500}>
              Location
            </Text>
            <RadioGroup
              onChange={(val: MeetingProvider) => setMeetingProvider(val)}
              value={meetingProvider}
              w={'100%'}
            >
              <VStack w={'100%'} gap={4}>
                {meetingProviders.map(provider => (
                  <Radio
                    flexDirection="row-reverse"
                    justifyContent="space-between"
                    w="100%"
                    colorScheme="primary"
                    value={provider}
                    key={provider}
                  >
                    <Text
                      fontWeight="600"
                      color={'primary.200'}
                      cursor="pointer"
                    >
                      {renderProviderName(provider)}
                    </Text>
                  </Radio>
                ))}
              </VStack>
            </RadioGroup>
            {meetingProvider === MeetingProvider.CUSTOM && (
              <Input
                type="text"
                placeholder="insert a custom meeting url"
                isDisabled={isSchedulingExternal || selectedType?.fixed_link}
                my={4}
                value={meetingUrl}
                onChange={e => setMeetingUrl(e.target.value)}
              />
            )}
            {scheduleType === SchedulingType.REGULAR &&
              (!notificationsSubs || notificationsSubs === 0) && (
                <>
                  <HStack alignItems="center">
                    <Switch
                      display="flex"
                      colorScheme="primary"
                      size="md"
                      mr={4}
                      isDisabled={isSchedulingExternal}
                      defaultChecked={doSendEmailReminders}
                      onChange={e => {
                        setSendEmailReminders(e.target.checked)
                        isUserEmailValid()
                          ? setIsFirstUserEmailValid(true)
                          : null
                      }}
                    />
                    <FormLabel mb="0">
                      <Text>Send me email reminders</Text>
                    </FormLabel>
                  </HStack>
                  {doSendEmailReminders === true && (
                    <FormControl
                      isInvalid={!isFirstUserEmailValid && !isUserEmailValid()}
                    >
                      <Input
                        type="email"
                        placeholder="Insert your email"
                        isDisabled={isSchedulingExternal}
                        value={userEmail}
                        onKeyDown={event =>
                          event.key === 'Enter' && handleConfirm()
                        }
                        onChange={e => {
                          setUserEmail(e.target.value)
                          setIsFirstUserEmailValid(false)
                        }}
                      />
                    </FormControl>
                  )}
                </>
              )}
          </VStack>
        )}
      {!addGuest ? (
        <Button
          colorScheme="orangeButton"
          variant="outline"
          onClick={() => setAddGuest(true)}
        >
          Add other participants
        </Button>
      ) : (
        <ChipInput
          currentItems={participants}
          placeholder="Enter participants"
          onChange={setParticipants}
          renderItem={p => {
            if (p.account_address) {
              return p.name || ellipsizeAddress(p.account_address!)
            } else if (p.name && p.guest_email) {
              return `${p.name} - ${p.guest_email}`
            } else if (p.name) {
              return `${p.name}`
            } else {
              return p.guest_email!
            }
          }}
        />
      )}
      <HStack>
        <Button
          width="full"
          flex={1}
          isDisabled={
            (scheduleType === SchedulingType.GUEST && !isGuestEmailValid()) ||
            (logged &&
              ((doSendEmailReminders && !isUserEmailValid()) || isNameEmpty)) ||
            isSchedulingExternal ||
            isGateValid === false
          }
          isLoading={isSchedulingExternal}
          onClick={
            scheduleType === SchedulingType.REGULAR
              ? handleScheduleWithWallet
              : handleConfirm
          }
          colorScheme="primary"
        >
          {getScheduleButtonLabel()}
        </Button>
        {meetingSlotId && (
          <Button
            width="full"
            flex={1}
            isDisabled={isCancelling}
            isLoading={isCancelling}
            onClick={onOpen}
            bg={'orangeButton.800'}
            color={'white'}
          >
            Cancel meeting
          </Button>
        )}
      </HStack>
    </Flex>
  )
}<|MERGE_RESOLUTION|>--- conflicted
+++ resolved
@@ -126,13 +126,7 @@
   const [isCancelling, setIsCancelling] = useState(false)
   const [reason, setReason] = useState('')
   const { metadata } = query
-<<<<<<< HEAD
   const { isOpen, onClose, onOpen } = useDisclosure()
-  const meetingProviders = (preferences?.meetingProviders || []).concat(
-    MeetingProvider.CUSTOM
-  )
-
-=======
   let meetingProviders = selectedType?.meeting_platforms || []
   const PROVIDERS = useMemo(() => {
     return [
@@ -144,7 +138,7 @@
     ]
   }, [])
   meetingProviders = meetingProviders.length > 0 ? meetingProviders : PROVIDERS
->>>>>>> eb08fc94
+
   useEffect(() => {
     if (selectedType?.custom_link) {
       setMeetingProvider(MeetingProvider.CUSTOM)
