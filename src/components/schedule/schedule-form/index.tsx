import { Image, Link } from '@chakra-ui/react'
import {
  Button,
  Flex,
  FormControl,
  FormLabel,
  HStack,
  Icon,
  Input,
  Switch,
  Text,
  useColorModeValue,
  useToast,
  VStack,
} from '@chakra-ui/react'
import * as Tooltip from '@radix-ui/react-tooltip'
import { useContext, useEffect, useState } from 'react'
import { FaInfo } from 'react-icons/fa'

import { ChipInput } from '@/components/chip-input'
import RichTextEditor from '@/components/profile/components/RichTextEditor'
<<<<<<< HEAD
import { ToggleSelector } from '@/components/toggle-selector'
import { AccountPreferences } from '@/types/Account'
=======
import { OnboardingModalContext } from '@/providers/OnboardingModalProvider'
import { ParticipantInfo } from '@/types/ParticipantInfo'
import { ellipsizeAddress } from '@/utils/user_manager'
>>>>>>> 6a61b28f

import { AccountContext } from '../../../providers/AccountProvider'
import { MeetingProvider, SchedulingType } from '../../../types/Meeting'
import { isEmptyString, isValidEmail } from '../../../utils/validations'

interface ScheduleFormProps {
  pickedTime: Date
  isSchedulingExternal: boolean
  willStartScheduling: (isScheduling: boolean) => void
  isGateValid: boolean
  preferences?: AccountPreferences
  onConfirm: (
    scheduleType: SchedulingType,
    startTime: Date,
    guestEmail?: string,
    name?: string,
    content?: string,
    meetingUrl?: string,
    emailToSendReminders?: string,
    title?: string,
    participants?: Array<ParticipantInfo>
  ) => Promise<boolean>
  notificationsSubs?: number
}

export const ScheduleForm: React.FC<ScheduleFormProps> = ({
  pickedTime,
  isSchedulingExternal,
  willStartScheduling,
  isGateValid,
  onConfirm,
  notificationsSubs,
  preferences,
}) => {
  const { currentAccount, logged } = useContext(AccountContext)
  const [participants, setParticipants] = useState<Array<ParticipantInfo>>([])
  const toast = useToast()

  const [content, setContent] = useState('')
  const [name, setName] = useState(currentAccount?.preferences?.name || '')
  const [title, setTitle] = useState('')
  const [isScheduling, setIsScheduling] = useState(false)
  const [customMeeting, setCustomMeeting] = useState(false)
  const [doSendEmailReminders, setSendEmailReminders] = useState(false)
  const [scheduleType, setScheduleType] = useState(
    SchedulingType.REGULAR as SchedulingType
  )
  const [addGuest, setAddGuest] = useState(false)
  const [guestEmail, setGuestEmail] = useState('')
  const [userEmail, setUserEmail] = useState('')
  const [meetingUrl, setMeetingUrl] = useState('')
  const [isFirstGuestEmailValid, setIsFirstGuestEmailValid] = useState(true)
  const [isFirstUserEmailValid, setIsFirstUserEmailValid] = useState(true)

  const handleScheduleWithWallet = async () => {
    if (!logged && scheduleType === SchedulingType.REGULAR) {
      await handleScheduleType(SchedulingType.REGULAR)
    }
    if (!logged) return
    await handleConfirm()
  }
  useEffect(() => {
    if (logged) {
      setScheduleType(SchedulingType.REGULAR)
    } else {
      setScheduleType(SchedulingType.GUEST)
    }
  }, [logged])

  const googleMeetUser = () =>
    preferences?.meetingProvider === MeetingProvider.GOOGLE_MEET

  const handleConfirm = async () => {
    if (!googleMeetUser() && customMeeting && !meetingUrl) {
      toast({
        title: 'Missing information',
        description: 'Please provide a meeting link for participants to join',
        status: 'error',
        duration: 5000,
        position: 'top',
        isClosable: true,
      })
      return
    }
    if (isNameEmpty) {
      toast({
        title: 'Missing information',
        description: 'Please fill in your name (or any identifier)',
        status: 'error',
        duration: 5000,
        position: 'top',
        isClosable: true,
      })
      return
    }
    if (scheduleType === SchedulingType.GUEST && !isGuestEmailValid()) {
      toast({
        title: 'Missing information',
        description:
          'Please provide a valid email to be able to schedule a meeting as guest',
        status: 'error',
        duration: 5000,
        position: 'top',
        isClosable: true,
      })
      return
    }
    if (doSendEmailReminders && !isValidEmail(userEmail)) {
      toast({
        title: 'Missing information',
        description:
          'Please provide a valid email address to send reminders to',
        status: 'error',
        duration: 5000,
        position: 'top',
        isClosable: true,
      })
      return
    }
    setIsScheduling(true)

    const success = await onConfirm(
      scheduleType!,
      pickedTime,
      guestEmail,
      name,
      content,
      meetingUrl,
      doSendEmailReminders ? userEmail : undefined,
      title,
      participants
    )
    setIsScheduling(false)
    willStartScheduling(!success)
  }

  const { openConnection } = useContext(OnboardingModalContext)

  const handleScheduleType = async (type: SchedulingType) => {
    setScheduleType(type)
    if (type === SchedulingType.REGULAR && !logged) {
      openConnection()
    }
  }

  const isGuestEmailValid = () => isValidEmail(guestEmail)
  const isUserEmailValid = () => isValidEmail(userEmail)
  const isNameEmpty = isEmptyString(name)

  const bgColor = useColorModeValue('white', 'gray.600')
  const iconColor = useColorModeValue('gray.600', 'white')

  return (
    <Flex direction="column" gap={4} paddingTop={3}>
      <FormControl isInvalid={isNameEmpty}>
        <FormLabel>Name</FormLabel>
        <Input
          autoFocus
          type="text"
          isDisabled={isScheduling}
          placeholder="Your name or an identifier"
          value={name}
          onChange={e => setName(e.target.value)}
          onKeyDown={event => event.key === 'Enter' && handleConfirm()}
        />
      </FormControl>

      {(scheduleType === SchedulingType.GUEST || doSendEmailReminders) && (
        <FormControl
          isInvalid={
            doSendEmailReminders
              ? !isFirstUserEmailValid && !isUserEmailValid()
              : !isFirstGuestEmailValid && !isGuestEmailValid()
          }
        >
          <FormLabel>Email</FormLabel>
          <Input
            type="email"
            placeholder="Insert your email"
            isDisabled={isScheduling}
            value={doSendEmailReminders ? userEmail : guestEmail}
            onKeyDown={event => event.key === 'Enter' && handleConfirm()}
            onChange={e => {
              if (doSendEmailReminders) {
                setUserEmail(e.target.value)
                setIsFirstUserEmailValid(false)
              } else {
                setGuestEmail(e.target.value)
                setIsFirstGuestEmailValid(false)
              }
            }}
          />
        </FormControl>
      )}
<<<<<<< HEAD

      {scheduleType !== undefined && (
        <VStack alignItems="start">
          <HStack alignItems="center" mb={googleMeetUser() ? 6 : 0}>
            {googleMeetUser() ? (
              <>
                <Image
                  boxSize="24px"
                  src="/assets/google-meet.svg"
                  alt="Google Meet Logo"
                />
                <Text fontSize={14} fontWeight={300}>
                  For this meeting you will be using Google Meet.
                </Text>
              </>
            ) : (
              <>
=======
      <FormControl>
        <Flex
          alignItems="center"
          marginBottom="8px"
          marginRight="12px"
          gap="6px"
        >
          <FormLabel
            htmlFor="title"
            alignItems="center"
            height="fit-content"
            margin={0}
          >
            Meeting title
          </FormLabel>
          <Tooltip.Provider delayDuration={400}>
            <Tooltip.Root>
              <Tooltip.Trigger>
                <Flex
                  w="16px"
                  h="16px"
                  borderRadius="50%"
                  bgColor={iconColor}
                  justifyContent="center"
                  alignItems="center"
                  ml={1}
                >
                  <Icon w={1} color={bgColor} as={FaInfo} />
                </Flex>
              </Tooltip.Trigger>
              <Tooltip.Content>
                <Text
                  fontSize="sm"
                  p={4}
                  maxW="200px"
                  bgColor={bgColor}
                  shadow="lg"
                >
                  Give a title for your meeting (optional)
                </Text>
                <Tooltip.Arrow />
              </Tooltip.Content>
            </Tooltip.Root>
          </Tooltip.Provider>
        </Flex>
        <Input
          id="title"
          value={title}
          onChange={e => setTitle(e.target.value)}
          type="text"
          placeholder="Give a title for your meeting"
        />
      </FormControl>
      <FormControl textAlign="left" w="100%" maxW="100%">
        <FormLabel>What is this meeting about? </FormLabel>
        <RichTextEditor
          isDisabled={isScheduling}
          placeholder="Any information you want to share prior to the meeting?"
          value={content}
          onValueChange={setContent}
        />
      </FormControl>
      <VStack alignItems="start">
        <HStack alignItems="center">
          <Switch
            display="flex"
            colorScheme="primary"
            size="md"
            mr={4}
            isDisabled={isScheduling}
            defaultChecked={!customMeeting}
            onChange={e => setCustomMeeting(!e.target.checked)}
          />
          <FormLabel mb="0">
            <Text>
              Use{' '}
              <Link href="https://huddle01.com/?utm_source=mww" isExternal>
                Huddle01
              </Link>{' '}
              for your meeting
            </Text>
          </FormLabel>
          <Tooltip.Provider delayDuration={400}>
            <Tooltip.Root>
              <Tooltip.Trigger>
                <Flex
                  w="16px"
                  h="16px"
                  borderRadius="50%"
                  bgColor={iconColor}
                  justifyContent="center"
                  alignItems="center"
                  ml={1}
                >
                  <Icon w={1} color={bgColor} as={FaInfo} />
                </Flex>
              </Tooltip.Trigger>
              <Tooltip.Content>
                <Text
                  fontSize="sm"
                  p={4}
                  maxW="200px"
                  bgColor={bgColor}
                  shadow="lg"
                >
                  Huddle01 is a web3-powered video conferencing tailored for
                  DAOs and NFT communities.
                </Text>
                <Tooltip.Arrow />
              </Tooltip.Content>
            </Tooltip.Root>
          </Tooltip.Provider>
        </HStack>
        {customMeeting && (
          <Input
            type="text"
            placeholder="insert a custom meeting url"
            isDisabled={isScheduling}
            value={meetingUrl}
            onChange={e => setMeetingUrl(e.target.value)}
          />
        )}
        {scheduleType === SchedulingType.REGULAR &&
          (!notificationsSubs || notificationsSubs === 0) && (
            <>
              <HStack alignItems="center">
>>>>>>> 6a61b28f
                <Switch
                  display="flex"
                  colorScheme="primary"
                  size="md"
                  mr={4}
                  isDisabled={isScheduling}
<<<<<<< HEAD
                  defaultChecked={!customMeeting}
                  onChange={e => setCustomMeeting(!e.target.checked)}
                />
                <FormLabel mb="0">
                  <Text>
                    Use{' '}
                    <Link
                      href="https://huddle01.com/?utm_source=mww"
                      isExternal
                    >
                      Huddle01
                    </Link>{' '}
                    for your meeting
                  </Text>
                </FormLabel>
                <Tooltip.Provider delayDuration={400}>
                  <Tooltip.Root>
                    <Tooltip.Trigger>
                      <Flex
                        w="16px"
                        h="16px"
                        borderRadius="50%"
                        bgColor={iconColor}
                        justifyContent="center"
                        alignItems="center"
                        ml={1}
                      >
                        <Icon w={1} color={bgColor} as={FaInfo} />
                      </Flex>
                    </Tooltip.Trigger>
                    <Tooltip.Content>
                      <Text
                        fontSize="sm"
                        p={4}
                        maxW="200px"
                        bgColor={bgColor}
                        shadow="lg"
                      >
                        Huddle01 is a web3-powered video conferencing tailored
                        for DAOs and NFT communities.
                      </Text>
                      <Tooltip.Arrow />
                    </Tooltip.Content>
                  </Tooltip.Root>
                </Tooltip.Provider>
              </>
            )}
          </HStack>
          {customMeeting && (
            <Input
              type="text"
              placeholder="insert a custom meeting url"
              isDisabled={isScheduling}
              value={meetingUrl}
              onChange={e => setMeetingUrl(e.target.value)}
            />
=======
                  defaultChecked={doSendEmailReminders}
                  onChange={e => {
                    setSendEmailReminders(e.target.checked)
                    isUserEmailValid() ? setIsFirstUserEmailValid(true) : null
                  }}
                />
                <FormLabel mb="0">
                  <Text>Send me email reminders</Text>
                </FormLabel>
              </HStack>
            </>
>>>>>>> 6a61b28f
          )}
      </VStack>
      {!addGuest ? (
        <Button
          colorScheme="orangeButton"
          variant="outline"
          onClick={() => setAddGuest(true)}
        >
          Add other participants
        </Button>
      ) : (
        <ChipInput
          currentItems={participants}
          placeholder="Enter participants"
          onChange={setParticipants}
          renderItem={p => {
            if (p.account_address) {
              return p.name || ellipsizeAddress(p.account_address!)
            } else if (p.name && p.guest_email) {
              return `${p.name} - ${p.guest_email}`
            } else if (p.name) {
              return `${p.name}`
            } else {
              return p.guest_email!
            }
          }}
        />
      )}
      <Button
        width="full"
        isDisabled={
          (scheduleType === SchedulingType.GUEST && !isGuestEmailValid()) ||
          (logged &&
            ((doSendEmailReminders && !isUserEmailValid()) || isNameEmpty)) ||
          isScheduling ||
          isSchedulingExternal ||
          isGateValid === false
        }
        isLoading={isScheduling || isSchedulingExternal}
        onClick={
          scheduleType === SchedulingType.REGULAR
            ? handleScheduleWithWallet
            : handleConfirm
        }
        colorScheme="primary"
        // mt={6}
      >
        {isScheduling
          ? 'Scheduling...'
          : logged || scheduleType === SchedulingType.GUEST
          ? 'Schedule'
          : 'Connect wallet to schedule'}
      </Button>
    </Flex>
  )
}<|MERGE_RESOLUTION|>--- conflicted
+++ resolved
@@ -19,14 +19,11 @@
 
 import { ChipInput } from '@/components/chip-input'
 import RichTextEditor from '@/components/profile/components/RichTextEditor'
-<<<<<<< HEAD
 import { ToggleSelector } from '@/components/toggle-selector'
+import { OnboardingModalContext } from '@/providers/OnboardingModalProvider'
 import { AccountPreferences } from '@/types/Account'
-=======
-import { OnboardingModalContext } from '@/providers/OnboardingModalProvider'
 import { ParticipantInfo } from '@/types/ParticipantInfo'
 import { ellipsizeAddress } from '@/utils/user_manager'
->>>>>>> 6a61b28f
 
 import { AccountContext } from '../../../providers/AccountProvider'
 import { MeetingProvider, SchedulingType } from '../../../types/Meeting'
@@ -221,25 +218,6 @@
           />
         </FormControl>
       )}
-<<<<<<< HEAD
-
-      {scheduleType !== undefined && (
-        <VStack alignItems="start">
-          <HStack alignItems="center" mb={googleMeetUser() ? 6 : 0}>
-            {googleMeetUser() ? (
-              <>
-                <Image
-                  boxSize="24px"
-                  src="/assets/google-meet.svg"
-                  alt="Google Meet Logo"
-                />
-                <Text fontSize={14} fontWeight={300}>
-                  For this meeting you will be using Google Meet.
-                </Text>
-              </>
-            ) : (
-              <>
-=======
       <FormControl>
         <Flex
           alignItems="center"
@@ -302,78 +280,28 @@
           onValueChange={setContent}
         />
       </FormControl>
-      <VStack alignItems="start">
-        <HStack alignItems="center">
-          <Switch
-            display="flex"
-            colorScheme="primary"
-            size="md"
-            mr={4}
-            isDisabled={isScheduling}
-            defaultChecked={!customMeeting}
-            onChange={e => setCustomMeeting(!e.target.checked)}
-          />
-          <FormLabel mb="0">
-            <Text>
-              Use{' '}
-              <Link href="https://huddle01.com/?utm_source=mww" isExternal>
-                Huddle01
-              </Link>{' '}
-              for your meeting
-            </Text>
-          </FormLabel>
-          <Tooltip.Provider delayDuration={400}>
-            <Tooltip.Root>
-              <Tooltip.Trigger>
-                <Flex
-                  w="16px"
-                  h="16px"
-                  borderRadius="50%"
-                  bgColor={iconColor}
-                  justifyContent="center"
-                  alignItems="center"
-                  ml={1}
-                >
-                  <Icon w={1} color={bgColor} as={FaInfo} />
-                </Flex>
-              </Tooltip.Trigger>
-              <Tooltip.Content>
-                <Text
-                  fontSize="sm"
-                  p={4}
-                  maxW="200px"
-                  bgColor={bgColor}
-                  shadow="lg"
-                >
-                  Huddle01 is a web3-powered video conferencing tailored for
-                  DAOs and NFT communities.
+      {scheduleType !== undefined && (
+        <VStack alignItems="start">
+          <HStack alignItems="center" mb={googleMeetUser() ? 6 : 0}>
+            {googleMeetUser() ? (
+              <>
+                <Image
+                  boxSize="24px"
+                  src="/assets/google-meet.svg"
+                  alt="Google Meet Logo"
+                />
+                <Text fontSize={14} fontWeight={300}>
+                  For this meeting you will be using Google Meet.
                 </Text>
-                <Tooltip.Arrow />
-              </Tooltip.Content>
-            </Tooltip.Root>
-          </Tooltip.Provider>
-        </HStack>
-        {customMeeting && (
-          <Input
-            type="text"
-            placeholder="insert a custom meeting url"
-            isDisabled={isScheduling}
-            value={meetingUrl}
-            onChange={e => setMeetingUrl(e.target.value)}
-          />
-        )}
-        {scheduleType === SchedulingType.REGULAR &&
-          (!notificationsSubs || notificationsSubs === 0) && (
-            <>
-              <HStack alignItems="center">
->>>>>>> 6a61b28f
+              </>
+            ) : (
+              <>
                 <Switch
                   display="flex"
                   colorScheme="primary"
                   size="md"
                   mr={4}
                   isDisabled={isScheduling}
-<<<<<<< HEAD
                   defaultChecked={!customMeeting}
                   onChange={e => setCustomMeeting(!e.target.checked)}
                 />
@@ -430,21 +358,50 @@
               value={meetingUrl}
               onChange={e => setMeetingUrl(e.target.value)}
             />
-=======
-                  defaultChecked={doSendEmailReminders}
-                  onChange={e => {
-                    setSendEmailReminders(e.target.checked)
-                    isUserEmailValid() ? setIsFirstUserEmailValid(true) : null
-                  }}
-                />
-                <FormLabel mb="0">
-                  <Text>Send me email reminders</Text>
-                </FormLabel>
-              </HStack>
-            </>
->>>>>>> 6a61b28f
           )}
-      </VStack>
+          {scheduleType === SchedulingType.REGULAR &&
+            (!notificationsSubs || notificationsSubs === 0) && (
+              <>
+                <HStack alignItems="center">
+                  <Switch
+                    display="flex"
+                    colorScheme="primary"
+                    size="md"
+                    mr={4}
+                    isDisabled={isScheduling}
+                    defaultChecked={doSendEmailReminders}
+                    onChange={e => {
+                      setSendEmailReminders(e.target.checked)
+                      isUserEmailValid() ? setIsFirstUserEmailValid(true) : null
+                    }}
+                  />
+                  <FormLabel mb="0">
+                    <Text>Send me email reminders</Text>
+                  </FormLabel>
+                </HStack>
+                {doSendEmailReminders === true && (
+                  <FormControl
+                    isInvalid={!isFirstUserEmailValid && !isUserEmailValid()}
+                  >
+                    <Input
+                      type="email"
+                      placeholder="Insert your email"
+                      isDisabled={isScheduling}
+                      value={userEmail}
+                      onKeyDown={event =>
+                        event.key === 'Enter' && handleConfirm()
+                      }
+                      onChange={e => {
+                        setUserEmail(e.target.value)
+                        setIsFirstUserEmailValid(false)
+                      }}
+                    />
+                  </FormControl>
+                )}
+              </>
+            )}
+        </VStack>
+      )}
       {!addGuest ? (
         <Button
           colorScheme="orangeButton"
