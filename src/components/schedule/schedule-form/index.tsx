--- conflicted
+++ resolved
@@ -147,10 +147,7 @@
     } else {
       setScheduleType(SchedulingType.GUEST)
     }
-<<<<<<< HEAD
   }, [logged, selectedType])
-=======
-  }, [logged])
 
   // Populate form with existing meeting data when available
   useEffect(() => {
@@ -163,7 +160,6 @@
       }
     }
   }, [existingMeetingData, isReschedule])
->>>>>>> 7836b22f
   const handleConfirm = async () => {
     if (meetingProvider === MeetingProvider.CUSTOM && !meetingUrl) {
       toast({
@@ -361,80 +357,9 @@
             isDisabled={isSchedulingExternal}
             value={doSendEmailReminders ? userEmail : guestEmail}
             onKeyDown={event => event.key === 'Enter' && handleConfirm()}
-<<<<<<< HEAD
             borderColor={showEmailConfirm ? 'green.500' : undefined}
             onBlur={() => {
               setShowEmailConfirm(isGuestEmailValid())
-=======
-          />
-        </FormControl>
-
-        {(scheduleType === SchedulingType.GUEST || doSendEmailReminders) && (
-          <FormControl
-            isInvalid={
-              doSendEmailReminders
-                ? !isFirstUserEmailValid && !isUserEmailValid()
-                : !isFirstGuestEmailValid && !isGuestEmailValid()
-            }
-          >
-            <FormLabel>Email</FormLabel>
-            <Input
-              type="email"
-              placeholder="Insert your email"
-              isDisabled={isSchedulingExternal}
-              value={doSendEmailReminders ? userEmail : guestEmail}
-              onKeyDown={event => event.key === 'Enter' && handleConfirm()}
-              borderColor={showEmailConfirm ? 'green.500' : undefined}
-              onBlur={() => {
-                setShowEmailConfirm(isGuestEmailValid())
-              }}
-              onChange={e => {
-                if (doSendEmailReminders) {
-                  setUserEmail(e.target.value)
-                  setIsFirstUserEmailValid(false)
-                } else {
-                  setGuestEmail(e.target.value)
-                  setIsFirstGuestEmailValid(false)
-                }
-              }}
-            />
-            {showEmailConfirm && (
-              <Text
-                color="green.500"
-                fontSize="medium"
-                mt={2}
-                w="100%"
-                textAlign={'left'}
-              >
-                Confirm you entered the correct email before you proceed
-              </Text>
-            )}
-          </FormControl>
-        )}
-        <FormControl w="100%" maxW="100%">
-          <FormLabel>Meeting reminders</FormLabel>
-          <Select
-            value={meetingNotification}
-            colorScheme="gray"
-            onChange={val => {
-              const meetingNotification = val as Array<{
-                value: MeetingReminders
-                label?: string
-              }>
-              // can't select more than 5 notifications
-              if (meetingNotification.length > 5) {
-                toast({
-                  title: 'Limit reached',
-                  description: 'You can select up to 5 notifications only.',
-                  status: 'warning',
-                  duration: 3000,
-                  isClosable: true,
-                })
-                return
-              }
-
-              setMeetingNotification(meetingNotification)
->>>>>>> 7836b22f
             }}
             onChange={e => {
               if (doSendEmailReminders) {
@@ -643,19 +568,7 @@
           variant="outline"
           onClick={() => setAddGuest(true)}
         >
-<<<<<<< HEAD
           Add other participants
-=======
-          {isSchedulingExternal
-            ? isReschedule
-              ? 'Rescheduling...'
-              : 'Scheduling...'
-            : logged || scheduleType === SchedulingType.GUEST
-            ? isReschedule
-              ? 'Reschedule'
-              : 'Schedule'
-            : 'Connect wallet to schedule'}
->>>>>>> 7836b22f
         </Button>
       ) : (
         <ChipInput
