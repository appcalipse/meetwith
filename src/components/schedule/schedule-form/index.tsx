/* eslint-disable tailwindcss/no-custom-classname */
import {
  Button,
  Flex,
  FormControl,
  FormLabel,
  HStack,
  Icon,
  Input,
  Radio,
  RadioGroup,
  Switch,
  Text,
  useColorModeValue,
  useToast,
  VStack,
} from '@chakra-ui/react'
import { PublicScheduleContext } from '@components/public-meeting'
import * as Tooltip from '@radix-ui/react-tooltip'
import { Select } from 'chakra-react-select'
import { useContext, useEffect, useState } from 'react'
import { FaInfo } from 'react-icons/fa'

import { ChipInput } from '@/components/chip-input'
import RichTextEditor from '@/components/profile/components/RichTextEditor'
import { OnboardingModalContext } from '@/providers/OnboardingModalProvider'
import { AccountPreferences, MeetingType } from '@/types/Account'
import { MeetingReminders } from '@/types/common'
import { ParticipantInfo } from '@/types/ParticipantInfo'
import { selectDefaultProvider } from '@/utils/calendar_manager'
import {
  MeetingNotificationOptions,
  MeetingRepeatOptions,
} from '@/utils/constants/schedule'
import {
  customSelectComponents,
  noClearCustomSelectComponent,
} from '@/utils/constants/select'
import { formatCurrency, renderProviderName } from '@/utils/generic_utils'
import { ellipsizeAddress } from '@/utils/user_manager'

import { AccountContext } from '../../../providers/AccountProvider'
import {
  ExistingMeetingData,
  MeetingProvider,
  MeetingRepeat,
  SchedulingType,
} from '../../../types/Meeting'
import { isEmptyString, isValidEmail } from '../../../utils/validations'

interface ScheduleFormProps {
  pickedTime: Date
  isSchedulingExternal: boolean
  willStartScheduling?: (isScheduling: boolean) => void
  isGateValid?: boolean
  selectedType?: MeetingType | null
  preferences?: AccountPreferences
  onConfirm: (
    scheduleType: SchedulingType,
    startTime: Date,
    guestEmail?: string,
    name?: string,
    content?: string,
    meetingUrl?: string,
    emailToSendReminders?: string,
    title?: string,
    participants?: Array<ParticipantInfo>,
    meetingProvider?: MeetingProvider,
    meetingReminders?: Array<MeetingReminders>,
    meetingRepeat?: MeetingRepeat
  ) => Promise<boolean>
  notificationsSubs?: number
  meetingProviders?: Array<MeetingProvider>
  existingMeetingData?: ExistingMeetingData | null
  isReschedule?: boolean
}

export const ScheduleForm: React.FC<ScheduleFormProps> = ({
  pickedTime,
  isSchedulingExternal,
  willStartScheduling,
  isGateValid,
  onConfirm,
  notificationsSubs,
  preferences,
<<<<<<< HEAD
=======
  selectedType,
  existingMeetingData,
  isReschedule,
>>>>>>> f05f679d
}) => {
  const { currentAccount, logged } = useContext(AccountContext)
  const { tx, selectedType } = useContext(PublicScheduleContext)
  const [participants, setParticipants] = useState<Array<ParticipantInfo>>([])
  const toast = useToast()
  const [meetingProvider, setMeetingProvider] = useState<MeetingProvider>(
    selectDefaultProvider(
      selectedType?.meeting_platforms || preferences?.meetingProviders
    )
  )
  const [meetingNotification, setMeetingNotification] = useState<
    Array<{
      value: MeetingReminders
      label?: string
    }>
  >([
    {
      value: MeetingReminders['1_HOUR_BEFORE'],
      label: '1 hour before',
    },
  ])

  const [meetingRepeat, setMeetingRepeat] = useState({
    value: MeetingRepeat['NO_REPEAT'],
    label: 'Does not repeat',
  })
  const [content, setContent] = useState(existingMeetingData?.content || '')
  const [name, setName] = useState(currentAccount?.preferences?.name || '')
  const [title, setTitle] = useState(existingMeetingData?.title || '')
  const [doSendEmailReminders, setSendEmailReminders] = useState(false)
  const [scheduleType, setScheduleType] = useState(
    SchedulingType.REGULAR as SchedulingType
  )
  const [addGuest, setAddGuest] = useState(false)
  const [guestEmail, setGuestEmail] = useState('')
  const [userEmail, setUserEmail] = useState('')
  const [meetingUrl, setMeetingUrl] = useState(
    existingMeetingData?.meetingUrl || ''
  )
  const [isFirstGuestEmailValid, setIsFirstGuestEmailValid] = useState(true)
  const [isFirstUserEmailValid, setIsFirstUserEmailValid] = useState(true)
  const [showEmailConfirm, setShowEmailConfirm] = useState(false)
  const meetingProviders = (preferences?.meetingProviders || []).concat(
    MeetingProvider.CUSTOM
  )
  useEffect(() => {
    if (selectedType?.custom_link) {
      setMeetingProvider(MeetingProvider.CUSTOM)
      setMeetingUrl(selectedType.custom_link)
    }
  }, [selectedType])
  const handleScheduleWithWallet = async () => {
    if (!logged && scheduleType === SchedulingType.REGULAR) {
      await handleScheduleType(SchedulingType.REGULAR)
    }
    if (!logged) return
    await handleConfirm()
  }
  useEffect(() => {
    if (logged) {
      setScheduleType(SchedulingType.REGULAR)
    } else {
      setScheduleType(SchedulingType.GUEST)
    }
  }, [logged, selectedType])

  // Populate form with existing meeting data when available
  useEffect(() => {
    if (existingMeetingData && isReschedule) {
      if (existingMeetingData.title) {
        setTitle(existingMeetingData.title)
      }
      if (existingMeetingData.meetingUrl) {
        setMeetingUrl(existingMeetingData.meetingUrl)
      }
    }
  }, [existingMeetingData, isReschedule])
  const handleConfirm = async () => {
    if (meetingProvider === MeetingProvider.CUSTOM && !meetingUrl) {
      toast({
        title: 'Missing information',
        description: 'Please provide a meeting link for participants to join',
        status: 'error',
        duration: 5000,
        position: 'top',
        isClosable: true,
      })
      return
    }
    if (isNameEmpty) {
      toast({
        title: 'Missing information',
        description: 'Please fill in your name (or any identifier)',
        status: 'error',
        duration: 5000,
        position: 'top',
        isClosable: true,
      })
      return
    }
    if (isEmptyString(title)) {
      toast({
        title: 'Missing information',
        description: 'Please fill in the meeting title',
        status: 'error',
        duration: 5000,
        position: 'top',
        isClosable: true,
      })
      return
    }
    if (scheduleType === SchedulingType.GUEST && !isGuestEmailValid()) {
      toast({
        title: 'Missing information',
        description:
          'Please provide a valid email to be able to schedule a meeting as guest',
        status: 'error',
        duration: 5000,
        position: 'top',
        isClosable: true,
      })
      return
    }
    if (doSendEmailReminders && !isValidEmail(userEmail)) {
      toast({
        title: 'Missing information',
        description:
          'Please provide a valid email address to send reminders to',
        status: 'error',
        duration: 5000,
        position: 'top',
        isClosable: true,
      })
      return
    }
    try {
      const success = await onConfirm(
        scheduleType!,
        pickedTime,
        guestEmail,
        name,
        content,
        meetingUrl,
        doSendEmailReminders ? userEmail : undefined,
        title,
        participants,
        meetingProvider,
        meetingNotification.map(n => n.value as MeetingReminders),
        meetingRepeat.value
      )

      willStartScheduling && willStartScheduling?.(!success)
    } catch (e) {
      willStartScheduling && willStartScheduling?.(true)
    }
  }

  const { openConnection } = useContext(OnboardingModalContext)

  const handleScheduleType = async (type: SchedulingType) => {
    setScheduleType(type)
    if (type === SchedulingType.REGULAR && !logged) {
      openConnection()
    }
  }

  const isGuestEmailValid = () => isValidEmail(guestEmail)
  const isUserEmailValid = () => isValidEmail(userEmail)
  const isNameEmpty = isEmptyString(name)

  const bgColor = useColorModeValue('white', 'gray.600')
  const iconColor = useColorModeValue('gray.600', 'white')

  // Helper to determine the button label
  const getScheduleButtonLabel = () => {
    if (isSchedulingExternal) return 'Scheduling...'
    if (logged || scheduleType === SchedulingType.GUEST) {
      if (tx) return 'Schedule'
      if (selectedType?.plan) {
        return `Continue to make payment (${formatCurrency(
          selectedType.plan.no_of_slot * selectedType.plan.price_per_slot
        )})`
      }
      return 'Schedule'
    }
    return 'Connect Wallet to Schedule'
  }

  return (
    <Flex
      direction="column"
      gap={4}
      as={'form'}
      onSubmit={e => {
        e.preventDefault()
        handleConfirm()
      }}
      paddingTop={3}
      w="100%"
      maxW={{
        base: '100%',
        md: '550px',
      }}
    >
      <FormControl>
        <Flex
          alignItems="center"
          marginBottom="8px"
          marginRight="12px"
          gap="6px"
        >
          <FormLabel
            htmlFor="title"
            alignItems="center"
            height="fit-content"
            margin={0}
          >
            Meeting title
            <Text color="red.500" display="inline">
              *
            </Text>
          </FormLabel>
          <Tooltip.Provider delayDuration={400}>
            <Tooltip.Root>
              <Tooltip.Trigger>
                <Flex
                  w="16px"
                  h="16px"
                  borderRadius="50%"
                  bgColor={iconColor}
                  justifyContent="center"
                  alignItems="center"
                  ml={1}
                >
                  <Icon w={1} color={bgColor} as={FaInfo} />
                </Flex>
              </Tooltip.Trigger>
              <Tooltip.Content>
                <Text
                  fontSize="sm"
                  p={2}
                  maxW="150px"
                  bgColor={bgColor}
                  shadow="lg"
                >
                  Give a title for your meeting
                </Text>
                <Tooltip.Arrow />
              </Tooltip.Content>
            </Tooltip.Root>
          </Tooltip.Provider>
        </Flex>
        <Input
          id="title"
          value={title}
          onChange={e => setTitle(e.target.value)}
          isDisabled={isSchedulingExternal}
          type="text"
          placeholder="Give a title for your meeting"
        />
      </FormControl>
      <FormControl>
        <FormLabel>Your Name</FormLabel>
        <Input
          autoFocus
          type="text"
          isDisabled={isSchedulingExternal}
          placeholder="Your name or an identifier"
          value={name}
          onChange={e => setName(e.target.value)}
          onKeyDown={event => event.key === 'Enter' && handleConfirm()}
        />
      </FormControl>

      {(scheduleType === SchedulingType.GUEST || doSendEmailReminders) && (
        <FormControl
          isInvalid={
            doSendEmailReminders
              ? !isFirstUserEmailValid && !isUserEmailValid()
              : !isFirstGuestEmailValid && !isGuestEmailValid()
          }
        >
          <FormLabel>Email</FormLabel>
          <Input
            type="email"
            placeholder="Insert your email"
            isDisabled={isSchedulingExternal}
            value={doSendEmailReminders ? userEmail : guestEmail}
            onKeyDown={event => event.key === 'Enter' && handleConfirm()}
            borderColor={showEmailConfirm ? 'green.500' : undefined}
            onBlur={() => {
              setShowEmailConfirm(isGuestEmailValid())
            }}
            onChange={e => {
              if (doSendEmailReminders) {
                setUserEmail(e.target.value)
                setIsFirstUserEmailValid(false)
              } else {
                setGuestEmail(e.target.value)
                setIsFirstGuestEmailValid(false)
              }
            }}
          />
          {showEmailConfirm && (
            <Text
              color="green.500"
              fontSize="medium"
              mt={2}
              w="100%"
              textAlign={'left'}
            >
              Confirm you entered the correct email before you proceed
            </Text>
          )}
        </FormControl>
      )}
      <FormControl w="100%" maxW="100%">
        <FormLabel>Meeting reminders (optional)</FormLabel>
        <Select
          value={meetingNotification}
          colorScheme="gray"
          onChange={val => {
            const meetingNotification = val as Array<{
              value: MeetingReminders
              label?: string
            }>
            // can't select more than 5 notifications
            if (meetingNotification.length > 5) {
              toast({
                title: 'Limit reached',
                description: 'You can select up to 5 notifications only.',
                status: 'warning',
                duration: 3000,
                isClosable: true,
              })
              return
            }
            setMeetingNotification(meetingNotification)
          }}
          className="hideBorder"
          placeholder="Select Notification Alerts"
          isMulti
          tagVariant={'solid'}
          options={MeetingNotificationOptions}
          components={noClearCustomSelectComponent}
          chakraStyles={{
            container: provided => ({
              ...provided,
              border: '1px solid',
              borderTopColor: 'currentColor',
              borderLeftColor: 'currentColor',
              borderRightColor: 'currentColor',
              borderBottomColor: 'currentColor',
              borderColor: 'inherit',
              borderRadius: 'md',
              maxW: '100%',
              display: 'block',
            }),

            placeholder: provided => ({
              ...provided,
              textAlign: 'left',
            }),
          }}
        />
      </FormControl>
      <FormControl w="100%" maxW="100%">
        <FormLabel>Meeting Repeat</FormLabel>
        <Select
          value={meetingRepeat}
          colorScheme="primary"
          onChange={newValue =>
            setMeetingRepeat(
              newValue as {
                value: MeetingRepeat
                label: string
              }
            )
          }
          className="noLeftBorder timezone-select"
          options={MeetingRepeatOptions}
          components={customSelectComponents}
          chakraStyles={{
            placeholder: provided => ({
              ...provided,
              textAlign: 'left',
            }),
            input: provided => ({
              ...provided,
              textAlign: 'left',
            }),
            control: provided => ({
              ...provided,
              textAlign: 'left',
            }),
          }}
        />
      </FormControl>
      <FormControl textAlign="left" w="100%" maxW="100%">
        <FormLabel>What is this meeting about? </FormLabel>
        <RichTextEditor
          isDisabled={isSchedulingExternal}
          placeholder="Any information you want to share prior to the meeting?"
          value={content}
          onValueChange={setContent}
        />
      </FormControl>
      {scheduleType !== undefined &&
        (selectedType?.fixed_link || !selectedType?.custom_link) && (
          <VStack alignItems="start">
            <Text fontSize="18px" fontWeight={500}>
              Location
            </Text>
            <RadioGroup
              onChange={(val: MeetingProvider) => setMeetingProvider(val)}
              value={meetingProvider}
              w={'100%'}
            >
              <VStack w={'100%'} gap={4}>
                {meetingProviders.map(provider => (
                  <Radio
                    flexDirection="row-reverse"
                    justifyContent="space-between"
                    w="100%"
                    colorScheme="primary"
                    value={provider}
                    key={provider}
                  >
                    <Text
                      fontWeight="600"
                      color={'primary.200'}
                      cursor="pointer"
                    >
                      {renderProviderName(provider)}
                    </Text>
                  </Radio>
                ))}
              </VStack>
            </RadioGroup>
            {meetingProvider === MeetingProvider.CUSTOM && (
              <Input
                type="text"
                placeholder="insert a custom meeting url"
                isDisabled={isSchedulingExternal || selectedType?.fixed_link}
                my={4}
                value={meetingUrl}
                onChange={e => setMeetingUrl(e.target.value)}
              />
            )}
            {scheduleType === SchedulingType.REGULAR &&
              (!notificationsSubs || notificationsSubs === 0) && (
                <>
                  <HStack alignItems="center">
                    <Switch
                      display="flex"
                      colorScheme="primary"
                      size="md"
                      mr={4}
                      isDisabled={isSchedulingExternal}
                      defaultChecked={doSendEmailReminders}
                      onChange={e => {
                        setSendEmailReminders(e.target.checked)
                        isUserEmailValid()
                          ? setIsFirstUserEmailValid(true)
                          : null
                      }}
                    />
                    <FormLabel mb="0">
                      <Text>Send me email reminders</Text>
                    </FormLabel>
                  </HStack>
                  {doSendEmailReminders === true && (
                    <FormControl
                      isInvalid={!isFirstUserEmailValid && !isUserEmailValid()}
                    >
                      <Input
                        type="email"
                        placeholder="Insert your email"
                        isDisabled={isSchedulingExternal}
                        value={userEmail}
                        onKeyDown={event =>
                          event.key === 'Enter' && handleConfirm()
                        }
                        onChange={e => {
                          setUserEmail(e.target.value)
                          setIsFirstUserEmailValid(false)
                        }}
                      />
                    </FormControl>
                  )}
                </>
              )}
          </VStack>
        )}
      {!addGuest ? (
        <Button
          colorScheme="orangeButton"
          variant="outline"
          onClick={() => setAddGuest(true)}
        >
          Add other participants
        </Button>
      ) : (
        <ChipInput
          currentItems={participants}
          placeholder="Enter participants"
          onChange={setParticipants}
          renderItem={p => {
            if (p.account_address) {
              return p.name || ellipsizeAddress(p.account_address!)
            } else if (p.name && p.guest_email) {
              return `${p.name} - ${p.guest_email}`
            } else if (p.name) {
              return `${p.name}`
            } else {
              return p.guest_email!
            }
          }}
        />
      )}
      <Button
        width="full"
        isDisabled={
          (scheduleType === SchedulingType.GUEST && !isGuestEmailValid()) ||
          (logged &&
            ((doSendEmailReminders && !isUserEmailValid()) || isNameEmpty)) ||
          isSchedulingExternal ||
          isGateValid === false
        }
        isLoading={isSchedulingExternal}
        onClick={
          scheduleType === SchedulingType.REGULAR
            ? handleScheduleWithWallet
            : handleConfirm
        }
        colorScheme="primary"
        // mt={6}
      >
        {getScheduleButtonLabel()}
      </Button>
    </Flex>
  )
}<|MERGE_RESOLUTION|>--- conflicted
+++ resolved
@@ -83,12 +83,9 @@
   onConfirm,
   notificationsSubs,
   preferences,
-<<<<<<< HEAD
-=======
   selectedType,
   existingMeetingData,
   isReschedule,
->>>>>>> f05f679d
 }) => {
   const { currentAccount, logged } = useContext(AccountContext)
   const { tx, selectedType } = useContext(PublicScheduleContext)
