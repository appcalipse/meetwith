--- conflicted
+++ resolved
@@ -82,15 +82,11 @@
   UrlCreationError,
   ZoomServiceUnavailable,
 } from '@/utils/errors'
-<<<<<<< HEAD
 import {
   canAccountAccessPermission,
   isAccountSchedulerOrOwner,
 } from '@/utils/generic_utils'
-=======
-import { isAccountSchedulerOrOwner } from '@/utils/generic_utils'
 import { queryClient } from '@/utils/react_query'
->>>>>>> 39e357c0
 import { getMergedParticipants, parseAccounts } from '@/utils/schedule.helper'
 import { getSignature } from '@/utils/storage'
 import { getAllParticipantsDisplayName } from '@/utils/user_manager'
