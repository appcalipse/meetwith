--- conflicted
+++ resolved
@@ -177,19 +177,12 @@
   const handleGroupPrefetch = async () => {
     if (!groupId) return
     try {
-<<<<<<< HEAD
       const [group, fetchedGroupMembers, groupMembersAvailabilitiesData] =
         await Promise.all([
           getGroup(groupId),
           getGroupsMembers(groupId),
           getGroupMembersAvailabilities(groupId),
         ])
-=======
-      const [group, fetchedGroupMembers] = await Promise.all([
-        getGroup(groupId),
-        getGroupsMembers(groupId),
-      ])
->>>>>>> be10d7f4
       const actualMembers = fetchedGroupMembers
         .filter(val => !val.invitePending)
         .filter(val => !!val.address)
