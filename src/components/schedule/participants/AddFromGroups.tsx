--- conflicted
+++ resolved
@@ -123,10 +123,7 @@
                         currentAccount={currentAccount}
                         key={group.id}
                         currentGroupId={groupId}
-<<<<<<< HEAD
-=======
                         globalSearch={search}
->>>>>>> cf470f91
                         {...group}
                       />
                     ))}
@@ -158,10 +155,7 @@
                           currentAccount={currentAccount}
                           key={group.id}
                           currentGroupId={groupId}
-<<<<<<< HEAD
-=======
                           globalSearch={search}
->>>>>>> cf470f91
                           {...group}
                         />
                       ))}
