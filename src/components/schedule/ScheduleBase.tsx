--- conflicted
+++ resolved
@@ -21,7 +21,6 @@
 import { Select as ChakraSelect } from 'chakra-react-select'
 import { format, set } from 'date-fns'
 import { useRouter } from 'next/router'
-<<<<<<< HEAD
 import React, {
   ReactNode,
   useContext,
@@ -29,10 +28,6 @@
   useMemo,
   useState,
 } from 'react'
-=======
-import React, { ReactNode, useContext, useEffect, useState } from 'react'
->>>>>>> 588c3d1b
-
 import { ChipInput } from '@/components/chip-input'
 import { SingleDatepicker } from '@/components/input-date-picker'
 import { InputTimePicker } from '@/components/input-time-picker'
@@ -135,7 +130,7 @@
       [key]: addresses as string[],
     }))
   }
-<<<<<<< HEAD
+
   const type = useMemo(
     () =>
       currentAccount?.preferences.availableTypes.find(
@@ -152,13 +147,13 @@
       setMeetingUrl(type.customLink)
     }
   }, [currentAccount, duration])
-=======
+
   useEffect(() => {
     if (participants.length > 0) {
       setIsParticipantsValid(true)
     }
   }, [participants])
->>>>>>> 588c3d1b
+
   return (
     <Box>
       <DiscoverATimeInfoModal
