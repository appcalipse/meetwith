import { AddIcon, InfoIcon, WarningTwoIcon } from '@chakra-ui/icons'
import {
  Box,
  Button,
  Checkbox,
  Divider,
  Flex,
  FormControl,
  FormHelperText,
  FormLabel,
  Heading,
  HStack,
  Icon,
  Input,
  Radio,
  RadioGroup,
  Select,
  Text,
  useColorModeValue,
  useDisclosure,
  useToast,
  VStack,
} from '@chakra-ui/react'
import DeleteMeetingModal from '@components/schedule/DeleteMeetingModal'
import ScheduleParticipantsOwnersModal from '@components/schedule/ScheduleParticipantsOwnersModal'
import ScheduleParticipantsSchedulerModal from '@components/schedule/ScheduleParticipantsSchedulerModal'
import { Select as ChakraSelect } from 'chakra-react-select'
import { format } from 'date-fns'
import { useRouter } from 'next/router'
import React, { useContext, useEffect, useMemo, useState } from 'react'
import { FaChevronDown } from 'react-icons/fa'

import { ChipInput } from '@/components/chip-input'
import { SingleDatepicker } from '@/components/input-date-picker'
import { InputTimePicker } from '@/components/input-time-picker'
import RichTextEditor from '@/components/profile/components/RichTextEditor'
import InfoTooltip from '@/components/profile/components/Tooltip'
import DiscoverATimeInfoModal from '@/components/schedule/DiscoverATimeInfoModal'
import ScheduleGroupModal from '@/components/schedule/ScheduleGroupModal'
import { Page, ScheduleContext } from '@/pages/dashboard/schedule'
import { AccountContext } from '@/providers/AccountProvider'
import { MeetingReminders } from '@/types/common'
import { Intents } from '@/types/Dashboard'
import { MeetingProvider, MeetingRepeat } from '@/types/Meeting'
import { ParticipantInfo } from '@/types/ParticipantInfo'
import { isGroupParticipant, Participant } from '@/types/schedule'
import { durationToHumanReadable } from '@/utils/calendar_manager'
import {
  DEFAULT_GROUP_SCHEDULING_DURATION,
  MeetingNotificationOptions,
  MeetingRepeatOptions,
  MeetingSchedulePermissions,
} from '@/utils/constants/schedule'
import { noClearCustomSelectComponent } from '@/utils/constants/select'
import { renderProviderName } from '@/utils/generic_utils'
import { getMergedParticipants } from '@/utils/schedule.helper'
import { ellipsizeAddress } from '@/utils/user_manager'

const ScheduleBase = () => {
  const { query } = useRouter()
  const { currentAccount } = useContext(AccountContext)
  const [isTitleValid, setIsTitleValid] = useState(true)
  const [isDurationValid, setIsDurationValid] = useState(true)
  const [isParticipantsValid, setIsParticipantsValid] = useState(true)
  const toast = useToast()
  const { onOpen, isOpen, onClose } = useDisclosure()
  const {
    onOpen: onSchedulerDeleteOpen,
    isOpen: isSchedulerDeleteOpen,
    onClose: OnSchedulerDeleteClose,
  } = useDisclosure()
  const {
    onOpen: onDeleteOpen,
    isOpen: isDeleteOpen,
    onClose: OnSchedulerClose,
  } = useDisclosure()
  const {
    participants,
    setParticipants,
    duration,
    title,
    content,
    handleContentChange,
    handleDurationChange,
    handleTitleChange,
    handlePageSwitch,
    handleSchedule,
    pickedTime,
    handleTimePick,
    isScheduling,
    meetingProvider,
    meetingUrl,
    setMeetingProvider,
    setMeetingUrl,
    setGroupAvailability,
    meetingNotification,
    setMeetingNotification,
    meetingRepeat,
    setMeetingRepeat,
    setGroupParticipants,
    handleCancel,
    isDeleting,
    canDelete,
    isScheduler,
    selectedPermissions,
    setSelectedPermissions,
    groups,
    groupParticipants,
    meetingOwners,
    setMeetingOwners,
<<<<<<< HEAD
=======
    canEditMeetingDetails,
>>>>>>> d8697c3c
  } = useContext(ScheduleContext)
  const handleSubmit = () => {
    if (!title) {
      setIsTitleValid(false)
    } else {
      setIsTitleValid(true)
    }
    if (!duration) {
      setIsDurationValid(false)
    } else {
      setIsDurationValid(true)
    }
    if (participants.length === 0) {
      setIsParticipantsValid(false)
    } else {
      setIsParticipantsValid(true)
    }
    if (!title || !duration || participants.length === 0) {
      return
    }
    handlePageSwitch(Page.SCHEDULE_TIME)
  }
  const {
    isOpen: isGroupModalOpen,
    onOpen: openGroupModal,
    onClose: closeGroupModal,
  } = useDisclosure()
  const meetingProviders = (
    currentAccount?.preferences?.meetingProviders || []
  ).concat(MeetingProvider.CUSTOM)
  const [openWhatIsThis, setOpenWhatIsThis] = useState(false)
  const iconColor = useColorModeValue('gray.800', 'white')
  const onParticipantsChange = (_participants: Array<ParticipantInfo>) => {
    setParticipants(_prev => {
      const oldGroups = _prev.filter(_participantOld =>
        isGroupParticipant(_participantOld)
      )

      oldGroups.forEach(oldGroup => {
        const participants = _participants.filter(_participantOld =>
          isGroupParticipant(_participantOld)
        )
        const isGroupExist = participants.find(val => val.id === oldGroup.id)
        if (!isGroupExist) {
          setGroupParticipants(prev => ({
            ...prev,
            [oldGroup.id]: [],
          }))
          setGroupAvailability(prev => ({
            ...prev,
            [oldGroup.id]: [],
          }))
        }
      })
      return _participants as Array<Participant>
    })
    if (_participants.length) {
      setIsParticipantsValid(true)
    }
    const key = 'no_group'
    const addresses = _participants
      .map(val => val.account_address)
      .filter(val => val != undefined)
    setGroupAvailability(prev => ({
      ...prev,
      [key]: addresses as string[],
    }))
    setGroupParticipants(prev => ({
      ...prev,
      [key]: addresses as string[],
    }))
  }

  const type = useMemo(
    () =>
      currentAccount?.preferences.availableTypes.find(
        type => type.duration_minutes === duration
      ),
    [duration]
  )

  const mergedParticipants = useMemo(
    () =>
      getMergedParticipants(
        participants,
        groups,
        groupParticipants,
        currentAccount?.address || ''
      ),
    [participants, groups, groupParticipants]
  )

  useEffect(() => {
    const type = currentAccount?.preferences.availableTypes.find(
      type => type.duration_minutes === duration
    )
    if (type?.custom_link) {
      setMeetingProvider(MeetingProvider.CUSTOM)
      setMeetingUrl(type.custom_link)
    }
  }, [currentAccount, duration])

  useEffect(() => {
    if (participants.length > 0) {
      setIsParticipantsValid(true)
    }
    const mergedParticipants = getMergedParticipants(
      participants,
      groups,
      groupParticipants,
      currentAccount?.address || ''
    )
    if (mergedParticipants.length > 0) {
      const filteredMeetingOwners = meetingOwners.filter(owner =>
        mergedParticipants.some(
          participant => participant.account_address === owner.account_address
        )
      )
      setMeetingOwners(filteredMeetingOwners)
    } else {
      setMeetingOwners([])
    }
  }, [participants])

  return (
    <Box>
      <DiscoverATimeInfoModal
        isOpen={openWhatIsThis}
        onClose={() => setOpenWhatIsThis(false)}
        key={'discover-a-time-info-modal'}
      />
      <ScheduleParticipantsOwnersModal
        isOpen={isOpen}
        onClose={onClose}
        participants={mergedParticipants}
        key="schedule-participants-owners-modal"
      />
      <ScheduleParticipantsSchedulerModal
        isOpen={isSchedulerDeleteOpen}
        onClose={OnSchedulerDeleteClose}
        participants={mergedParticipants}
      />
      <DeleteMeetingModal
        onClose={OnSchedulerClose}
        isOpen={isDeleteOpen}
        isScheduler={isScheduler}
        openSchedulerModal={onSchedulerDeleteOpen}
      />
      <ScheduleParticipantsOwnersModal
        isOpen={isOpen}
        onClose={onClose}
        participants={mergedParticipants}
      />
      <ScheduleParticipantsSchedulerModal
        isOpen={isSchedulerDeleteOpen}
        onClose={OnSchedulerDeleteClose}
        participants={mergedParticipants}
      />
      <DeleteMeetingModal
        onClose={OnSchedulerClose}
        isOpen={isDeleteOpen}
        isScheduler={isScheduler}
        openSchedulerModal={onSchedulerDeleteOpen}
      />
      <ScheduleGroupModal onClose={closeGroupModal} isOpen={isGroupModalOpen} />

      <VStack
        gap={6}
        width="fit-content"
        maxW={{
          base: '100%',
          md: '600px',
        }}
        m="auto"
        alignItems="flex-start"
      >
        {!canEditMeetingDetails && (
          <HStack
            bg={'yellow.300'}
            color={'neutral.900'}
            py={3}
            px={4}
            gap={3}
            borderRadius={'6px'}
          >
            <WarningTwoIcon w={5} h={5} />
            <Text fontWeight="500">
              You do not have permission to edit this meeting.
            </Text>
          </HStack>
        )}
        <Heading fontSize="x-large">
          {query.intent === Intents.UPDATE_MEETING
            ? 'Update meeting'
            : 'Schedule new meeting'}
        </Heading>
        <VStack width="100%" gap={4}>
          <Flex width="100%" gap={4}>
            <FormControl
              isInvalid={!isTitleValid}
              isDisabled={!canEditMeetingDetails || isScheduling}
            >
              <FormLabel
                _invalid={{
                  color: 'red.500',
                }}
              >
                Title
                <Text color="red.500" display="inline">
                  *
                </Text>
              </FormLabel>
              <Input
                placeholder="Enter meeting title"
                _placeholder={{
                  color: 'neutral.400',
                }}
                borderColor="neutral.400"
                value={title}
                onChange={e => {
                  if (!isTitleValid && e.target.value) {
                    setIsTitleValid(true)
                  }
                  return handleTitleChange(e.target.value)
                }}
                errorBorderColor="red.500"
                isInvalid={!isTitleValid}
              />
              {!isTitleValid && (
                <FormHelperText color="red.500">
                  Title is required
                </FormHelperText>
              )}
            </FormControl>
            <FormControl
              w={'max-content'}
              isDisabled={!canEditMeetingDetails || isScheduling}
            >
              <FormLabel htmlFor="date">
                Duration
                <Text color="red.500" display="inline">
                  *
                </Text>
              </FormLabel>
              <Select
                id="duration"
                placeholder="Duration"
                onChange={e => handleDurationChange(Number(e.target.value))}
                value={duration}
                borderColor="neutral.400"
                width={'max-content'}
                maxW="350px"
                isInvalid={!isDurationValid}
                errorBorderColor="red.500"
              >
                {DEFAULT_GROUP_SCHEDULING_DURATION.map(type => (
                  <option key={type.id} value={type.duration}>
                    {durationToHumanReadable(type.duration)}
                  </option>
                ))}
              </Select>
              {!isDurationValid && (
                <FormHelperText color="red.500">
                  Duration is required
                </FormHelperText>
              )}
            </FormControl>
          </Flex>
          <FormControl
            w="100%"
            maxW="100%"
            isDisabled={!canEditMeetingDetails || isScheduling}
          >
            <FormLabel htmlFor="participants">
              Participants
              <Text color="red.500" display="inline">
                *
              </Text>{' '}
              <InfoTooltip text="You can enter wallet addresses, ENS, Lens, Unstoppable Domain, or email" />
            </FormLabel>
            <Box w="100%" maxW="100%">
              <ChipInput
                currentItems={participants}
                placeholder="Enter participants"
                onChange={onParticipantsChange}
                renderItem={p => {
                  if (p.account_address) {
                    return p.name || ellipsizeAddress(p.account_address!)
                  } else if (p.name && p.guest_email) {
                    return `${p.name} - ${p.guest_email}`
                  } else if (p.name) {
                    return `${p.name}`
                  } else {
                    return p.guest_email!
                  }
                }}
                inputProps={{
                  pr: 180,
                  isInvalid: !isParticipantsValid,
                  errorBorderColor: 'red.500',
                }}
                isReadOnly={!canEditMeetingDetails || isScheduling}
                button={
                  <Button
                    pos="absolute"
                    insetY={0}
                    right={2}
                    alignItems="center"
                    onClick={openGroupModal}
                    variant={'link'}
                    _hover={{
                      textDecoration: 'none',
                    }}
                  >
                    <AddIcon color="white" mr={3} />
                    <Text fontSize={{ base: 12, md: 16 }}>Add/Edit Groups</Text>
                  </Button>
                }
              />
            </Box>
            <FormHelperText minW={{ md: '600px' }}>
              {isParticipantsValid ? (
                <Text>
                  Separate participants by comma. You will be added
                  automatically, no need to insert yourself
                </Text>
              ) : (
                <Text color="red.500">Participants are required</Text>
              )}
            </FormHelperText>
          </FormControl>

          {isScheduler && (
            <VStack w="100%" gap={4} alignItems="flex-start">
              <Heading fontSize="lg" fontWeight={500}>
                Permissions for guests
              </Heading>

              {MeetingSchedulePermissions.map(permission => (
                <Checkbox
                  key={permission.value}
<<<<<<< HEAD
                  isChecked={selectedPermissions.includes(permission.value)}
=======
                  isChecked={selectedPermissions?.includes(permission.value)}
>>>>>>> d8697c3c
                  w="100%"
                  colorScheme="primary"
                  flexDir="row-reverse"
                  justifyContent={'space-between'}
                  fontWeight={700}
                  color="primary.200"
                  fontSize="16px"
                  size={'lg'}
                  p={0}
                  marginInlineStart={0}
                  onChange={e => {
<<<<<<< HEAD
                    const isChecked = e.target.checked
                    if (isChecked) {
                      setSelectedPermissions(prev => [
                        ...prev,
                        permission.value,
                      ])
                    } else {
                      setSelectedPermissions(prev =>
                        prev.filter(p => p !== permission.value)
                      )
                    }
=======
                    const { checked } = e.target
                    setSelectedPermissions(prev =>
                      checked
                        ? (prev || []).concat(permission.value)
                        : prev?.filter(p => p !== permission.value) || []
                    )
>>>>>>> d8697c3c
                  }}
                >
                  <HStack marginInlineStart={-2} gap={0}>
                    <Text>{permission.label}</Text>
                    {permission.info && <InfoTooltip text={permission.info} />}
                  </HStack>
                </Checkbox>
              ))}
              <FormControl>
                <FormLabel display="flex" alignItems="center" fontSize="medium">
                  Make other participants meeting owners
                  <InfoTooltip text="Granting ownership will allow them to manage the meeting" />
                </FormLabel>
                <Button
                  onClick={onOpen}
                  borderColor="inherit"
                  borderWidth={1}
                  cursor="pointer"
                  color={meetingOwners.length > 0 ? 'white' : 'neutral.400'}
                  justifyContent="space-between"
                  borderRadius="0.375rem"
                  height={10}
                  fontSize="16"
                  px={4}
                  width="100%"
                  bg="transparent"
                  variant="link"
                  textDecor="none"
                  fontWeight="400"
                  _hover={{
                    textDecoration: 'none',
                  }}
                >
                  <Text userSelect="none">
                    {meetingOwners.length > 0
                      ? meetingOwners
                          .map(
                            owner =>
                              owner.name ||
                              ellipsizeAddress(owner.account_address || '')
                          )
                          .join(', ')
                      : 'Add Participants'}
                  </Text>
                  <Icon as={FaChevronDown} w={4} h={4} />
                </Button>
              </FormControl>
            </VStack>
          )}
          <VStack w="100%">
            <HStack width="fit-content" ml={'auto'}>
              {' '}
              <Text fontWeight="500">What is this?</Text>{' '}
              <InfoIcon
                onClick={() => setOpenWhatIsThis(true)}
                cursor="pointer"
                color={iconColor}
              />
            </HStack>
            <Button
              w="100%"
              py={3}
              h={'auto'}
              colorScheme="primary"
              onClick={handleSubmit}
<<<<<<< HEAD
=======
              isDisabled={!canEditMeetingDetails || isScheduling}
>>>>>>> d8697c3c
            >
              Discover a time
            </Button>
          </VStack>
        </VStack>

        <HStack width="100%">
          <Divider />
          <Text
            w={'100%'}
            color={'neutral.400'}
            whiteSpace="nowrap"
            fontWeight="700"
          >
            Or enter a time manually
          </Text>
          <Divider />
        </HStack>
        <FormControl
          w={'100%'}
          isDisabled={!canEditMeetingDetails || isScheduling}
        >
          <FormLabel htmlFor="date">When</FormLabel>
          <HStack w={'100%'}>
            <SingleDatepicker
              date={pickedTime || new Date()}
              onDateChange={handleTimePick}
              blockPast={true}
              inputProps={{
                height: 'auto',
                py: 3,
                pl: 12,

                borderColor: 'neutral.400',
                _placeholder: {
                  color: 'neutral.400',
                },
              }}
              iconColor="neutral.400"
              iconSize={20}
            />
            <InputTimePicker
              value={format(pickedTime || new Date(), 'p')}
              onChange={handleTimePick}
              currentDate={pickedTime || new Date()}
              inputProps={{
                height: 'auto',
                py: 3,
                pl: 12,
                borderColor: 'neutral.400',
                _placeholder: {
                  color: 'neutral.400',
                },
              }}
              iconColor="neutral.400"
              iconSize={20}
            />
          </HStack>
        </FormControl>
        {(type?.fixed_link || !type?.custom_link) && (
          <VStack alignItems="start" w={'100%'} gap={4}>
            <Text fontSize="18px" fontWeight={500}>
              Location
            </Text>
            <RadioGroup
              onChange={(val: MeetingProvider) => setMeetingProvider(val)}
              value={meetingProvider}
              w={'100%'}
              isDisabled={!canEditMeetingDetails || isScheduling}
            >
              <VStack w={'100%'} gap={4}>
                {meetingProviders.map(provider => (
                  <Radio
                    flexDirection="row-reverse"
                    justifyContent="space-between"
                    w="100%"
                    colorScheme="primary"
                    value={provider}
                    key={provider}
                  >
                    <Text
                      fontWeight="600"
                      color={'primary.200'}
                      cursor="pointer"
                    >
                      {renderProviderName(provider)}
                    </Text>
                  </Radio>
                ))}
              </VStack>
            </RadioGroup>
            {meetingProvider === MeetingProvider.CUSTOM && (
              <Input
                type="text"
                placeholder="insert a custom meeting url"
                isDisabled={isScheduling}
                my={4}
                value={meetingUrl}
                onChange={e => setMeetingUrl(e.target.value)}
              />
            )}
          </VStack>
        )}
        <FormControl
          w="100%"
          maxW="100%"
          isDisabled={!canEditMeetingDetails || isScheduling}
        >
          <FormLabel>Meeting reminders</FormLabel>
          <ChakraSelect
            value={meetingNotification}
            colorScheme="gray"
            onChange={val => {
              const meetingNotification = val as Array<{
                value: MeetingReminders
                label?: string
              }>
              // can't select more than 5 notifications
              if (meetingNotification.length > 5) {
                toast({
                  title: 'Limit reached',
                  description: 'You can select up to 5 notifications only.',
                  status: 'warning',
                  duration: 3000,
                  isClosable: true,
                })
                return
              }
              setMeetingNotification(meetingNotification)
            }}
            className="hideBorder"
            placeholder="Select Notification Alerts"
            isMulti
            tagVariant={'solid'}
            options={MeetingNotificationOptions}
            components={noClearCustomSelectComponent}
            chakraStyles={{
              container: provided => ({
                ...provided,
                border: '1px solid',
                borderTopColor: 'currentColor',
                borderLeftColor: 'currentColor',
                borderRightColor: 'currentColor',
                borderBottomColor: 'currentColor',
                borderColor: 'inherit',
                borderRadius: 'md',
                maxW: '100%',
                display: 'block',
              }),

              placeholder: provided => ({
                ...provided,
                textAlign: 'left',
              }),
            }}
          />
        </FormControl>
        <FormControl
          w="100%"
          maxW="100%"
          isDisabled={!canEditMeetingDetails || isScheduling}
        >
          <FormLabel>Meeting Repeat</FormLabel>
          <ChakraSelect
            value={meetingRepeat}
            colorScheme="primary"
            onChange={newValue =>
              setMeetingRepeat(
                newValue as {
                  value: MeetingRepeat
                  label: string
                }
              )
            }
            // eslint-disable-next-line tailwindcss/no-custom-classname
            className="noLeftBorder timezone-select"
            options={MeetingRepeatOptions}
            components={noClearCustomSelectComponent}
            chakraStyles={{
              container: provided => ({
                ...provided,
                borderColor: 'inherit',
                borderRadius: 'md',
                maxW: '100%',
                display: 'block',
              }),
              placeholder: provided => ({
                ...provided,
                textAlign: 'left',
              }),
              input: provided => ({
                ...provided,
                textAlign: 'left',
              }),
              control: provided => ({
                ...provided,
                textAlign: 'left',
              }),
            }}
          />
        </FormControl>
        <FormControl isDisabled={!canEditMeetingDetails || isScheduling}>
          <FormLabel htmlFor="info">Description (optional)</FormLabel>
          <RichTextEditor
            id="info"
            value={content}
            onValueChange={handleContentChange}
            placeholder="Any information you want to share prior to the meeting?"
            isDisabled={!canEditMeetingDetails || isScheduling}
          />
        </FormControl>
        <HStack w="100%" flexWrap="wrap">
          <Button
            w="100%"
            py={3}
            flex={1}
            flexBasis="50%"
            h={'auto'}
            variant="outline"
            colorScheme="primary"
            onClick={handleSchedule}
            isLoading={isScheduling}
            isDisabled={
              participants.length === 0 ||
              !title ||
              !duration ||
              !pickedTime ||
              !canEditMeetingDetails
            }
          >
            {query.intent === Intents.UPDATE_MEETING
              ? 'Update Meeting'
              : 'Schedule now'}
          </Button>
          {query.intent === Intents.UPDATE_MEETING && isScheduler && (
            <Button
              w="100%"
              py={3}
              h={'auto'}
              colorScheme="primary"
              onClick={handleCancel}
              flex={1}
              flexBasis="40%"
            >
              Cancel Meeting
            </Button>
          )}
          {query.intent === Intents.UPDATE_MEETING && canDelete && (
            <Button
              w="100%"
              py={3}
              h={'auto'}
              onClick={onDeleteOpen}
              color={'white'}
              bg={'orangeButton.800'}
              _hover={{
                opacity: 0.75,
              }}
              isLoading={isDeleting}
              flex={1}
              flexBasis="40%"
            >
              Delete Meeting
            </Button>
          )}
        </HStack>
      </VStack>
    </Box>
  )
}

export default ScheduleBase<|MERGE_RESOLUTION|>--- conflicted
+++ resolved
@@ -108,10 +108,7 @@
     groupParticipants,
     meetingOwners,
     setMeetingOwners,
-<<<<<<< HEAD
-=======
     canEditMeetingDetails,
->>>>>>> d8697c3c
   } = useContext(ScheduleContext)
   const handleSubmit = () => {
     if (!title) {
@@ -248,22 +245,6 @@
         onClose={onClose}
         participants={mergedParticipants}
         key="schedule-participants-owners-modal"
-      />
-      <ScheduleParticipantsSchedulerModal
-        isOpen={isSchedulerDeleteOpen}
-        onClose={OnSchedulerDeleteClose}
-        participants={mergedParticipants}
-      />
-      <DeleteMeetingModal
-        onClose={OnSchedulerClose}
-        isOpen={isDeleteOpen}
-        isScheduler={isScheduler}
-        openSchedulerModal={onSchedulerDeleteOpen}
-      />
-      <ScheduleParticipantsOwnersModal
-        isOpen={isOpen}
-        onClose={onClose}
-        participants={mergedParticipants}
       />
       <ScheduleParticipantsSchedulerModal
         isOpen={isSchedulerDeleteOpen}
@@ -453,11 +434,7 @@
               {MeetingSchedulePermissions.map(permission => (
                 <Checkbox
                   key={permission.value}
-<<<<<<< HEAD
-                  isChecked={selectedPermissions.includes(permission.value)}
-=======
                   isChecked={selectedPermissions?.includes(permission.value)}
->>>>>>> d8697c3c
                   w="100%"
                   colorScheme="primary"
                   flexDir="row-reverse"
@@ -469,26 +446,12 @@
                   p={0}
                   marginInlineStart={0}
                   onChange={e => {
-<<<<<<< HEAD
-                    const isChecked = e.target.checked
-                    if (isChecked) {
-                      setSelectedPermissions(prev => [
-                        ...prev,
-                        permission.value,
-                      ])
-                    } else {
-                      setSelectedPermissions(prev =>
-                        prev.filter(p => p !== permission.value)
-                      )
-                    }
-=======
                     const { checked } = e.target
                     setSelectedPermissions(prev =>
                       checked
                         ? (prev || []).concat(permission.value)
                         : prev?.filter(p => p !== permission.value) || []
                     )
->>>>>>> d8697c3c
                   }}
                 >
                   <HStack marginInlineStart={-2} gap={0}>
@@ -554,10 +517,7 @@
               h={'auto'}
               colorScheme="primary"
               onClick={handleSubmit}
-<<<<<<< HEAD
-=======
               isDisabled={!canEditMeetingDetails || isScheduling}
->>>>>>> d8697c3c
             >
               Discover a time
             </Button>
