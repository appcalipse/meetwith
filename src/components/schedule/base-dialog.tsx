--- conflicted
+++ resolved
@@ -61,8 +61,6 @@
   getExistingAccountsSimple,
   getSuggestedSlots,
 } from '@/utils/api_helper'
-<<<<<<< HEAD
-import { scheduleMeeting, updateMeeting } from '@/utils/calendar_manager'
 import {
   MeetingNotificationOptions,
   MeetingRepeatOptions,
@@ -71,14 +69,11 @@
   customSelectComponents,
   MeetingRemindersComponent,
 } from '@/utils/constants/select'
-=======
 import {
   scheduleMeeting,
   selectDefaultProvider,
   updateMeeting,
 } from '@/utils/calendar_manager'
-import { MeetingNotificationOptions } from '@/utils/constants/schedule'
->>>>>>> 4d2762eb
 import {
   GateConditionNotValidError,
   Huddle01ServiceUnavailable,
