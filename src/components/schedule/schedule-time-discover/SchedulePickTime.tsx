--- conflicted
+++ resolved
@@ -10,6 +10,7 @@
   Heading,
   HStack,
   IconButton,
+  Select as ChakraSelect,
   SlideFade,
   Text,
   useBreakpointValue,
@@ -144,15 +145,7 @@
     participants,
     groups,
   } = useParticipants()
-<<<<<<< HEAD
-  const {
-    handlePageSwitch,
-    inviteModalOpen,
-    setInviteModalOpen: _setInviteModalOpen,
-  } = useScheduleNavigation()
-=======
   const { handlePageSwitch, inviteModalOpen } = useScheduleNavigation()
->>>>>>> fbefb77c
 
   const [isLoading, setIsLoading] = useState(true)
   const [availableSlots, setAvailableSlots] = useState<
@@ -570,7 +563,6 @@
               }}
             />
           </VStack>
-<<<<<<< HEAD
           {!isQuickPoll && (
             <FormControl
               w={'fit-content'}
@@ -621,37 +613,6 @@
               </Button>
             </HStack>
           )}
-=======
-          <FormControl
-            w={'fit-content'}
-            isDisabled={!canEditMeetingDetails || isScheduling}
-          >
-            <FormLabel htmlFor="date">
-              Duration
-              <Text color="red.500" display="inline">
-                *
-              </Text>
-            </FormLabel>
-            <Select
-              value={{
-                value: duration,
-                label: durationToHumanReadable(duration),
-              }}
-              colorScheme="primary"
-              onChange={newValue => _onChangeDuration(newValue)}
-              className="noLeftBorder timezone-select"
-              options={durationOptions}
-              components={customSelectComponents}
-              chakraStyles={{
-                container: provided => ({
-                  ...provided,
-                  borderColor: 'input-border',
-                  bg: 'select-bg',
-                }),
-              }}
-            />
-          </FormControl>
->>>>>>> fbefb77c
           {isUpdatingMeeting && (
             <Button
               rightIcon={<FaArrowRight />}
