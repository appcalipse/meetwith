/* eslint-disable tailwindcss/no-custom-classname */
import { InfoIcon } from '@chakra-ui/icons'
import {
  Box,
  Button,
  Flex,
  FormControl,
  FormLabel,
  Grid,
  Heading,
  HStack,
  IconButton,
  Select as ChakraSelect,
  SlideFade,
  Text,
  useBreakpointValue,
  useToast,
  VStack,
} from '@chakra-ui/react'
import * as Tooltip from '@radix-ui/react-tooltip'
import { Select, SingleValue } from 'chakra-react-select'
import { DateTime, Interval } from 'luxon'
import React, { useEffect, useMemo, useState } from 'react'
import { FaArrowRight, FaChevronLeft, FaChevronRight } from 'react-icons/fa'
import { FaAnglesRight } from 'react-icons/fa6'

import Loading from '@/components/Loading'
import InfoTooltip from '@/components/profile/components/Tooltip'
import useAccountContext from '@/hooks/useAccountContext'
import { useDebounceCallback } from '@/hooks/useDebounceCallback'
import useSlotsWithAvailability from '@/hooks/useSlotsWithAvailability'
import {
  Page,
  useScheduleNavigation,
} from '@/providers/schedule/NavigationContext'
import { useParticipants } from '@/providers/schedule/ParticipantsContext'
import { useParticipantPermissions } from '@/providers/schedule/PermissionsContext'
import { useScheduleState } from '@/providers/schedule/ScheduleContext'
import { ParticipantInfo } from '@/types/ParticipantInfo'
import {
  fetchBusySlotsRawForMultipleAccounts,
  getExistingAccounts,
} from '@/utils/api_helper'
import { durationToHumanReadable } from '@/utils/calendar_manager'
import { DEFAULT_GROUP_SCHEDULING_DURATION } from '@/utils/constants/schedule'
import {
  customSelectComponents,
  getCustomSelectComponents,
  Option,
  timeZoneFilter,
  TimeZoneOption,
} from '@/utils/constants/select'
import { parseMonthAvailabilitiesToDate, timezones } from '@/utils/date_helper'
import { handleApiError } from '@/utils/error_helper'
import { deduplicateArray } from '@/utils/generic_utils'
import { getMergedParticipants } from '@/utils/schedule.helper'
import { suggestBestSlots } from '@/utils/slots.helper'

import ScheduleTimeSlot from './ScheduleTimeSlot'
interface AccountAddressRecord extends ParticipantInfo {
  account_address: string
}
export enum State {
  ALL_AVAILABLE,
  MOST_AVAILABLE,
  SOME_AVAILABLE,
  NONE_AVAILABLE,
}

export const getBgColor = (state: State) => {
  switch (state) {
    case State.ALL_AVAILABLE:
      return 'green.400'
    case State.MOST_AVAILABLE:
      return 'yellow.600'
    case State.SOME_AVAILABLE:
      return 'yellow.100'
    case State.NONE_AVAILABLE:
      return 'neutral.0'
  }
}
const GUIDES = [
  {
    color: getBgColor(State.ALL_AVAILABLE),
    description: 'Everyone is available',
  },
  {
    color: getBgColor(State.SOME_AVAILABLE),
    description: 'Some are available',
  },
  {
    color: getBgColor(State.MOST_AVAILABLE),
    description: 'Most are available',
  },
  {
    color: getBgColor(State.NONE_AVAILABLE),
    description: 'No one is available',
  },
]

export type Dates = {
  date: Date
  slots: Array<Interval<true>>
}

interface ISchedulePickTimeProps {
  openParticipantModal: () => void
}

export function SchedulePickTime({
  openParticipantModal,
}: ISchedulePickTimeProps) {
  const {
    timezone,
    setTimezone,
    currentSelectedDate,
    setPickedTime,
    setCurrentSelectedDate,
    pickedTime,
    duration,
    setDuration,
    isScheduling,
  } = useScheduleState()
  const { canEditMeetingDetails, isUpdatingMeeting } =
    useParticipantPermissions()
  const currentAccount = useAccountContext()
  const [suggestedTimes, setSuggestedTimes] = useState<Interval<true>[]>([])
  const toast = useToast()
  const [isBreakpointResolved, setIsBreakpointResolved] = useState(false)
  const SLOT_LENGTH =
    useBreakpointValue({ base: 3, md: 5, lg: 7 }, { ssr: true }) ?? 3

  useEffect(() => {
    // Only resolve after client-side rendering
    const timer = setTimeout(() => setIsBreakpointResolved(true), 100)
    return () => clearTimeout(timer)
  }, [])
  const {
    groupAvailability,
    meetingMembers,
    setMeetingMembers,
    participants,
    groups,
  } = useParticipants()
  const { handlePageSwitch, inviteModalOpen } = useScheduleNavigation()

  const [isLoading, setIsLoading] = useState(true)

  const isDisplayLoading = isLoading
  const [availableSlots, setAvailableSlots] = useState<
    Map<string, Interval<true>[]>
  >(new Map())
  const [busySlots, setBusySlots] = useState<Map<string, Interval<true>[]>>(
    new Map()
  )
  const availabilityAddresses = useMemo(() => {
    const keys = Object.keys(groupAvailability)
    const participantsSet = new Set<string>()
    for (const key of keys) {
      const allGroupParticipants = groupAvailability[key] || []
      for (const participant of allGroupParticipants) {
        participantsSet.add(participant)
      }
    }
    return Array.from(participantsSet)
  }, [groupAvailability])

  const getEmptySlots = (
    time: Date,
    scheduleDuration = duration
  ): Array<Interval<true>> => {
    const slots: Array<Interval<true>> = []
    const slotsPerHour = 60 / (scheduleDuration || 30)
    const totalSlots = 24 * slotsPerHour

    for (let i = 0; i < totalSlots; i++) {
      const minutesFromStart = i * (scheduleDuration || 30)
      const start = DateTime.fromJSDate(time)
        .setZone(timezone)
        .startOf('day')
        .plus({ minutes: minutesFromStart })
      const slot = Interval.after(start, { minute: scheduleDuration || 30 })
      if (slot.isValid) slots.push(slot)
    }
    return slots
  }
  const months = useMemo(() => {
    const monthsArray = []
    let currentDateInTimezone = DateTime.now().setZone(timezone)
    while (monthsArray.length < 12) {
      monthsArray.push({
        value: String(currentDateInTimezone.month),
        label: currentDateInTimezone.toFormat('MMMM yyyy'),
      })
      currentDateInTimezone = currentDateInTimezone.plus({ months: 1 })
    }
    return monthsArray
  }, [currentSelectedDate.getFullYear(), timezone])
  const [dates, setDates] = useState<Array<Dates>>([])
  const datesSlotsWithAvailability = useSlotsWithAvailability(
    dates,
    busySlots,
    availableSlots,
    meetingMembers,
    availabilityAddresses,
    timezone
  )
  const [monthValue, setMonthValue] = useState<
    SingleValue<{ label: string; value: string }>
  >({
    value: String(DateTime.now().setZone(timezone).month),
    label: DateTime.now().setZone(timezone).toFormat('MMMM yyyy'),
  })

  const _onChangeMonth = (newValue: unknown, newMonth?: Date) => {
    if (Array.isArray(newValue)) {
      return
    }
    const month = newValue as SingleValue<{ label: string; value: string }>
    setMonthValue(month)
    if (!month?.value) return
    if (!newMonth) {
      const year = month.label.split(' ')[1]
      setCurrentSelectedDate(
        DateTime.now()
          .set({ month: Number(month.value), day: 1, year: Number(year) })
          .toJSDate()
      )
    }
  }
  const _onChangeDuration = (newValue: unknown) => {
    if (Array.isArray(newValue)) {
      return
    }
    const duration = newValue as Option<number, string>
    setDuration(duration?.value ? Number(duration.value) : 30)
  }

  const tzOptions = useMemo(
    () =>
      timezones.map(tz => ({
        value: tz.tzCode,
        label: tz.name,
        searchKeys: tz.countries,
      })),
    []
  )

  const [tz, setTz] = useState<TimeZoneOption>(
    tzOptions.filter(val => val.value === timezone)[0] || tzOptions[0]
  )

  const _onChange = (newValue: unknown) => {
    if (Array.isArray(newValue)) {
      return
    }
    const timezone = newValue as TimeZoneOption
    setTz(timezone)
    setTimezone(
      timezone?.value || Intl.DateTimeFormat().resolvedOptions().timeZone
    )
  }
  const getDates = (scheduleDuration = duration) => {
    const days = Array.from({ length: SLOT_LENGTH || 3 }, (v, k) => k)
      .map(k =>
        DateTime.fromJSDate(currentSelectedDate)
          .setZone(timezone)
          .startOf('day')
          .plus({ days: k })
      )
      .filter(val =>
        DateTime.fromJSDate(currentSelectedDate)
          .setZone(timezone)
          .startOf('month')
          .hasSame(val, 'month')
      )
    return days.map(date => {
      const slots = getEmptySlots(date.toJSDate(), scheduleDuration)
      return {
        date: date.toJSDate(),
        slots,
      }
    })
  }

  async function handleSlotLoad() {
    if (!isBreakpointResolved) return
    setIsLoading(true)
    try {
      setAvailableSlots(new Map())
      setBusySlots(new Map())
      const monthStart = DateTime.fromJSDate(currentSelectedDate)
        .setZone(timezone)
        .startOf('month')
        .toJSDate()
      const monthEnd = DateTime.fromJSDate(currentSelectedDate)
        .setZone(timezone)
        .endOf('month')
        .toJSDate()

      const accounts = deduplicateArray(
        Object.values(groupAvailability).flat()
      ).filter((val): val is string => Boolean(val))
      const allParticipants = getMergedParticipants(
        participants,
        groups,
        groupAvailability,
        currentAccount?.address
      )
<<<<<<< HEAD
        .filter(val => val.account_address)
=======
        .filter((val): val is AccountAddressRecord => !!val.account_address)
>>>>>>> 6925a976
        .map(val => val.account_address)
        .concat([currentAccount?.address || ''])
      const [busySlots, meetingMembers] = await Promise.all([
        fetchBusySlotsRawForMultipleAccounts(
          accounts,
          monthStart,
          monthEnd
        ).then(busySlots =>
          busySlots.map(busySlot => ({
            account_address: busySlot.account_address,
            interval: Interval.fromDateTimes(
              new Date(busySlot.start),
              new Date(busySlot.end)
            ),
          }))
        ),
        getExistingAccounts(deduplicateArray(allParticipants)),
      ])
      const accountBusySlots = accounts.map(account => {
        return busySlots.filter(slot => slot.account_address === account)
      })
      const availableSlotsMap: Map<string, Interval[]> = new Map<
        string,
        Interval[]
      >()
      for (const memberAccount of meetingMembers) {
        if (!memberAccount.address) continue
        try {
          const availabilities = parseMonthAvailabilitiesToDate(
            memberAccount?.preferences?.availabilities || [],
            monthStart,
            monthEnd,
            memberAccount?.preferences?.timezone || 'UTC'
          )
          availableSlotsMap.set(
            memberAccount.address.toLowerCase(),
            availabilities
          )
        } catch (error) {
          console.warn(
            'Failed to parse availability for member:',
            memberAccount.address,
            error
          )
        }
      }
      const busySlotsMap: Map<string, Interval[]> = new Map()
      for (const account of accountBusySlots) {
        const busySlots = account.map(slot => {
          return slot.interval
        })
        busySlotsMap.set(
          account?.[0]?.account_address?.toLowerCase(),
          busySlots
        )
      }
      setBusySlots(busySlotsMap)
      setMeetingMembers(meetingMembers)
      setAvailableSlots(availableSlotsMap)
      setDates(getDates(duration))
      const suggestedSlots = suggestBestSlots(
        monthStart,
        duration,
        monthEnd,
        timezone,
        busySlots.map(slot => slot.interval).filter(slot => slot.isValid),
        meetingMembers
      )

      setSuggestedTimes(suggestedSlots)
    } catch (error: unknown) {
      handleApiError('Error merging availabilities', error)
    } finally {
      setIsLoading(false)
    }
  }
  const debouncedHandleSlotLoad = useDebounceCallback(handleSlotLoad, 300)

  useEffect(() => {
    if (inviteModalOpen) return
    debouncedHandleSlotLoad()
  }, [
    groupAvailability,
    currentSelectedDate.getMonth(),
    duration,
    inviteModalOpen,
    isBreakpointResolved,
  ])
  useEffect(() => {
    handleSlotLoad()
  }, [SLOT_LENGTH])
  useEffect(() => {
    setDates(getDates())
  }, [currentSelectedDate, timezone, SLOT_LENGTH])
  const handleScheduledTimeBack = () => {
    const currentDate = DateTime.fromJSDate(currentSelectedDate)
      .setZone(timezone)
      .startOf('day')
    let newDate = currentDate.minus({ days: SLOT_LENGTH })
    const differenceInDays = currentDate
      .diff(currentDate.startOf('month'), 'days')
      .toObject().days
    if (differenceInDays && differenceInDays < SLOT_LENGTH) {
      newDate = currentDate.startOf('month')
    }
    if (!newDate.hasSame(currentDate, 'month')) {
      newDate = newDate.endOf('month').startOf('week')
      _onChangeMonth(
        {
          label: `${newDate.toFormat('MMMM yyyy')}`,
          value: String(newDate.month),
        },
        newDate.toJSDate()
      )
    }
    setCurrentSelectedDate(newDate.toJSDate())
  }
  const handleScheduledTimeNext = () => {
    const currentDate = DateTime.fromJSDate(currentSelectedDate)
      .setZone(timezone)
      .startOf('day')
    let newDate = currentDate.plus({ days: SLOT_LENGTH })
    if (!newDate.hasSame(currentDate, 'month')) {
      newDate = newDate.startOf('month')
      _onChangeMonth(
        {
          label: `${newDate.toFormat('MMMM yyyy')}`,
          value: String(newDate.month),
        },
        newDate.toJSDate()
      )
    }

    setCurrentSelectedDate(newDate.toJSDate())
  }
  const HOURS_SLOTS = useMemo(() => {
    const slots = getEmptySlots(new Date(), duration >= 45 ? duration : 60)
    return slots.map(val => {
      const zonedTime = val.start.setZone(timezone)
      return zonedTime.toFormat(zonedTime.hour < 12 ? 'HH:mm a' : 'hh:mm a')
    })
  }, [duration, timezone])

  const isBackDisabled = useMemo(() => {
    const selectedDate =
      DateTime.fromJSDate(currentSelectedDate).setZone(timezone)
    const currentDate = DateTime.now().setZone(timezone)
    return selectedDate < currentDate || isLoading
  }, [currentSelectedDate, timezone, isLoading])
  const durationOptions = useMemo(
    () =>
      DEFAULT_GROUP_SCHEDULING_DURATION.map(type => ({
        value: type.duration,
        label: durationToHumanReadable(type.duration),
      })),
    []
  )
  const handleJumpToBestSlot = () => {
    if (suggestedTimes.length === 0) {
      toast({
        title: 'No suggested slots available',
        description:
          'There are no available time slots that fit all participants schedules in the selected month. Please try changing the month or duration.',
        status: 'warning',
        duration: 5000,
        isClosable: true,
        position: 'top',
      })
      return
    }
    const bestSlot = suggestedTimes[0]
    setPickedTime(bestSlot.start.toJSDate())
    handlePageSwitch(Page.SCHEDULE_DETAILS)
  }

  const handleTimeSelection = (time: Date) => {
    React.startTransition(() => {
      setPickedTime(time)
    })
    handlePageSwitch(Page.SCHEDULE_DETAILS)
  }

  return (
    <Tooltip.Provider delayDuration={400}>
      <VStack gap={4} w="100%">
        <Flex
          w="100%"
          alignItems={{ lg: 'flex-end' }}
          flexDir={'row'}
          flexWrap="wrap"
          gap={4}
          zIndex={2}
        >
          <VStack
            gap={2}
            alignItems={'flex-start'}
            width="fit-content"
            minW={'300px'}
          >
            <HStack width="fit-content" gap={0}>
              <Heading fontSize="16px">Show times in</Heading>
              <InfoTooltip text="the default timezone is based on your availability settings" />
            </HStack>
            <Select
              value={tz}
              colorScheme="primary"
              onChange={_onChange}
              className="noLeftBorder timezone-select"
              options={tzOptions}
              components={getCustomSelectComponents<TimeZoneOption, boolean>()}
              filterOption={timeZoneFilter}
              chakraStyles={{
                container: provided => ({
                  ...provided,
                  borderColor: 'input-border',
                  bg: 'select-bg',
                }),
              }}
            />
          </VStack>
          <VStack
            gap={2}
            alignItems={'flex-start'}
            width="fit-content"
            minW={'10px'}
          >
            <Heading fontSize="16px">Month</Heading>

            <Select
              value={monthValue}
              colorScheme="primary"
              onChange={newValue => _onChangeMonth(newValue)}
              className="noLeftBorder timezone-select"
              options={months}
              components={customSelectComponents}
              chakraStyles={{
                container: provided => ({
                  ...provided,
                  borderColor: 'input-border',
                  bg: 'select-bg',
                }),
              }}
            />
          </VStack>
          <FormControl
            w={'fit-content'}
            isDisabled={!canEditMeetingDetails || isScheduling}
          >
            <FormLabel htmlFor="date">
              Duration
              <Text color="red.500" display="inline">
                *
              </Text>
            </FormLabel>
            <ChakraSelect
              id="duration"
              placeholder="Duration"
              onChange={e =>
                Number(e.target.value) && setDuration(Number(e.target.value))
              }
              value={duration}
              borderColor="input-border"
              width={'max-content'}
              maxW="350px"
              errorBorderColor="red.500"
              bg="select-bg"
            >
              {DEFAULT_GROUP_SCHEDULING_DURATION.map(type => (
                <option key={type.id} value={type.duration}>
                  {durationToHumanReadable(type.duration)}
                </option>
              ))}
            </ChakraSelect>
          </FormControl>
          {isUpdatingMeeting && (
            <Button
              rightIcon={<FaArrowRight />}
              colorScheme="primary"
              _disabled={{
                bg: 'neutral.400',
              }}
              isDisabled={!pickedTime}
              onClick={() => handlePageSwitch(Page.SCHEDULE_DETAILS)}
            >
              Continue scheduling
            </Button>
          )}
        </Flex>
        <HStack
          color="primary.500"
          alignSelf="flex-start"
          display={{
            lg: 'none',
            base: 'flex',
          }}
          cursor="pointer"
          onClick={() => openParticipantModal()}
        >
          <Text fontWeight={500}>View participants</Text>
          <HStack gap={0}>
            <FaAnglesRight />
            <FaAnglesRight
              style={{
                marginLeft: '-4px',
              }}
            />
          </HStack>
        </HStack>

        <VStack
          gap={4}
          w="100%"
          alignItems={{ base: 'flex-start', md: 'center' }}
          display={{ base: 'flex', lg: 'none' }}
        >
          <Button colorScheme="primary" onClick={handleJumpToBestSlot}>
            Jump to Best Slot
          </Button>
        </VStack>

        <VStack gap={0} w="100%" rounded={12} bg="bg-surface-secondary">
          <VStack
            pt={4}
            gap={6}
            w="100%"
            py={4}
            rounded={12}
            roundedBottom={0}
            position="sticky"
            top={0}
            zIndex={1}
            bg="bg-surface-secondary"
            borderWidth={1}
            borderColor={'input-border'}
            borderBottomWidth={0}
            px={{ md: 6, base: 2 }}
          >
            <HStack w="100%" justify={'space-between'} position="relative">
              <HStack spacing={4}>
                <IconButton
                  aria-label={'left-icon'}
                  icon={<FaChevronLeft />}
                  onClick={handleScheduledTimeBack}
                  isDisabled={isBackDisabled}
                  gap={0}
                />
              </HStack>

              <Button
                colorScheme="primary"
                onClick={handleJumpToBestSlot}
                display={{ lg: 'block', base: 'none' }}
              >
                Jump to Best Slot
              </Button>

              <Box
                maxW="350px"
                textAlign="center"
                display={{ lg: 'block', base: 'none' }}
              >
                <Heading fontSize="20px" fontWeight={700}>
                  Select time from available slots
                </Heading>
                <Text fontSize="12px">
                  All time slots shown below are the available times between you
                  and the required participants.
                </Text>
              </Box>

              <HStack spacing={4}>{/* Placeholder for alignment */}</HStack>

              <HStack gap={0}>
                <Grid
                  gridTemplateColumns={'1fr 1fr'}
                  justifyContent={'space-between'}
                  w="fit-content"
                  gap={2}
                >
                  {GUIDES.map((guide, index) => {
                    return (
                      <HStack key={index} gap={2}>
                        <Box w={5} h={5} bg={guide.color} borderRadius={4} />
                        <Text
                          fontSize={{
                            base: 'small',
                            md: 'medium',
                          }}
                          color="text-primary"
                        >
                          {guide.description.split(' ')[0]}
                        </Text>
                      </HStack>
                    )
                  })}
                </Grid>
                <Tooltip.Root>
                  <Tooltip.Trigger asChild>
                    <InfoIcon cursor="pointer" />
                  </Tooltip.Trigger>
                  <Tooltip.Content style={{ zIndex: 10 }}>
                    <Box
                      p={2}
                      borderRadius={4}
                      boxShadow="md"
                      py={3}
                      px={4}
                      bg="bg-surface-tertiary-2"
                      rounded={'10px'}
                    >
                      <VStack w="fit-content" gap={1} align={'flex-start'}>
                        {GUIDES.map((guide, index) => {
                          return (
                            <HStack key={index} gap={2}>
                              <Box
                                w={5}
                                h={5}
                                bg={guide.color}
                                borderRadius={4}
                              />
                              <Text
                                fontSize={{
                                  base: 'small',
                                  md: 'medium',
                                }}
                                color="text-primary"
                              >
                                {guide.description}
                              </Text>
                            </HStack>
                          )
                        })}
                      </VStack>
                    </Box>
                    <Tooltip.Arrow color="#323F4B" />
                  </Tooltip.Content>
                </Tooltip.Root>
              </HStack>
              <IconButton
                aria-label={'left-icon'}
                icon={<FaChevronRight />}
                onClick={handleScheduledTimeNext}
                position="sticky"
                top={28}
                bg="bg-surface-secondary"
                zIndex={1}
              />
            </HStack>
            <HStack
              w="100%"
              justify={{ md: 'space-between' }}
              gap={{ base: 1, md: 6 }}
            >
              <VStack
                align={'flex-start'}
                flex={1}
                justify={'flex-start'}
                gap={2}
              >
                <Box h={'48px'} width={'100%'} />
              </VStack>
              {datesSlotsWithAvailability.map((date, index) => {
                return (
                  <SlideFade
                    in={true}
                    key={'date' + index + date.date.toDateString()}
                    transition={{ exit: { delay: 0 }, enter: { duration: 1 } }}
                    style={{ flex: 1 }}
                  >
                    <VStack flex={1} w="100%" align={'center'} gap={2}>
                      <VStack align={'center'} w="100%" h={12} gap={0}>
                        <Text
                          fontWeight={'700'}
                          fontSize={{
                            base: 'small',
                            md: 'medium',
                          }}
                        >
                          {DateTime.fromJSDate(date.date)
                            .setZone(timezone)
                            .toFormat('dd')}
                        </Text>
                        <Text
                          fontWeight={'500'}
                          fontSize={{
                            base: 'small',
                            md: 'medium',
                          }}
                        >
                          {DateTime.fromJSDate(date.date)
                            .setZone(timezone)
                            .toFormat('EEE')}
                        </Text>
                      </VStack>
                    </VStack>
                  </SlideFade>
                )
              })}
            </HStack>
          </VStack>
          {isDisplayLoading ? (
            <VStack
              w="100%"
              borderWidth={1}
              borderColor={'input-border'}
              borderTop={0}
              pb={4}
              rounded={12}
              roundedTop={0}
            >
              <Loading />
            </VStack>
          ) : (
            <HStack
              w="100%"
              justify={{ md: 'space-between' }}
              gap={{ base: 1, md: 6 }}
              px={{ md: 6, base: 2 }}
              borderWidth={1}
              borderColor={'input-border'}
              borderTop={0}
              pb={4}
              rounded={12}
              roundedTop={0}
            >
              <VStack
                align={'flex-start'}
                flex={1}
                justify={'flex-start'}
                gap={2}
              >
                <VStack align={'flex-start'} p={1} gap={0}>
                  {HOURS_SLOTS.map((slot, index) => {
                    return (
                      <HStack
                        key={index}
                        w="100%"
                        justify={'center'}
                        align={'center'}
                        h={12}
                        my={'1px'}
                      >
                        <Text
                          fontWeight={'500'}
                          fontSize={{
                            base: 'small',
                            md: 'medium',
                          }}
                        >
                          {slot}
                        </Text>
                      </HStack>
                    )
                  })}
                </VStack>
              </VStack>
              {datesSlotsWithAvailability.map((date, index) => {
                return (
                  <SlideFade
                    in={true}
                    key={index + date.date.toDateString()}
                    transition={{ exit: { delay: 0 }, enter: { duration: 1 } }}
                    style={{ flex: 1 }}
                  >
                    <VStack flex={1} align={'flex-start'} gap={2}>
                      <VStack
                        width="100%"
                        align={'flex-start'}
                        borderWidth={1}
                        borderRadius={5}
                        gap={'-1px'}
                        bg="bg-canvas-subtle"
                        p={1}
                      >
                        {date.slots.map(slotData => {
                          return (
                            <ScheduleTimeSlot
                              key={slotData.slotKey}
                              slotData={slotData}
                              pickedTime={pickedTime}
                              duration={duration}
                              handleTimePick={handleTimeSelection}
                              timezone={timezone}
                            />
                          )
                        })}
                      </VStack>
                    </VStack>
                  </SlideFade>
                )
              })}
            </HStack>
          )}
        </VStack>
      </VStack>
    </Tooltip.Provider>
  )
}<|MERGE_RESOLUTION|>--- conflicted
+++ resolved
@@ -307,11 +307,7 @@
         groupAvailability,
         currentAccount?.address
       )
-<<<<<<< HEAD
-        .filter(val => val.account_address)
-=======
         .filter((val): val is AccountAddressRecord => !!val.account_address)
->>>>>>> 6925a976
         .map(val => val.account_address)
         .concat([currentAccount?.address || ''])
       const [busySlots, meetingMembers] = await Promise.all([
