--- conflicted
+++ resolved
@@ -619,7 +619,6 @@
           </HStack>
         </HStack>
 
-<<<<<<< HEAD
         {!isProduction && (
           <VStack
             gap={4}
@@ -632,29 +631,6 @@
             </Button>
           </VStack>
         )}
-=======
-        <VStack
-          gap={4}
-          w="100%"
-          alignItems={{ base: 'flex-start', md: 'center' }}
-          display={{ base: 'flex', lg: 'none' }}
-        >
-          <Box maxW="350px" textAlign="center" mx="auto">
-            <Heading fontSize="20px" fontWeight={700}>
-              Select time from available slots
-            </Heading>
-            <Text fontSize="12px">
-              All time slots shown below are the available times between you and
-              the required participants.
-            </Text>
-          </Box>
-          {!isProduction && (
-            <Button colorScheme="primary" onClick={handleJumpToBestSlot}>
-              Jump to Best Slot
-            </Button>
-          )}
-        </VStack>
->>>>>>> 305808bf
 
         <VStack gap={0} w="100%" rounded={12} bg="bg-surface-secondary">
           <VStack
@@ -674,7 +650,6 @@
             px={{ md: 6, base: 2 }}
           >
             <HStack w="100%" justify={'space-between'} position="relative">
-<<<<<<< HEAD
               <HStack spacing={4}>
                 <IconButton
                   aria-label={'left-icon'}
@@ -684,15 +659,6 @@
                   gap={0}
                 />
               </HStack>
-=======
-              <IconButton
-                aria-label={'left-icon'}
-                icon={<FaChevronLeft />}
-                onClick={handleScheduledTimeBack}
-                isDisabled={isBackDisabled}
-                gap={0}
-              />
->>>>>>> 305808bf
               {!isProduction && (
                 <Button
                   colorScheme="primary"
