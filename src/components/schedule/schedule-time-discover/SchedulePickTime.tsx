--- conflicted
+++ resolved
@@ -296,12 +296,7 @@
 
       const accounts = deduplicateArray(
         Object.values(groupAvailability).flat()
-<<<<<<< HEAD
-      ).filter(val => Boolean(val))
-
-=======
       ).filter((val): val is string => Boolean(val))
->>>>>>> a64409be
       const allParticipants = getMergedParticipants(
         participants,
         groups,
