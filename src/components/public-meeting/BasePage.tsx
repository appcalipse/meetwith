import { Box, HStack, Text } from '@chakra-ui/layout'
import {
  Button,
  Flex,
  Heading,
  useColorModeValue,
  VStack,
} from '@chakra-ui/react'
import { Avatar } from '@components/profile/components/Avatar'
import { PublicScheduleContext } from '@components/public-meeting/index'
import SessionTypeCard from '@components/public-meeting/SessionTypeCard'
import { getAccountDisplayName } from '@utils/user_manager'
import React, { FC, useContext } from 'react'

import useAccountContext from '@/hooks/useAccountContext'
import { OnboardingModalContext } from '@/providers/OnboardingModalProvider'
import { isProduction } from '@/utils/constants'

import PaidMeetings from './PaidMeetings'

const BasePage: FC = () => {
  const { account } = useContext(PublicScheduleContext)
  const currentAccount = useAccountContext()
  const [paidSessionsExists, setPaidSessionsExists] = React.useState(false)
  const { openConnection } = useContext(OnboardingModalContext)
<<<<<<< HEAD
  const borderColor = useColorModeValue('neutral.200', 'neutral.800')

=======
>>>>>>> ea6a03d1
  return (
    <VStack
      gap={{ md: 8, base: 6 }}
      w={{ base: '100%', md: '80%', lg: '60%' }}
      alignItems={{ md: 'flex-start', base: 'center' }}
      marginX={'auto'}
      px={'4'}
    >
      <Flex
        w={'100%'}
        alignItems={{ base: 'flex-start', md: 'flex-end' }}
        justifyContent="space-between"
        flexDirection={{
          base: 'column',
          md: 'row',
        }}
        gap={4}
      >
        <Box
          borderWidth="1px"
          borderColor={borderColor}
          borderRadius="md"
          p={4}
          w="max-content"
          minW={{ base: '100%', md: '40%' }}
          display="flex"
          flexDirection="column"
          gap={2}
        >
          <HStack gap={{ md: 4, base: 2 }} alignItems="center">
            <Box w={10} h={10}>
              <Avatar account={account} />
            </Box>
            <Text fontSize={{ md: 'lg', base: 'medium' }} fontWeight="500">
              {getAccountDisplayName(account)}
            </Text>
          </HStack>
          {account.preferences?.description && (
            <Text fontWeight="700" w={{ base: '80%', lg: '100%' }}>
              {account.preferences.description}
            </Text>
          )}
        </Box>
        {!currentAccount && (
          <Text fontWeight={500}>
            Login to see all plans that you have paid for.{' '}
            <Button
              variant="link"
              colorScheme="primary"
              color="primary.400"
              textDecoration="underline"
              fontWeight={600}
              onClick={() => openConnection(undefined, false)}
            >
              Sign in
            </Button>
          </Text>
        )}
      </Flex>
      <VStack gap={4} w={'100%'} alignItems="flex-start">
        {currentAccount?.address && !isProduction && (
          <PaidMeetings setPaidSessionsExists={setPaidSessionsExists} />
        )}
        <VStack gap={4} w={'100%'} alignItems="flex-start">
          {paidSessionsExists && (
            <Heading fontSize={{ base: 'lg', md: 'xl', lg: '2xl' }}>
              All Plans
            </Heading>
          )}
          <HStack
            w={'100%'}
            justifyContent="space-between"
            alignItems="center"
            flexWrap="wrap"
            rowGap={{ base: 4, md: '1vw' }}
          >
            {account?.meetingTypes?.map(val => (
              <SessionTypeCard key={val.id} {...val} />
            ))}
          </HStack>
        </VStack>
      </VStack>
    </VStack>
  )
}

export default BasePage<|MERGE_RESOLUTION|>--- conflicted
+++ resolved
@@ -23,11 +23,8 @@
   const currentAccount = useAccountContext()
   const [paidSessionsExists, setPaidSessionsExists] = React.useState(false)
   const { openConnection } = useContext(OnboardingModalContext)
-<<<<<<< HEAD
   const borderColor = useColorModeValue('neutral.200', 'neutral.800')
 
-=======
->>>>>>> ea6a03d1
   return (
     <VStack
       gap={{ md: 8, base: 6 }}
