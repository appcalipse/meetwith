import { ArrowBackIcon } from '@chakra-ui/icons'
import {
  Button,
  FormControl,
  FormErrorMessage,
  FormLabel,
  Heading,
  HStack,
  Input,
  Progress,
  Text,
  useToast,
  VStack,
} from '@chakra-ui/react'
import {
  PublicScheduleContext,
  ScheduleStateContext,
} from '@components/public-meeting/index'
import PaymentDetails from '@components/public-meeting/PaymentDetails'
import { MeetingReminders } from '@meta/common'
import { ConfirmCryptoTransactionRequest } from '@meta/Requests'
import { createCryptoTransaction, requestInvoice } from '@utils/api_helper'
import {
  PaymentStep,
  PaymentType,
  TokenType,
} from '@utils/constants/meeting-types'
import {
  ChainNotFound,
  InValidGuests,
  TransactionCouldBeNotFoundError,
} from '@utils/errors'
import { useRouter } from 'next/router'
import React, { Reducer, useContext, useMemo } from 'react'
import {
  Bridge,
  prepareContractCall,
  sendTransaction,
  toUnits,
  waitForReceipt,
} from 'thirdweb'
import { useActiveWallet } from 'thirdweb/react'
import { Wallet } from 'thirdweb/wallets'
import { v4 } from 'uuid'
import { Address, formatUnits } from 'viem'
import { z } from 'zod'

import useAccountContext from '@/hooks/useAccountContext'
import { useSmartReconnect } from '@/hooks/useSmartReconnect'
import { OnboardingModalContext } from '@/providers/OnboardingModalProvider'
import { AcceptedToken, ChainInfo, supportedChains } from '@/types/chains'
import { Transaction } from '@/types/Transactions'
import { getAccountDomainUrl } from '@/utils/calendar_manager'
import { appUrl } from '@/utils/constants'
import { formatCurrency, parseUnits } from '@/utils/generic_utils'
import {
  DEFAULT_MESSAGE_NAME,
  subscribeToMessages,
} from '@/utils/pub-sub.helper'
import {
  ErrorAction,
  errorReducerSingle,
  ErrorState,
  PaymentInfo,
  paymentInfoSchema,
  validatePaymentInfo,
} from '@/utils/schemas'
import { PriceFeedService } from '@/utils/services/chainlink.service'
import { getTokenBalance, getTokenInfo } from '@/utils/token.service'
import { thirdWebClient } from '@/utils/user_manager'

const ConfirmPaymentInfo = () => {
  const {
    setPaymentType,
    setPaymentStep,
    paymentType,
    selectedType,
    account,
    handleNavigateToBook,
    chain: selectedChain,
    token,
  } = useContext(PublicScheduleContext)
  const {
    confirmSchedule,
    participants,
    meetingProvider,
    meetingNotification,
    meetingRepeat,
    content,
    name,
    setName,
    title,
    doSendEmailReminders,
    scheduleType,
    userEmail,
    meetingUrl,
    pickedTime,
    guestEmail,
  } = useContext(ScheduleStateContext)
  const toast = useToast({ position: 'top', isClosable: true })
  const currentAccount = useAccountContext()
  const wallet = useActiveWallet()
  const { needsReconnection, attemptReconnection } = useSmartReconnect()
  const [errors, dispatchErrors] = React.useReducer<
    Reducer<
      ErrorState<keyof PaymentInfo, '', never>,
      ErrorAction<keyof PaymentInfo>
    >
  >(errorReducerSingle, {})
  const [email, setEmail] = React.useState(guestEmail || userEmail)
  const { openConnection } = useContext(OnboardingModalContext)
  const [isInvoiceLoading, setIsInvoiceLoading] = React.useState(false)
  const [progress, setProgress] = React.useState(0)

  const chain = supportedChains.find(
    val => val.chain === selectedChain
  ) as ChainInfo
<<<<<<< HEAD
  const { query } = useRouter()
=======
  const { query, push } = useRouter()
>>>>>>> 7ecdf212
  const NATIVE_TOKEN_ADDRESS = chain?.acceptableTokens?.find(
    acceptedToken => acceptedToken.token === token
  )?.contractAddress as Address
  const tokenPriceFeed = new PriceFeedService()
  const [loading, setLoading] = React.useState(false)
  const handlePay = async () => {
    dispatchErrors({ type: 'CLEAR_ALL' })
    try {
      paymentInfoSchema.parse({ name, email })
    } catch (e) {
      if (e instanceof z.ZodError) {
        e.errors.forEach(err => {
          toast({
            title: 'Validation Error',
            description: err.message,
            status: 'error',
            duration: 5000,
          })
          dispatchErrors({
            type: 'SET_ERROR',
            field: err.path.join('.') as keyof PaymentInfo,
            message: err.message,
          })
        })
      }
      return
    }

    setLoading(true)
    try {
      const amount =
        (selectedType?.plan?.price_per_slot || 0) *
        (selectedType?.plan?.no_of_slot || 0)
      if (paymentType === PaymentType.CRYPTO) {
        if (!currentAccount?.address) {
          openConnection(undefined, false)
          toast({
            title: 'Account Not Found',
            description: 'Please login to proceed.',
            status: 'error',
            duration: 5000,
          })
          setLoading(false)
          return
        }
        setProgress(0)
        let currentWallet: Wallet | undefined | null = wallet
        if (needsReconnection) {
          currentWallet = await attemptReconnection()
        }
        const signingAccount = currentWallet?.getAccount()

        if (signingAccount && chain) {
          const currentChainId = await currentWallet?.getChain()?.id

          if (currentChainId !== chain.thirdwebChain.id) {
            toast({
              title: 'Network Switch Required',
              description: `Please switch to ${chain.name} to continue`,
              status: 'warning',
              duration: 5000,
            })

            try {
              await currentWallet?.switchChain(chain.thirdwebChain)
              toast({
                title: 'Network Switched',
                description: `Successfully switched to ${chain.name}`,
                status: 'success',
                duration: 3000,
              })
            } catch (switchError) {
              console.error('Network switch failed:', switchError)
              toast({
                title: 'Network Switch Failed',
                description: 'Please switch networks manually in your wallet',
                status: 'error',
                duration: 5000,
              })
              setLoading(false)
              return
            }
          }
          const balance = await getTokenBalance(
            signingAccount.address,
            NATIVE_TOKEN_ADDRESS,
            chain.chain
          )
          const tokenInfo = await getTokenInfo(
            NATIVE_TOKEN_ADDRESS,
            chain.chain
          )
          if (!tokenInfo?.decimals) return // Unable to get token details
          const tokenMarketPrice = await tokenPriceFeed.getPrice(
            chain.chain,
            AcceptedToken.USDC
          )
          const transferAmount = parseUnits(
            `${amount / tokenMarketPrice}`,
            tokenInfo?.decimals
          )
          if (balance < transferAmount) {
            // Make this a toast
            toast({
              title: 'Insufficient Balance',
              description: `You need ${formatUnits(
                transferAmount - balance,
                tokenInfo?.decimals
              )} ${tokenInfo?.itemSymbol} more to complete this transaction.`,
              status: 'error',
              duration: 5000,
            })
            setLoading(false)
            return
          }
          const transaction = prepareContractCall({
            contract: tokenInfo?.contract,
            method: 'transfer',
            params: [
              selectedType?.plan?.payment_address || account.address,
              transferAmount,
            ],
          })

          const { transactionHash } = await sendTransaction({
            account: signingAccount,
            transaction,
          })
          setProgress(40)
          toast({
            title: 'Transaction Submitted',
            description: `Transaction hash: ${transactionHash}`,
            status: 'info',
            duration: 5000,
          })
          const receipt = await waitForReceipt({
            client: thirdWebClient,
            chain: chain.thirdwebChain,
            transactionHash,
          })
          setProgress(60)
          if (receipt.status === 'success') {
            toast({
              title: 'Payment Successful!',
              description: 'Your payment has been confirmed on the blockchain',
              status: 'success',
              duration: 5000,
            })
          } else {
            throw new Error('Transaction failed')
          }

          const payload: ConfirmCryptoTransactionRequest = {
            transaction_hash: transactionHash,
            amount: parseFloat(
              formatUnits(transferAmount, tokenInfo?.decimals)
            ),
            meeting_type_id: selectedType?.id || '',
            token_address: NATIVE_TOKEN_ADDRESS,
            token_type: TokenType.ERC20,
            chain: chain.chain,
            fiat_equivalent: amount,
            guest_address: currentAccount?.address,
            guest_email: email,
            guest_name: name,
            payment_method: PaymentType.CRYPTO,
          }
          setProgress(90)
          await createCryptoTransaction(payload)
          setProgress(100)
          handleNavigateToBook(transactionHash)
          await confirmSchedule(
            scheduleType!,
            pickedTime!,
            guestEmail,
            name,
            content,
            meetingUrl,
            doSendEmailReminders ? userEmail : undefined,
            title,
            participants,
            meetingProvider,
            meetingNotification.map(n => n.value as MeetingReminders),
            meetingRepeat.value,
            transactionHash
          )
        } else if (!signingAccount) {
          openConnection(undefined, false)
          toast({
            title: 'Wallet Not Connected',
            description: 'Please connect your wallet to proceed.',
            status: 'error',
            duration: 5000,
          })
          setLoading(false)
          return
        }
      } else {
        if ((selectedType?.plan?.no_of_slot || 0) > 1) {
          openConnection(undefined, false)
          toast({
            title: 'Account Not Found',
            description:
              'You have to be logged in to pay for multiple slots, Please login to proceed.',
            status: 'error',
          })
          setLoading(false)
          return
        }
        const transaction = await new Promise<Transaction>(
          async (resolve, reject) => {
            const messageChannel = `onramp:${v4()}:${selectedType?.id || ''}`
            await subscribeToMessages(
              messageChannel,
              DEFAULT_MESSAGE_NAME,
              message => {
                const transaction = JSON.parse(message.data) as Transaction
                resolve(transaction)
              }
            )
            const preparedOnramp = await Bridge.Onramp.prepare({
              client: thirdWebClient,
              onramp: 'transak',
              chainId: chain?.id,
              tokenAddress: NATIVE_TOKEN_ADDRESS,
              receiver: (selectedType?.plan?.payment_address ||
                account.address) as Address,
              amount: toUnits(amount.toString(), 6),
              currency: 'USD',
              purchaseData: {
                meetingId: selectedType?.id || '',
                messageChannel,
                guestEmail: email,
                guestName: name,
              },
            })
            window.open(preparedOnramp.link, '_blank', 'noopener,noreferrer')
            setProgress(40)
          }
        )
        if (transaction.transaction_hash) {
          setProgress(100)
          handleNavigateToBook(transaction.transaction_hash)
          // persist the transaction in localStorage in-case the schedule fails
          localStorage.setItem(
            `${selectedType?.id || ''}:transaction`,
            JSON.stringify(transaction)
          )
          await confirmSchedule(
            scheduleType!,
            pickedTime!,
            guestEmail,
            name,
            content,
            meetingUrl,
            doSendEmailReminders ? userEmail : undefined,
            title,
            participants,
            meetingProvider,
            meetingNotification.map(n => n.value as MeetingReminders),
            meetingRepeat.value,
            transaction.transaction_hash
          )
        } else {
          toast({
            title: 'Payment Failed',
            description: 'Transaction was not found on the blockchain',
            status: 'error',
            duration: 5000,
          })
        }
      }
    } catch (error: unknown) {
      if (error instanceof TransactionCouldBeNotFoundError) {
        toast({
          title: 'Transaction Not Found',
          description:
            error.message || 'Transaction was not found on the blockchain',
          status: 'error',
          duration: 5000,
        })
      } else if (error instanceof ChainNotFound) {
        toast({
          title: 'Chain Not Found',
          description: error.message || 'The specified chain does not exist',
          status: 'error',
          duration: 5000,
        })
      } else if (error instanceof InValidGuests) {
        toast({
          title: 'Invalid Guests',
          description: error.message || 'Guest email or address is required.',
          status: 'error',
          duration: 5000,
        })
      } else if (error instanceof Error) {
        console.error('Payment failed:', error)
        toast({
          title: 'Payment Failed',
          description: error.message || 'Transaction was rejected or failed',
          status: 'error',
          duration: 5000,
        })
      } else {
        // Fallback for unexpected errors
        toast({
          title: 'Payment Failed',
          description:
            (error as Error)?.message || 'Transaction was rejected or failed',
          status: 'error',
          duration: 5000,
        })
      }
    }
    setLoading(false)
  }
  const handleRequestInvoice = async () => {
    setIsInvoiceLoading(true)
    try {
      const baseUrl = `${appUrl}/${getAccountDomainUrl(account)}/${
        selectedType?.slug || ''
      }`

      const params = new URLSearchParams({
        payment_type: paymentType || '',
        title,
        name,
        email,
        schedule_type: String(scheduleType),
        meeting_provider: meetingProvider,
        content,
        participants: JSON.stringify(participants),
        meeting_notification: meetingNotification
          .map(val => val.value)
          .join(','),
        meeting_repeat: meetingRepeat.value,
        do_send_email_reminders: String(doSendEmailReminders),
        picked_time: pickedTime?.toISOString() || '',
        guest_email: email,
        meeting_url: meetingUrl,
        user_email: userEmail,
      })

      if (paymentType === PaymentType.CRYPTO && token && selectedChain) {
        params.append('token', token)
        params.append('chain', selectedChain)
      }

      const url = `${baseUrl}?${params.toString()}`
      const response = await requestInvoice({
        guest_email: email,
        guest_name: name,
        meeting_type_id: selectedType?.id || '',
        payment_method: paymentType || PaymentType.FIAT,
        url,
      })
      if (response.success) {
        toast({
          title: 'Invoice Requested',
          description:
            "We've received your invoice request! It'll be sent to your email shortly.",
          status: 'success',
          duration: 5000,
        })
      }
    } catch (error) {
      console.error('Error requesting invoice:', error)
      if (error instanceof Error) {
        toast({
          title: 'Invoice Request Failed',
          description:
            error.message || 'An error occurred while requesting the invoice.',
          status: 'error',
          duration: 5000,
        })
      }
    }
    setIsInvoiceLoading(false)
  }

  const handleBack = () => {
    setPaymentType(undefined)
    setPaymentStep(
      paymentType === PaymentType.FIAT
        ? PaymentStep.SELECT_PAYMENT_METHOD
        : PaymentStep.SELECT_CRYPTO_NETWORK
    )
  }
  const handleBlur = (field: keyof PaymentInfo, value: string) => {
    const { isValid, error } = validatePaymentInfo(field, value)
    if (!isValid && error) {
      dispatchErrors({
        type: 'SET_ERROR',
        field,
        message: error,
      })
    } else {
      dispatchErrors({ type: 'CLEAR_ERROR', field })
    }
  }
  return (
    <VStack alignItems="flex-start" w="100%" gap={6}>
      <HStack
        color={'primary.400'}
        onClick={handleBack}
        left={6}
        w={'fit-content'}
        cursor="pointer"
        role={'button'}
      >
        <ArrowBackIcon w={6} h={6} />
        <Text fontSize={16}>Back</Text>
      </HStack>
      <Heading size="md">Confirm Payment Info</Heading>
      <VStack alignItems="flex-start" w={{ base: '100%', md: '30%' }} gap={4}>
        <FormControl
          width={'100%'}
          justifyContent={'space-between'}
          alignItems="flex-start"
          isInvalid={!!errors.name}
        >
          <FormLabel fontSize={'16px'}>Full name</FormLabel>
          <Input
            placeholder="Enter your full name"
            borderColor="neutral.400"
            width={'max-content'}
            w="100%"
            errorBorderColor="red.500"
            value={name}
            onChange={e => setName(e.target.value)}
            onBlur={() => handleBlur('name', name)}
          />
          {!!errors.name && <FormErrorMessage>{errors.name}</FormErrorMessage>}
        </FormControl>
        <FormControl
          width={'100%'}
          justifyContent={'space-between'}
          alignItems="flex-start"
          isInvalid={!!errors.email}
        >
          <FormLabel fontSize={'16px'}>Email address</FormLabel>
          <Input
            placeholder="Enter your email address"
            borderColor="neutral.400"
            width={'max-content'}
            w="100%"
            errorBorderColor="red.500"
            value={email}
            onChange={e => setEmail(e.target.value)}
            onBlur={() => handleBlur('email', email)}
          />
          {!!errors.email && (
            <FormErrorMessage>{errors.email}</FormErrorMessage>
          )}
        </FormControl>
      </VStack>
      <PaymentDetails />
      <HStack w="100%" justifyContent="space-between">
        <HStack>
          <Button
            colorScheme="primary"
            isDisabled={!name || !email || !!errors.name || !!errors.email}
            onClick={handlePay}
            isLoading={loading}
          >
            Pay & Complete Schedule
          </Button>
          {loading && (
            <HStack ml={12}>
              <Progress
                value={progress}
                min={0}
                max={100}
                w={150}
                rounded={'full'}
                borderWidth={2}
                borderColor="green.400"
                colorScheme="green"
                p={'2px'}
                size="lg"
                sx={{
                  '& > div': {
                    backgroundColor: 'green.400',
                    rounded: 'full',
                  },
                }}
              />
              <Text>
                {progress === 100 ? 'Payment Successful' : `${progress}%`}
              </Text>
            </HStack>
          )}
        </HStack>
        {query.type !== 'direct-invoice' && (
          <Button
            variant="outline"
            colorScheme="primary"
            onClick={() => handleRequestInvoice()}
            isLoading={isInvoiceLoading}
            isDisabled={!name || !email || !!errors.name || !!errors.email}
          >
            Request Invoice
          </Button>
        )}
      </HStack>
    </VStack>
  )
}

export default ConfirmPaymentInfo<|MERGE_RESOLUTION|>--- conflicted
+++ resolved
@@ -115,11 +115,7 @@
   const chain = supportedChains.find(
     val => val.chain === selectedChain
   ) as ChainInfo
-<<<<<<< HEAD
-  const { query } = useRouter()
-=======
   const { query, push } = useRouter()
->>>>>>> 7ecdf212
   const NATIVE_TOKEN_ADDRESS = chain?.acceptableTokens?.find(
     acceptedToken => acceptedToken.token === token
   )?.contractAddress as Address
