import {
  Container,
  Flex,
  HStack,
  useColorModeValue,
  useToast,
  VStack,
} from '@chakra-ui/react'
import MeetingScheduledDialog from '@components/meeting/MeetingScheduledDialog'
import BasePage from '@components/public-meeting/BasePage'
import BookingComponent from '@components/public-meeting/BookingComponent'
import HeadMeta from '@components/public-meeting/HeadMeta'
import PaymentComponent from '@components/public-meeting/PaymentComponent'
import { MeetingType, PublicAccount } from '@meta/Account'
import { AccountNotifications } from '@meta/AccountNotifications'
import { ConnectedCalendarCore } from '@meta/CalendarConnections'
import { MeetingReminders } from '@meta/common'
import {
  ConferenceMeeting,
  MeetingDecrypted,
  MeetingProvider,
  MeetingRepeat,
  SchedulingType,
  TimeSlotSource,
} from '@meta/Meeting'
import {
  ParticipantInfo,
  ParticipantType,
  ParticipationStatus,
} from '@meta/ParticipantInfo'
import Sentry from '@sentry/nextjs'
import { logEvent } from '@utils/analytics'
import {
  getBusySlots,
  getMeetingGuest,
  getNotificationSubscriptions,
  listConnectedCalendars,
} from '@utils/api_helper'
import {
  PaymentStep,
  PaymentType,
  PublicSchedulingSteps,
  SessionType,
} from '@utils/constants/meeting-types'
import { Option } from '@utils/constants/select'
import { parseMonthAvailabilitiesToDate, timezones } from '@utils/date_helper'
import {
  AllMeetingSlotsUsedError,
  GateConditionNotValidError,
  GoogleServiceUnavailable,
  Huddle01ServiceUnavailable,
  InvalidURL,
  MeetingCreationError,
  MeetingWithYourselfError,
  MultipleSchedulersError,
  TimeNotAvailableError,
  TransactionIsRequired,
  UrlCreationError,
  ZoomServiceUnavailable,
} from '@utils/errors'
import { saveMeetingsScheduled } from '@utils/storage'
import { getAccountDisplayName } from '@utils/user_manager'
import { addMinutes } from 'date-fns'
import { DateTime, Interval } from 'luxon'
import { useRouter } from 'next/router'
import React, { FC, useEffect, useMemo, useState } from 'react'
import { v4 } from 'uuid'

import useAccountContext from '@/hooks/useAccountContext'
import { AcceptedToken, SupportedChain } from '@/types/chains'
import { Address } from '@/types/Transactions'
import {
  getAccountDomainUrl,
  scheduleMeeting,
  selectDefaultProvider,
  updateMeetingAsGuest,
} from '@/utils/calendar_manager'
import {
  MeetingNotificationOptions,
  MeetingRepeatOptions,
} from '@/utils/constants/schedule'
import { decryptContent } from '@/utils/cryptography'
import { isJson } from '@/utils/generic_utils'
import { ParticipantInfoForNotification } from '@/utils/notification_helper'

import Loading from '../Loading'
const tzs = timezones.map(tz => {
  return {
    value: String(tz.tzCode),
    label: tz.name,
  }
})
interface IProps {
  account: PublicAccount
  url: string
}
export type RescheduleConferenceData = ConferenceMeeting & {
  participants?: Array<ParticipantInfoForNotification>
}
interface IContext {
  account: PublicAccount
  selectedType: MeetingType | null
  handleSetSelectedType: (
    type: MeetingType,
    step: PublicSchedulingSteps
  ) => Promise<void>
  currentStep: PublicSchedulingSteps
  setCurrentStep: React.Dispatch<React.SetStateAction<PublicSchedulingSteps>>
  paymentType?: PaymentType
  setPaymentType: React.Dispatch<React.SetStateAction<PaymentType | undefined>>
  paymentStep?: PaymentStep
  setPaymentStep: React.Dispatch<React.SetStateAction<PaymentStep | undefined>>
  handleSelectPaymentMethod: (
    type: PaymentType,
    step: PaymentStep
  ) => Promise<void>
  chain?: SupportedChain
  setChain: React.Dispatch<React.SetStateAction<SupportedChain | undefined>>
  token?: AcceptedToken
  setToken: React.Dispatch<React.SetStateAction<AcceptedToken | undefined>>
  handleSetTokenAndChain: (
    token?: AcceptedToken,
    chain?: SupportedChain
  ) => void
  tx?: Address
  handleNavigateToBook: (tx: Address) => void
  schedulingType: SchedulingType
  lastScheduledMeeting: MeetingDecrypted | undefined
  hasConnectedCalendar: boolean
  notificationsSubs: number
  isContact: boolean
  setIsContact: React.Dispatch<React.SetStateAction<boolean>>
  showHeader: boolean
  setShowHeader: React.Dispatch<React.SetStateAction<boolean>>
}

interface IScheduleContext {
  currentMonth: Date
  setCurrentMonth: React.Dispatch<React.SetStateAction<Date>>
  availableSlots: Interval[]
  selfAvailableSlots: Interval[]
  checkingSlots: boolean
  checkedSelfSlots: boolean
  isScheduling: boolean
  pickedDay: Date | null
  setPickedDay: React.Dispatch<React.SetStateAction<Date | null>>
  pickedTime: Date | null
  setPickedTime: React.Dispatch<React.SetStateAction<Date | null>>
  showConfirm: boolean
  setShowConfirm: React.Dispatch<React.SetStateAction<boolean>>
  selectedMonth: Date
  setSelectedMonth: React.Dispatch<React.SetStateAction<Date>>
  busySlots: Interval[]
  selfBusySlots: Interval[]
  timezone: Option<string>
  setTimezone: React.Dispatch<React.SetStateAction<Option<string>>>
  getAvailableSlots: (skipCache?: boolean) => Promise<void>
  confirmSchedule: (
    scheduleType: SchedulingType,
    startTime: Date,
    guestEmail?: string,
    name?: string,
    content?: string,
    meetingUrl?: string,
    emailToSendReminders?: string,
    title?: string,
    otherParticipants?: Array<ParticipantInfo>,
    meetingProvider?: MeetingProvider,
    meetingReminders?: Array<MeetingReminders>,
    meetingRepeat?: MeetingRepeat,
    txHash?: Address | null
  ) => Promise<boolean>
  participants: Array<ParticipantInfo>
  setParticipants: React.Dispatch<React.SetStateAction<Array<ParticipantInfo>>>
  meetingProvider: MeetingProvider
  setMeetingProvider: React.Dispatch<React.SetStateAction<MeetingProvider>>
  meetingNotification: Array<{ value: MeetingReminders; label?: string }>
  setMeetingNotification: React.Dispatch<
    React.SetStateAction<Array<{ value: MeetingReminders; label?: string }>>
  >
  meetingRepeat: { value: MeetingRepeat; label: string }
  setMeetingRepeat: React.Dispatch<
    React.SetStateAction<{ value: MeetingRepeat; label: string }>
  >
  content: string
  setContent: React.Dispatch<React.SetStateAction<string>>
  name: string
  setName: React.Dispatch<React.SetStateAction<string>>
  title: string
  setTitle: React.Dispatch<React.SetStateAction<string>>
  doSendEmailReminders: boolean
  setSendEmailReminders: React.Dispatch<React.SetStateAction<boolean>>
  scheduleType: SchedulingType
  setScheduleType: React.Dispatch<React.SetStateAction<SchedulingType>>
  addGuest: boolean
  setAddGuest: React.Dispatch<React.SetStateAction<boolean>>
  guestEmail: string
  setGuestEmail: React.Dispatch<React.SetStateAction<string>>
  userEmail: string
  setUserEmail: React.Dispatch<React.SetStateAction<string>>
  meetingUrl: string
  setMeetingUrl: React.Dispatch<React.SetStateAction<string>>
  isFirstGuestEmailValid: boolean
  setIsFirstGuestEmailValid: React.Dispatch<React.SetStateAction<boolean>>
  isFirstUserEmailValid: boolean
  setIsFirstUserEmailValid: React.Dispatch<React.SetStateAction<boolean>>
  showEmailConfirm: boolean
  setShowEmailConfirm: React.Dispatch<React.SetStateAction<boolean>>
  showTimeNotAvailable: boolean
  setShowTimeNotAvailable: React.Dispatch<React.SetStateAction<boolean>>
  rescheduleSlot?: RescheduleConferenceData
  rescheduleSlotLoading: boolean
  meetingSlotId?: string
  setIsCancelled: React.Dispatch<React.SetStateAction<boolean>>
  setLastScheduledMeeting: React.Dispatch<
    React.SetStateAction<MeetingDecrypted | undefined>
  >
}

const baseState: IContext = {
  account: {} as PublicAccount,
  selectedType: null,
  handleSetSelectedType: async () => {},
  currentStep: PublicSchedulingSteps.SELECT_TYPE,
  setCurrentStep: () => {},
  paymentType: undefined,
  setPaymentType: async () => {},
  paymentStep: PaymentStep.SELECT_PAYMENT_METHOD,
  setPaymentStep: async () => {},
  handleSelectPaymentMethod: async () => {},
  chain: undefined,
  setChain: () => {},
  token: undefined,
  setToken: () => {},
  handleSetTokenAndChain: async () => {},
  tx: undefined,
  handleNavigateToBook: () => {},
  schedulingType: SchedulingType.REGULAR,
  lastScheduledMeeting: undefined,
  hasConnectedCalendar: false,
  notificationsSubs: 0,
  isContact: false,
  setIsContact: () => {},
  showHeader: true,
  setShowHeader: () => {},
}
const scheduleBaseState: IScheduleContext = {
  currentMonth: new Date(),
  setCurrentMonth: () => {},
  availableSlots: [],
  selfAvailableSlots: [],
  checkingSlots: false,
  checkedSelfSlots: false,
  isScheduling: false,
  pickedDay: null,
  setPickedDay: () => {},
  pickedTime: null,
  setPickedTime: () => {},
  showConfirm: false,
  setShowConfirm: () => {},
  selectedMonth: new Date(),
  setSelectedMonth: () => {},
  busySlots: [],
  selfBusySlots: [],
  timezone: { label: '', value: '' },
  setTimezone: () => {},
  getAvailableSlots: async () => {},
  confirmSchedule: async () => {
    return false
  },
  participants: [],
  setParticipants: () => {},
  meetingProvider: MeetingProvider.HUDDLE,
  setMeetingProvider: () => {},
  meetingNotification: [],
  setMeetingNotification: () => {},
  meetingRepeat: {
    value: MeetingRepeat['NO_REPEAT'],
    label: 'Does not repeat',
  },
  setMeetingRepeat: () => {},
  content: '',
  setContent: () => {},
  name: '',
  setName: () => {},
  title: '',
  setTitle: () => {},
  doSendEmailReminders: false,
  setSendEmailReminders: () => {},
  scheduleType: SchedulingType.REGULAR,
  setScheduleType: () => {},
  addGuest: false,
  setAddGuest: () => {},
  guestEmail: '',
  setGuestEmail: () => {},
  userEmail: '',
  setUserEmail: () => {},
  meetingUrl: '',
  setMeetingUrl: () => {},
  isFirstGuestEmailValid: true,
  setIsFirstGuestEmailValid: () => {},
  isFirstUserEmailValid: true,
  setIsFirstUserEmailValid: () => {},
  showEmailConfirm: false,
  setShowEmailConfirm: () => {},
  showTimeNotAvailable: false,
  setShowTimeNotAvailable: () => {},
  rescheduleSlot: undefined,
  rescheduleSlotLoading: false,
  meetingSlotId: undefined,
  setIsCancelled: () => {},
  setLastScheduledMeeting: () => {},
}

export const PublicScheduleContext = React.createContext<IContext>(baseState)
export const ScheduleStateContext =
  React.createContext<IScheduleContext>(scheduleBaseState)
const PublicPage: FC<IProps> = props => {
  const bgColor = useColorModeValue('white', 'neutral.900')
  const { query, push, isReady, beforePopState, replace, asPath } = useRouter()
  const [pageGettingReady, setPageGettingReady] = useState(true)
  const [schedulingType, setSchedulingType] = useState(SchedulingType.REGULAR)
  const [lastScheduledMeeting, setLastScheduledMeeting] = useState<
    MeetingDecrypted | undefined
  >(undefined)
  const { slotId, metadata, slot } = query
  const [hasConnectedCalendar, setHasConnectedCalendar] = useState(false)
  const [meetingSlotId, setMeetingSlotId] = useState<string | undefined>(
    undefined
  )
  const [notificationsSubs, setNotificationSubs] = useState(0)
  const [isContact, setIsContact] = useState(false)
  const selectedType = useMemo(() => {
    if (!isReady) return null
    const meeting_type = Array.isArray(query.address)
      ? query.address.at(-1)
      : undefined
    return (
      props.account?.meetingTypes?.find(t => t.slug === meeting_type) || null
    )
  }, [query.address, props.account, isReady])
  const [token, setToken] = useState<AcceptedToken | undefined>(undefined)
  const [chain, setChain] = useState<SupportedChain | undefined>(undefined)
  const [paymentType, setPaymentType] = useState<PaymentType | undefined>(
    undefined
  )
  const currentAccount = useAccountContext()

  const [timezone, setTimezone] = useState<Option<string>>(
    tzs.find(
      val =>
        val.value ===
        (currentAccount?.preferences?.timezone ||
          Intl.DateTimeFormat().resolvedOptions().timeZone)
    ) || tzs[0]
  )
  const [paymentStep, setPaymentStep] = useState<PaymentStep | undefined>(
    undefined
  )
  const [tx, setTx] = useState<Address | undefined>(undefined)
  const [key, setKey] = useState<string | undefined>(v4())
  const [isCancelled, setIsCancelled] = useState<boolean>(false)
  const [currentStep, setCurrentStep] = useState<PublicSchedulingSteps>(
    PublicSchedulingSteps.SELECT_TYPE
  )
  const [currentMonth, setCurrentMonth] = useState(new Date())
  const [availableSlots, setAvailableSlots] = useState<Interval[]>([])
  const [selfAvailableSlots, setSelfAvailableSlots] = useState<Interval[]>([])
  const [checkingSlots, setCheckingSlots] = useState(false)
  const [checkedSelfSlots, setCheckedSelfSlots] = useState(false)
  const [isScheduling, setIsScheduling] = useState(false)
  const [pickedDay, setPickedDay] = useState<Date | null>(null)
  const [pickedTime, setPickedTime] = useState<Date | null>(null)
  const [showConfirm, setShowConfirm] = useState(false)
  const [selectedMonth, setSelectedMonth] = useState<Date>(new Date())
  const [showTimeNotAvailable, setShowTimeNotAvailable] = useState(false)
  const [busySlots, setBusySlots] = useState<Interval[]>([])
  const [selfBusySlots, setSelfBusySlots] = useState<Interval[]>([])
  const [participants, setParticipants] = useState<Array<ParticipantInfo>>([])
  const [showHeader, setShowHeader] = useState(true)
  const [meetingProvider, setMeetingProvider] = useState<MeetingProvider>(
    selectDefaultProvider(
      selectedType?.meeting_platforms ||
        props?.account?.preferences?.meetingProviders
    )
  )
  const [meetingNotification, setMeetingNotification] = useState<
    Array<{
      value: MeetingReminders
      label?: string
    }>
  >([])

  const [meetingRepeat, setMeetingRepeat] = useState({
    value: MeetingRepeat['NO_REPEAT'],
    label: 'Does not repeat',
  })
  const [content, setContent] = useState('')
  const [name, setName] = useState(currentAccount?.preferences?.name || '')
  const [title, setTitle] = useState('')
  const [doSendEmailReminders, setSendEmailReminders] = useState(false)
  const [scheduleType, setScheduleType] = useState(
    SchedulingType.REGULAR as SchedulingType
  )
  const [addGuest, setAddGuest] = useState(false)
  const [guestEmail, setGuestEmail] = useState('')
  const [userEmail, setUserEmail] = useState('')
  const [meetingUrl, setMeetingUrl] = useState('')
  const [isFirstGuestEmailValid, setIsFirstGuestEmailValid] = useState(true)
  const [isFirstUserEmailValid, setIsFirstUserEmailValid] = useState(true)
  const [showEmailConfirm, setShowEmailConfirm] = useState(false)

  const [cachedRange, setCachedRange] = useState<{
    startDate: Date
    endDate: Date
  } | null>(null)
  const toast = useToast()
  const [rescheduleSlot, setRescheduleSlot] = useState<
    ConferenceMeeting | undefined
  >(undefined)
  const [rescheduleSlotLoading, setRescheduleSlotLoading] =
    useState<boolean>(false)
  const handleNavigateToBook = (tx?: Address) => {
    setTx(tx)
  }

  const handleSetTokenAndChain = (
    token?: AcceptedToken,
    chain?: SupportedChain
  ) => {
    setToken(token)
    setChain(chain)
  }

  const handleSelectPaymentMethod = async (
    type: PaymentType,
    step: PaymentStep
  ) => {
    setPaymentType(type)
    setPaymentStep(step)
  }
  const handleSetSelectedType = async (
    type: MeetingType,
    current_step: PublicSchedulingSteps
  ) => {
    delete query.address
    const queryExists = Object.keys(query).length > 0
    await push({
      pathname: `/${getAccountDomainUrl(props.account!)}/${type.slug}`,
      query: queryExists ? query : undefined,
    })
    setCurrentStep(current_step)
  }

  const getSlotInfo = async () => {
    const baseId = slot || slotId
    const rescheduleSlotId = Array.isArray(baseId) ? baseId[0] : baseId
    if (rescheduleSlotId) {
      setRescheduleSlotLoading(true)
      try {
        const meeting: RescheduleConferenceData = await getMeetingGuest(
          rescheduleSlotId
        )
        if (!meeting) {
          toast({
            title: 'Meeting not found',
            status: 'error',
            description:
              'The meeting you are trying to reschedule was not found.',
          })
          await push('/404')
          return
        }
        if (metadata) {
          const guestParticipants = decryptContent(
            process.env.NEXT_PUBLIC_SERVER_PUB_KEY!,
            Array.isArray(metadata) ? metadata[0] : metadata
          )
          if (guestParticipants) {
            meeting.participants = isJson(guestParticipants)
              ? (JSON.parse(
                  guestParticipants
                ) as Array<ParticipantInfoForNotification>)
              : undefined
          }
          const actor = meeting.participants?.find(
            p => p.slot_id === meetingSlotId
          )
          if (actor) {
            setTimezone(
              tzs.find(
                val =>
                  val.value ===
                  (actor.timezone ||
                    currentAccount?.preferences?.timezone ||
                    Intl.DateTimeFormat().resolvedOptions().timeZone)
              ) || tzs[0]
            )
          }
        }
        setMeetingSlotId(rescheduleSlotId)
        setRescheduleSlot(meeting)
      } catch (error) {
        toast({
          title: 'Unable to load meeting details',
          status: 'error',
          description:
            'The meeting information could not be retrieved. Please try again.',
        })

        setRescheduleSlot(undefined)
      }
      setRescheduleSlotLoading(false)
    }
  }
  useEffect(() => {
    if (!isReady) return
    setPageGettingReady(true)
    if (query.address) {
      const meeting_type = Array.isArray(query.address)
        ? query.address.at(-1)
        : undefined
      if (meeting_type) {
        const type = props.account?.meetingTypes?.find(
          t => t.slug === meeting_type
        )
        if (type) {
          if (type?.type === SessionType.FREE) {
            setShowHeader(false)
          }
          !query.payment_type &&
            setCurrentStep(PublicSchedulingSteps.BOOK_SESSION)
        }
      }
    }

    if (query.payment_type) {
      const paymentType = query.payment_type as PaymentType
      setPaymentType(paymentType)
      setPaymentStep(
        query.type === 'direct-invoice'
          ? PaymentStep.SELECT_PAYMENT_METHOD
          : PaymentStep.CONFIRM_PAYMENT
      )
      setCurrentStep(PublicSchedulingSteps.PAY_FOR_SESSION)
      if (paymentType === PaymentType.CRYPTO) {
        const { chain, token } = query as {
          chain?: SupportedChain
          token?: AcceptedToken
        }
        if (typeof chain === 'string' && typeof token === 'string') {
          setChain(chain)
          setToken(token)
        }
      }
    }

    const urlParams = query as Record<string, string | string[]>

    if (urlParams.title && typeof urlParams.title === 'string') {
      setTitle(urlParams.title)
    }
    if (urlParams.name && typeof urlParams.name === 'string') {
      setName(urlParams.name)
    }
    if (urlParams.email && typeof urlParams.email === 'string') {
      setGuestEmail(urlParams.email)
    }
    if (urlParams.user_email && typeof urlParams.user_email === 'string') {
      setUserEmail(urlParams.user_email)
    }
    if (
      urlParams.schedule_type &&
      typeof urlParams.schedule_type === 'string'
    ) {
      const scheduleTypeValue =
        urlParams.schedule_type as unknown as SchedulingType
      if (Object.values(SchedulingType).includes(scheduleTypeValue)) {
        setScheduleType(scheduleTypeValue)
      }
    }
    if (
      urlParams.meeting_provider &&
      typeof urlParams.meeting_provider === 'string'
    ) {
      const providerValue = urlParams.meeting_provider as MeetingProvider
      if (Object.values(MeetingProvider).includes(providerValue)) {
        setMeetingProvider(providerValue)
      }
    }
    if (urlParams.content && typeof urlParams.content === 'string') {
      setContent(urlParams.content)
    }
    if (
      urlParams.participants &&
      typeof urlParams.participants === 'string' &&
      isJson(urlParams.participants)
    ) {
      try {
        const parsedParticipants = JSON.parse(
          urlParams.participants
        ) as ParticipantInfo[]
        setParticipants(parsedParticipants)
      } catch (error) {
        console.warn('Failed to parse participants from URL:', error)
      }
    }
    if (
      urlParams.meeting_notification &&
      typeof urlParams.meeting_notification === 'string'
    ) {
      const notifications = urlParams.meeting_notification
        .split(',')
        .map(value => value as unknown as MeetingReminders)
      setMeetingNotification(
        MeetingNotificationOptions.filter(option =>
          notifications.some(notification => notification == option.value)
        )
      )
    }
    if (
      urlParams.meeting_repeat &&
      typeof urlParams.meeting_repeat === 'string'
    ) {
      const repeatValue = urlParams.meeting_repeat as unknown as MeetingRepeat
      if (Object.values(MeetingRepeat).includes(repeatValue)) {
        setMeetingRepeat(
          MeetingRepeatOptions.find(option => option.value == repeatValue) || {
            value: repeatValue,
            label:
              repeatValue == MeetingRepeat.NO_REPEAT
                ? 'Does not repeat'
                : repeatValue,
          }
        )
      }
    }
    if (
      urlParams.do_send_email_reminders &&
      typeof urlParams.do_send_email_reminders === 'string'
    ) {
      setSendEmailReminders(urlParams.do_send_email_reminders === 'true')
    }
    if (urlParams.picked_time && typeof urlParams.picked_time === 'string') {
      try {
        const pickedTimeDate = new Date(urlParams.picked_time)
        if (!isNaN(pickedTimeDate.getTime())) {
          setPickedTime(pickedTimeDate)
          setCurrentMonth(pickedTimeDate)
          setSelectedMonth(pickedTimeDate)
          setPickedDay(pickedTimeDate)
          setShowConfirm(true)
        }
      } catch (error) {
        console.warn('Failed to parse picked_time from URL:', error)
      }
    }
    if (urlParams.guest_email && typeof urlParams.guest_email === 'string') {
      setGuestEmail(urlParams.guest_email)
    }
    if (urlParams.meeting_url && typeof urlParams.meeting_url === 'string') {
      setMeetingUrl(urlParams.meeting_url)
    }
    void getSlotInfo()
    setPageGettingReady(false)
  }, [query])
  useEffect(() => {}, [])

  useEffect(() => {
    const handleBackButton = () => {
      if (currentStep !== PublicSchedulingSteps.SELECT_TYPE) {
        switch (currentStep) {
          case PublicSchedulingSteps.BOOK_SESSION:
            if (selectedType?.plan && paymentStep) {
              setCurrentStep(PublicSchedulingSteps.PAY_FOR_SESSION)
              replace(asPath, undefined, { shallow: true })
            } else {
              setCurrentStep(PublicSchedulingSteps.SELECT_TYPE)
            }
            break
          case PublicSchedulingSteps.PAY_FOR_SESSION:
            setCurrentStep(PublicSchedulingSteps.SELECT_TYPE)
            break
        }
        return false
      }

      return true
    }

    beforePopState(handleBackButton)

    return () => {
      beforePopState(() => true)
    }
  }, [currentStep, selectedType, beforePopState])
  const resetState = () => {
    if (
      selectedType?.type !== SessionType.FREE &&
      selectedType?.plan &&
      selectedType?.plan?.no_of_slot <= 1
    ) {
      setPaymentType(undefined)
      setPaymentStep(PaymentStep.SELECT_PAYMENT_METHOD)
      setTx(undefined)
      setSchedulingType(SchedulingType.REGULAR)
    }
    setLastScheduledMeeting(undefined)
    setSelectedMonth(new Date())
    setCurrentMonth(new Date())
    setIsScheduling(false)
    setPickedDay(null)
    setPickedTime(null)
    setShowConfirm(false)
    setParticipants([])
    setTitle('')
    setContent('')
    setRescheduleSlot(undefined)
    setMeetingSlotId(undefined)
    setKey(v4())
  }
  const _onClose = async () => {
    await getAvailableSlots(true)
    await push({
      pathname: `/${getAccountDomainUrl(props.account!)}/${selectedType?.slug}`,
    })
    resetState()
  }

  const context: IContext = {
    account: props.account,
    selectedType,
    handleSetSelectedType,
    currentStep: currentStep || PublicSchedulingSteps.SELECT_TYPE,
    setCurrentStep,
    paymentType,
    setPaymentType,
    paymentStep,
    setPaymentStep,
    handleSelectPaymentMethod,
    chain,
    setChain,
    token,
    setToken,
    handleSetTokenAndChain,
    tx,
    handleNavigateToBook,
    schedulingType,
    lastScheduledMeeting,
    hasConnectedCalendar,
    notificationsSubs,
    isContact,
    setIsContact,
    showHeader,
    setShowHeader,
  }
  const getSelfAvailableSlots = async () => {
    if (currentAccount) {
      const startDate = DateTime.fromJSDate(currentMonth)
        .setZone(timezone.value || 'UTC')
        .startOf('month')
        .toJSDate()
      const endDate = DateTime.fromJSDate(currentMonth)
        .endOf('month')
        .setZone(timezone.value || 'UTC')
        .toJSDate()
      let busySlots: Interval[] = []
      try {
        busySlots = await getBusySlots(
<<<<<<< HEAD
          props?.account?.address,
=======
          currentAccount?.address,
>>>>>>> ac8cb0a7
          startDate,
          endDate
        ).then(busySlots =>
          busySlots.map(slot =>
            Interval.fromDateTimes(
              DateTime.fromJSDate(new Date(slot.start)),
              DateTime.fromJSDate(new Date(slot.end))
            )
          )
        )
      } catch (error) {
        Sentry.captureException(error, {
          extra: {
            accountAddress: currentAccount?.address,
            startDate: startDate.toISOString(),
            endDate: endDate.toISOString(),
          },
        })
        toast({
          title: 'Error fetching busy slots',
          description:
            'Unable to fetch your busy slots. Please try again later.',
          status: 'error',
          duration: 5000,
          position: 'top-right',
        })
      }
      const availabilities = parseMonthAvailabilitiesToDate(
        currentAccount?.preferences?.availabilities || [],
        startDate,
        endDate,
        currentAccount?.preferences?.timezone || 'UTC'
      )
      setSelfAvailableSlots(availabilities)
      setSelfBusySlots(busySlots)
      setCheckedSelfSlots(true)
    }
  }
  const getAvailableSlots = async (skipCache = false) => {
    if (
      !skipCache &&
      cachedRange &&
      currentMonth >= cachedRange.startDate &&
      currentMonth <= cachedRange.endDate
    ) {
      return
    }
    getSelfAvailableSlots()
    setCheckingSlots(true)
    const startDate = DateTime.fromJSDate(currentMonth)
      .setZone(timezone.value || 'UTC')
      .startOf('month')
      .toJSDate()
    const endDate = DateTime.fromJSDate(currentMonth)
      .endOf('month')
      .setZone(timezone.value || 'UTC')
      .toJSDate()
    let busySlots: Interval[] = []

    try {
      busySlots = await getBusySlots(
        props?.account?.address,
        startDate,
        endDate
      ).then(busySlots =>
        busySlots.map(slot =>
          Interval.fromDateTimes(
            DateTime.fromJSDate(new Date(slot.start)),
            DateTime.fromJSDate(new Date(slot.end))
          )
        )
      )
    } catch (error) {
      Sentry.captureException(error, {
        extra: {
          accountAddress: props?.account?.address,
          startDate: startDate.toISOString(),
          endDate: endDate.toISOString(),
        },
      })
      toast({
        title: 'Error fetching busy slots',
        description:
          'Unable to fetch busy slots for this account. Please try again later.',
        status: 'error',
        duration: 5000,
        position: 'top-right',
      })
    }
    const availabilities =
      selectedType?.availabilities?.flatMap(availability =>
        parseMonthAvailabilitiesToDate(
          availability.weekly_availability || [],
          startDate,
          endDate,
          availability.timezone ||
            props?.account?.preferences?.timezone ||
            'UTC'
        )
      ) || []

    const deduplicatedAvailabilities = availabilities.reduce<Interval[]>(
      (acc, current) => {
        const hasOverlap = acc.some(existing => current.overlaps(existing))
        if (!hasOverlap) {
          acc.push(current)
        }
        return acc
      },
      []
    )

    setBusySlots(busySlots)
    setAvailableSlots(deduplicatedAvailabilities)
    setCachedRange({ startDate, endDate })
    setCheckingSlots(false)
  }
  const fetchNotificationSubscriptions = async () => {
    let subs: AccountNotifications | null = null
    let connectedCalendars: ConnectedCalendarCore[] = []
    subs = (await getNotificationSubscriptions()) || {}
    connectedCalendars = (await listConnectedCalendars()) || []

    const validCals = connectedCalendars
      .filter(cal => cal.provider !== TimeSlotSource.MWW)
      .some(cal => cal.calendars.some(_cal => _cal.enabled))

    setNotificationSubs(subs.notification_types?.length)
    setHasConnectedCalendar(validCals)
  }
  const confirmSchedule = async (
    scheduleType: SchedulingType,
    startTime: Date,
    guestEmail?: string,
    name?: string,
    content?: string,
    meetingUrl?: string,
    emailToSendReminders?: string,
    title?: string,
    otherParticipants?: Array<ParticipantInfo>,
    meetingProvider?: MeetingProvider,
    meetingReminders?: Array<MeetingReminders>,
    meetingRepeat?: MeetingRepeat,
    txHash?: Address | null
  ): Promise<boolean> => {
    if (!selectedType) return false
    setIsScheduling(true)

    const start = new Date(startTime)
    const end = addMinutes(new Date(start), selectedType.duration_minutes)

    if (scheduleType !== SchedulingType.GUEST && !name) {
      name = getAccountDisplayName(currentAccount!)
    }

    const participants: ParticipantInfo[] = [...(otherParticipants || [])]

    participants.push({
      account_address: props.account?.address,
      name: '',
      type: ParticipantType.Owner,
      status: ParticipationStatus.Accepted,
      slot_id: '',
      meeting_id: '',
    })

    setSchedulingType(scheduleType)

    participants.push({
      account_address: currentAccount?.address,
      ...(scheduleType === SchedulingType.GUEST && {
        guest_email: guestEmail!,
      }),
      name,
      type: ParticipantType.Scheduler,
      status: ParticipationStatus.Accepted,
      slot_id: '',
      meeting_id: '',
    })

    try {
      let meeting: MeetingDecrypted

      if (meetingSlotId) {
        meeting = await updateMeetingAsGuest(
          meetingSlotId,
          start,
          end,
          participants,
          meetingProvider || MeetingProvider.HUDDLE,
          content,
          meetingUrl,
          title,
          meetingReminders,
          meetingRepeat
        )
      } else {
        meeting = await scheduleMeeting(
          false,
          scheduleType,
          selectedType?.id,
          start,
          end,
          participants,
          meetingProvider || MeetingProvider.HUDDLE,
          currentAccount,
          content,
          meetingUrl,
          emailToSendReminders,
          title,
          meetingReminders,
          meetingRepeat,
          undefined,
          txHash
        )
      }
      await getAvailableSlots(true)
      currentAccount && saveMeetingsScheduled(currentAccount!.address)
      currentAccount && (await fetchNotificationSubscriptions())

      setLastScheduledMeeting(meeting)
      logEvent('Scheduled a meeting', {
        fromPublicCalendar: true,
        participantsSize: meeting.participants.length,
      })
      setIsScheduling(false)
      return true
    } catch (e) {
      setCurrentStep(PublicSchedulingSteps.BOOK_SESSION)
      if (e instanceof MeetingWithYourselfError) {
        toast({
          title: "Ops! Can't do that",
          description: e.message,
          status: 'error',
          duration: 5000,
          position: 'top',
          isClosable: true,
        })
      } else if (e instanceof TimeNotAvailableError) {
        if (selectedType?.plan) {
          setShowTimeNotAvailable(true)
        }
        toast({
          title: 'Failed to schedule meeting',
          description: 'The selected time is not available anymore',
          status: 'error',
          duration: 5000,
          position: 'top',
          isClosable: true,
        })
      } else if (e instanceof GateConditionNotValidError) {
        toast({
          title: 'Failed to schedule meeting',
          description: e.message,
          status: 'error',
          duration: 5000,
          position: 'top',
          isClosable: true,
        })
      } else if (e instanceof MeetingCreationError) {
        toast({
          title: 'Failed to schedule meeting',
          description:
            'There was an issue scheduling your meeting. Please get in touch with us through support@meetwithwallet.xyz',
          status: 'error',
          duration: 5000,
          position: 'top',
          isClosable: true,
        })
      } else if (e instanceof MultipleSchedulersError) {
        toast({
          title: 'Failed to schedule meeting',
          description: 'A meeting must have only one scheduler',
          status: 'error',
          duration: 5000,
          position: 'top',
          isClosable: true,
        })
      } else if (e instanceof InvalidURL) {
        toast({
          title: 'Failed to schedule meeting',
          description: 'Please provide a valid url/link for your meeting.',
          status: 'error',
          duration: 5000,
          position: 'top',
          isClosable: true,
        })
      } else if (e instanceof Huddle01ServiceUnavailable) {
        toast({
          title: 'Failed to create video meeting',
          description:
            'Huddle01 seems to be offline. Please select a custom meeting link, or try again.',
          status: 'error',
          duration: 5000,
          position: 'top',
          isClosable: true,
        })
      } else if (e instanceof ZoomServiceUnavailable) {
        toast({
          title: 'Failed to create video meeting',
          description:
            'Zoom seems to be offline. Please select a different meeting location, or try again.',
          status: 'error',
          duration: 5000,
          position: 'top',
          isClosable: true,
        })
      } else if (e instanceof GoogleServiceUnavailable) {
        toast({
          title: 'Failed to create video meeting',
          description:
            'Google seems to be offline. Please select a different meeting location, or try again.',
          status: 'error',
          duration: 5000,
          position: 'top',
          isClosable: true,
        })
      } else if (e instanceof UrlCreationError) {
        toast({
          title: 'Failed to schedule meeting',
          description:
            'There was an issue generating a meeting url for your meeting. try using a different location',
          status: 'error',
          duration: 5000,
          position: 'top',
          isClosable: true,
        })
      } else if (e instanceof AllMeetingSlotsUsedError) {
        toast({
          title: 'Failed to schedule meeting',
          description:
            'You’ve used all your available meeting slots. Please purchase a new slot to schedule a meeting.',
          status: 'error',
          duration: 5000,
          position: 'top',
          isClosable: true,
        })
      } else if (e instanceof TransactionIsRequired) {
        toast({
          title: 'Failed to schedule meeting',
          description:
            'This meeting type requires payment before scheduling. Please purchase a slot to continue.',
          status: 'error',
          duration: 5000,
          position: 'top',
          isClosable: true,
        })
      }
    }
    setIsScheduling(false)
    return false
  }
  const scheduleContext: IScheduleContext = {
    currentMonth,
    setCurrentMonth,
    availableSlots,
    selfAvailableSlots,
    checkingSlots,
    checkedSelfSlots,
    isScheduling,
    pickedDay,
    setPickedDay,
    pickedTime,
    setPickedTime,
    showConfirm,
    setShowConfirm,
    selectedMonth,
    setSelectedMonth,
    busySlots,
    selfBusySlots,
    timezone,
    setTimezone,
    getAvailableSlots,
    confirmSchedule,
    participants,
    setParticipants,
    meetingProvider,
    setMeetingProvider,
    meetingNotification,
    setMeetingNotification,
    meetingRepeat,
    setMeetingRepeat,
    content,
    setContent,
    name,
    setName,
    title,
    setTitle,
    doSendEmailReminders,
    setSendEmailReminders,
    scheduleType,
    setScheduleType,
    addGuest,
    setAddGuest,
    guestEmail,
    setGuestEmail,
    userEmail,
    setUserEmail,
    meetingUrl,
    setMeetingUrl,
    isFirstGuestEmailValid,
    setIsFirstGuestEmailValid,
    isFirstUserEmailValid,
    setIsFirstUserEmailValid,
    showEmailConfirm,
    setShowEmailConfirm,
    showTimeNotAvailable,
    setShowTimeNotAvailable,
    rescheduleSlot,
    rescheduleSlotLoading,
    meetingSlotId,
    setIsCancelled,
    setLastScheduledMeeting,
  }
  const renderStep = () => {
    switch (currentStep) {
      case PublicSchedulingSteps.PAY_FOR_SESSION:
        return <PaymentComponent />
      case PublicSchedulingSteps.BOOK_SESSION:
        return <BookingComponent />
      case PublicSchedulingSteps.SELECT_TYPE:
      default:
        return <BasePage />
    }
  }

  return (
    <PublicScheduleContext.Provider value={context}>
      <ScheduleStateContext.Provider value={scheduleContext}>
        <HeadMeta account={props.account} url={props.url} />
        <VStack mb={36} gap={1} key={key}>
          <Container
            bg={bgColor}
            maxW={{ base: '100%', md: '95%' }}
            mt={{ md: 36, base: 0 }}
            pt={{ base: 36, md: 20 }}
            flex={1}
            width={'100%'}
            pb={24}
            marginX="auto"
            borderRadius="lg"
            transitionProperty="width"
            transitionDuration="2s"
            transitionTimingFunction="ease-in-out"
            position={'relative'}
          >
            {lastScheduledMeeting ? (
              <Flex justify="center">
                <MeetingScheduledDialog
                  participants={lastScheduledMeeting?.participants}
                  hostAccount={props.account}
                  scheduleType={schedulingType}
                  meeting={lastScheduledMeeting}
                  accountNotificationSubs={notificationsSubs}
                  hasConnectedCalendar={hasConnectedCalendar}
                  isContact={isContact}
                  setIsContact={setIsContact}
                  reset={_onClose}
                  isReschedule={!!meetingSlotId}
                  isCancelled={isCancelled}
                  timezone={
                    timezone?.value ||
                    Intl.DateTimeFormat().resolvedOptions().timeZone
                  }
                />
              </Flex>
            ) : pageGettingReady ? (
              <HStack w="100%" mt={8} mx="auto" justifyContent="center">
                <Loading label="Loading..." />
              </HStack>
            ) : (
              renderStep()
            )}
          </Container>
        </VStack>
      </ScheduleStateContext.Provider>
    </PublicScheduleContext.Provider>
  )
}

export default PublicPage<|MERGE_RESOLUTION|>--- conflicted
+++ resolved
@@ -767,11 +767,7 @@
       let busySlots: Interval[] = []
       try {
         busySlots = await getBusySlots(
-<<<<<<< HEAD
-          props?.account?.address,
-=======
           currentAccount?.address,
->>>>>>> ac8cb0a7
           startDate,
           endDate
         ).then(busySlots =>
