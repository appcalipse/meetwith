--- conflicted
+++ resolved
@@ -1048,7 +1048,6 @@
           fromPublicCalendar: true,
           participantsSize: meeting.participants.length,
         })
-<<<<<<< HEAD
         setIsScheduling(false)
         return true
       } catch (e) {
@@ -1171,7 +1170,6 @@
             position: 'top',
             isClosable: true,
           })
-=======
       } else if (e instanceof ServiceUnavailableError) {
         toast({
           title: 'Service Unavailable',
@@ -1182,11 +1180,7 @@
           position: 'top',
           isClosable: true,
         })
-      } else if (e instanceof TimeNotAvailableError) {
-        if (selectedType?.plan) {
-          setShowTimeNotAvailable(true)
->>>>>>> b2ca2934
-        }
+      }
         return false
       } finally {
         setIsScheduling(false)
