--- conflicted
+++ resolved
@@ -1,10 +1,7 @@
 import {
   Container,
   Flex,
-<<<<<<< HEAD
-=======
   HStack,
->>>>>>> 0fb1aa3f
   useColorModeValue,
   useToast,
   VStack,
@@ -15,11 +12,11 @@
 import HeadMeta from '@components/public-meeting/HeadMeta'
 import PaymentComponent from '@components/public-meeting/PaymentComponent'
 import { MeetingType, PublicAccount } from '@meta/Account'
-<<<<<<< HEAD
 import { AccountNotifications } from '@meta/AccountNotifications'
 import { ConnectedCalendarCore } from '@meta/CalendarConnections'
 import { MeetingReminders } from '@meta/common'
 import {
+  ConferenceMeeting,
   MeetingDecrypted,
   MeetingProvider,
   MeetingRepeat,
@@ -37,13 +34,7 @@
   getNotificationSubscriptions,
   listConnectedCalendars,
 } from '@utils/api_helper'
-=======
-import {
-  ConferenceMeeting,
-  MeetingDecrypted,
-  SchedulingType,
-} from '@meta/Meeting'
->>>>>>> 0fb1aa3f
+
 import {
   PaymentStep,
   PaymentType,
@@ -84,7 +75,6 @@
 import useAccountContext from '@/hooks/useAccountContext'
 import { AcceptedToken, SupportedChain } from '@/types/chains'
 import { Address } from '@/types/Transactions'
-<<<<<<< HEAD
 import {
   getAccountDomainUrl,
   scheduleMeeting,
@@ -102,15 +92,6 @@
     label: tz.name,
   }
 })
-=======
-import { getMeetingGuest } from '@/utils/api_helper'
-import { getAccountDomainUrl } from '@/utils/calendar_manager'
-import { Option } from '@/utils/constants/select'
-import { decryptContent } from '@/utils/cryptography'
-import { timezones } from '@/utils/date_helper'
-import { isJson } from '@/utils/generic_utils'
-import { ParticipantInfoForNotification } from '@/utils/notification_helper'
->>>>>>> 0fb1aa3f
 
 import Loading from '../Loading'
 const tzs = timezones.map(tz => {
@@ -159,17 +140,14 @@
   notificationsSubs: number
   isContact: boolean
   setIsContact: React.Dispatch<React.SetStateAction<boolean>>
-<<<<<<< HEAD
   showHeader: boolean
   setShowHeader: React.Dispatch<React.SetStateAction<boolean>>
-=======
   rescheduleSlot?: RescheduleConferenceData
   rescheduleSlotLoading: boolean
   meetingSlotId?: string
   timezone: Option<string>
   setTimezone: React.Dispatch<React.SetStateAction<Option<string>>>
   setIsCancelled: React.Dispatch<React.SetStateAction<boolean>>
->>>>>>> 0fb1aa3f
 }
 
 interface IScheduleContext {
@@ -272,9 +250,14 @@
   notificationsSubs: 0,
   isContact: false,
   setIsContact: () => {},
-<<<<<<< HEAD
   showHeader: true,
   setShowHeader: () => {},
+  rescheduleSlot: undefined,
+  rescheduleSlotLoading: false,
+  meetingSlotId: undefined,
+  timezone: tzs[0],
+  setTimezone: () => {},
+  setIsCancelled: () => {},
 }
 const scheduleBaseState: IScheduleContext = {
   currentMonth: new Date(),
@@ -337,14 +320,12 @@
   setShowEmailConfirm: () => {},
   showTimeNotAvailable: false,
   setShowTimeNotAvailable: () => {},
-=======
   rescheduleSlot: undefined,
   rescheduleSlotLoading: false,
   meetingSlotId: undefined,
   timezone: tzs[0],
   setTimezone: () => {},
   setIsCancelled: () => {},
->>>>>>> 0fb1aa3f
 }
 
 export const PublicScheduleContext = React.createContext<IContext>(baseState)
@@ -398,7 +379,6 @@
   const [currentStep, setCurrentStep] = useState<PublicSchedulingSteps>(
     PublicSchedulingSteps.SELECT_TYPE
   )
-<<<<<<< HEAD
   const currentAccount = useAccountContext()
   const [currentMonth, setCurrentMonth] = useState(new Date())
   const [availableSlots, setAvailableSlots] = useState<Interval[]>([])
@@ -460,14 +440,12 @@
           Intl.DateTimeFormat().resolvedOptions().timeZone)
     ) || tzs[0]
   )
-=======
   const toast = useToast()
   const [rescheduleSlot, setRescheduleSlot] = useState<
     ConferenceMeeting | undefined
   >(undefined)
   const [rescheduleSlotLoading, setRescheduleSlotLoading] =
     useState<boolean>(false)
->>>>>>> 0fb1aa3f
   const handleNavigateToBook = (tx?: Address) => {
     setTx(tx)
   }
@@ -604,7 +582,6 @@
       }
     }
 
-<<<<<<< HEAD
     const urlParams = query as Record<string, string | string[]>
 
     if (urlParams.title && typeof urlParams.title === 'string') {
@@ -711,10 +688,8 @@
     if (urlParams.meeting_url && typeof urlParams.meeting_url === 'string') {
       setMeetingUrl(urlParams.meeting_url)
     }
-=======
     void getSlotInfo()
     setPageGettingReady(false)
->>>>>>> 0fb1aa3f
   }, [query])
   useEffect(() => {}, [])
 
@@ -778,9 +753,14 @@
     notificationsSubs,
     isContact,
     setIsContact,
-<<<<<<< HEAD
     showHeader,
     setShowHeader,
+    rescheduleSlot,
+    rescheduleSlotLoading,
+    meetingSlotId,
+    timezone,
+    setTimezone,
+    setIsCancelled,
   }
   const getSelfAvailableSlots = async () => {
     if (currentAccount) {
@@ -1132,14 +1112,6 @@
     setShowEmailConfirm,
     showTimeNotAvailable,
     setShowTimeNotAvailable,
-=======
-    rescheduleSlot,
-    rescheduleSlotLoading,
-    meetingSlotId,
-    timezone,
-    setTimezone,
-    setIsCancelled,
->>>>>>> 0fb1aa3f
   }
   const renderStep = () => {
     switch (currentStep) {
@@ -1155,46 +1127,7 @@
 
   return (
     <PublicScheduleContext.Provider value={context}>
-<<<<<<< HEAD
       <ScheduleStateContext.Provider value={scheduleContext}>
-        <HeadMeta account={props.account} url={props.url} />
-        <VStack mb={36} gap={1}>
-          <Container
-            bg={bgColor}
-            maxW={{ base: '100%', md: '95%' }}
-            mt={{ md: 36, base: 0 }}
-            pt={{ base: 36, md: 20 }}
-            flex={1}
-            width={'100%'}
-            pb={24}
-            marginX="auto"
-            borderRadius="lg"
-            transitionProperty="width"
-            transitionDuration="2s"
-            transitionTimingFunction="ease-in-out"
-            position={'relative'}
-          >
-            {lastScheduledMeeting ? (
-              <Flex justify="center">
-                <MeetingScheduledDialog
-                  participants={lastScheduledMeeting!.participants}
-                  hostAccount={props.account}
-                  scheduleType={schedulingType}
-                  meeting={lastScheduledMeeting}
-                  accountNotificationSubs={notificationsSubs}
-                  hasConnectedCalendar={hasConnectedCalendar}
-                  isContact={isContact}
-                  setIsContact={setIsContact}
-                  reset={_onClose}
-                />
-              </Flex>
-            ) : (
-              renderStep()
-            )}
-          </Container>
-        </VStack>
-      </ScheduleStateContext.Provider>
-=======
       <HeadMeta account={props.account} url={props.url} />
       <VStack mb={36} gap={1} key={key}>
         <Container
@@ -1241,7 +1174,7 @@
           )}
         </Container>
       </VStack>
->>>>>>> 0fb1aa3f
+      </ScheduleStateContext.Provider>
     </PublicScheduleContext.Provider>
   )
 }
