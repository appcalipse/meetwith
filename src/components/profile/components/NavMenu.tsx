--- conflicted
+++ resolved
@@ -19,10 +19,7 @@
   FaCalendarWeek,
   FaClipboard,
   FaCog,
-<<<<<<< HEAD
-=======
   FaCreditCard,
->>>>>>> 7ecdf212
   FaSignOutAlt,
   FaWallet,
 } from 'react-icons/fa'
