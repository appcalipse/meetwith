--- conflicted
+++ resolved
@@ -13,10 +13,7 @@
   useToast,
   VStack,
 } from '@chakra-ui/react'
-<<<<<<< HEAD
-=======
 import { MAX_DAILY_NOTIFICATIONS_LOOKUPS } from '@utils/constants'
->>>>>>> 5941aa2f
 import { DateTime } from 'luxon'
 import { useRouter } from 'next/router'
 import React, { useContext, useEffect, useMemo } from 'react'
@@ -40,15 +37,12 @@
 import { logEvent } from '@/utils/analytics'
 import { getGroupsEmpty, getGroupsInvites } from '@/utils/api_helper'
 import { getAccountCalendarUrl } from '@/utils/calendar_manager'
+import { isProduction } from '@/utils/constants'
 import {
   getNotificationTime,
   incrementNotificationLookup,
   saveNotificationTime,
 } from '@/utils/storage'
-<<<<<<< HEAD
-import { isProduction } from '@/utils/constants'
-=======
->>>>>>> 5941aa2f
 import { getAccountDisplayName } from '@/utils/user_manager'
 
 import { ThemeSwitcher } from '../../ThemeSwitcher'
@@ -210,11 +204,7 @@
 
     if (
       lastNotificationTime === null ||
-<<<<<<< HEAD
-      (lastNotificationTime.lookups === 2 &&
-=======
       (lastNotificationTime.lookups === MAX_DAILY_NOTIFICATIONS_LOOKUPS &&
->>>>>>> 5941aa2f
         DateTime.fromMillis(lastNotificationTime.date).hasSame(
           DateTime.now(),
           'day'
@@ -224,11 +214,7 @@
     }
     void handleEmptyGroupCheck()
     if (
-<<<<<<< HEAD
-      lastNotificationTime.lookups === 2 ||
-=======
       lastNotificationTime.lookups === MAX_DAILY_NOTIFICATIONS_LOOKUPS ||
->>>>>>> 5941aa2f
       !DateTime.fromMillis(lastNotificationTime.date).hasSame(
         DateTime.now(),
         'day'
