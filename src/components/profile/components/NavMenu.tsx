import { MoonIcon, SunIcon } from '@chakra-ui/icons'
import {
  Box,
  CloseButton,
  Divider,
  HStack,
  IconButton,
  Slide,
  Switch,
  Text,
  useColorMode,
  useColorModeValue,
  useToast,
  VStack,
} from '@chakra-ui/react'
import { useRouter } from 'next/router'
import React, { useContext, useEffect, useMemo } from 'react'
import { IconType } from 'react-icons'
import {
  FaCalendarAlt,
  FaCalendarDay,
  FaCalendarWeek,
  FaCog,
  FaSignOutAlt,
  FaWallet,
} from 'react-icons/fa'
import { FaUserGroup } from 'react-icons/fa6'

import DashboardOnboardingGauge from '@/components/onboarding/DashboardOnboardingGauge'
import ActionToast from '@/components/toasts/ActionToast'
import { AccountContext } from '@/providers/AccountProvider'
import { MetricStateContext } from '@/providers/MetricStateProvider'
import { OnboardingContext } from '@/providers/OnboardingProvider'
import { EditMode } from '@/types/Dashboard'
import { logEvent } from '@/utils/analytics'
import { getGroupsEmpty, getGroupsInvites } from '@/utils/api_helper'
import { getAccountCalendarUrl } from '@/utils/calendar_manager'
import { getNotificationTime, saveNotificationTime } from '@/utils/storage'
import { getAccountDisplayName } from '@/utils/user_manager'

import { ThemeSwitcher } from '../../ThemeSwitcher'
import { Avatar } from './Avatar'
import { CopyLinkButton } from './CopyLinkButton'
import { NavDropdownItem, NavItem } from './NavItem'

interface LinkItemProps {
  name: string
  icon: IconType
  mode: EditMode
  locked?: boolean
  badge?: number
  isDropdownItem?: boolean
  subItems?: Array<{
    text: string
    icon: IconType
    mode: EditMode
  }>
}

export const NavMenu: React.FC<{
  currentSection?: EditMode
  isMenuOpen?: boolean
  closeMenu?: () => void
}> = ({ currentSection, isMenuOpen, closeMenu }) => {
  const { currentAccount } = useContext(AccountContext)
  const { reload: reloadOnboardingInfo } = useContext(OnboardingContext)
  const { toggleColorMode } = useColorMode()
  const router = useRouter()
  const toast = useToast()
  const [noOfInvitedGroups, setNoOfInvitedGroups] = React.useState<number>(0)
  const { contactsRequestCount, groupInvitesCount } =
    useContext(MetricStateContext)

  const { calendarResult } = router.query
  const menuBg = useColorModeValue('white', 'neutral.900')
  const dividerColor = useColorModeValue('neutral.200', 'neutral.700')
  const scrollbarThumbColor = useColorModeValue('gray.300', 'gray.600')
  const scrollbarThumbHoverColor = useColorModeValue('gray.400', 'gray.500')
  const switchTrackBg = useColorModeValue('gray.200', 'gray.600')
  const isDarkMode = useColorModeValue(false, true)

  const LinkItems: Array<LinkItemProps> = useMemo(
    () => [
      { name: 'My Meetings', icon: FaCalendarDay, mode: EditMode.MEETINGS },
      {
        name: 'My Groups',
        icon: FaUserGroup,
        mode: EditMode.GROUPS,
        badge: groupInvitesCount,
      },
      {
        name: 'My Contacts',
        icon: FaUserGroup,
        mode: EditMode.CONTACTS,
        badge: contactsRequestCount,
      },
      {
        name: 'Session Settings',
        icon: FaCalendarWeek,
        mode: EditMode.MEETING_SETTINGS,
      },
      {
        name: 'Availabilities',
        icon: FaCalendarAlt,
        mode: EditMode.AVAILABILITY,
      },
      {
        name: 'Wallet',
        icon: FaWallet,
        mode: EditMode.WALLET,
      },
      { name: 'Settings', icon: FaCog, mode: EditMode.DETAILS },
    ],
    [groupInvitesCount, contactsRequestCount]
  )
  const handleEmptyGroupCheck = async () => {
    const emptyGroups = await getGroupsEmpty()
    emptyGroups?.forEach((data, index) => {
      if (!toast.isActive(data.id)) {
        toast({
          id: data.id,
          containerStyle: {
            position: 'fixed',
            insetInline: '0px',
            marginInline: 'auto',
            marginTop: `${(index + 1) * 10}px`,
            transform: `scaleX(${1 - 0.01 * index})`,
          },
          render: props => (
            <ActionToast
              title="Invite Members"
              description={`Your group ${data.name} is feeling like a party with just you - let’s invite your buddies to join the fun!`}
              action={() => {
                props.onClose()
                router.push(`/dashboard/groups?invite=${data.id}`)
              }}
              cta="Invite"
              close={props.onClose}
            />
          ),
          status: 'success',
          duration: 30000,
          position: 'top',
          isClosable: true,
        })
      }
    })
  }
  const handleGroupInvites = async () => {
    if (!currentAccount?.address) return
    const invitedGroups = await getGroupsInvites()
    setNoOfInvitedGroups(invitedGroups?.length || 0)
    invitedGroups?.forEach((data, index) => {
      if (!toast.isActive(data.id)) {
        toast({
          id: data.id,
          containerStyle: {
            position: 'fixed',
            insetInline: '0px',
            marginInline: 'auto',
            marginTop: `${(index + 1) * 10}px`,
            transform: `scaleX(${1 - 0.01 * index})`,
          },
          render: props => (
            <ActionToast
              title="Group invite received"
              description={`You have been invited to join ${data.name}!`}
              action={() => {
                props.onClose()
                router.push(`/dashboard/groups?join=${data.id}`)
              }}
              cta="Join Group"
              close={props.onClose}
            />
          ),
          status: 'success',
          duration: 30000,
          position: 'top',
          isClosable: true,
        })
      }
    })
  }
  useEffect(() => {
    if (calendarResult === 'error') {
      toast({
        title: 'Error connecting calendar',
        description:
          'Please make sure to give access to Meetwith within your calendar provider page.',
        status: 'error',
        duration: 5000,
        position: 'top',
        isClosable: true,
      })
    } else if (calendarResult === 'success') {
      reloadOnboardingInfo()
      toast({
        title: 'Calendar connected',
        description: "You've just connected a new calendar provider.",
        status: 'success',
        duration: 5000,
        position: 'top',
        isClosable: true,
      })
    }
  }, [])
  useEffect(() => {
    if (!currentAccount) return
    void handleGroupInvites()
    const lastNotificationTime = getNotificationTime(currentAccount?.address)
    if (lastNotificationTime === null) return
    if (Date.now() > lastNotificationTime) {
      void handleEmptyGroupCheck()
      saveNotificationTime(currentAccount?.address)
    }
  }, [currentAccount?.address])

  if (!currentAccount) return null

  const accountUrl = getAccountCalendarUrl(currentAccount, false)

  const menuClicked = async (mode: EditMode) => {
    logEvent('Selected menu item on dashboard', { mode })
    await router.push(`/dashboard/${mode}`)
    isMenuOpen && closeMenu!()
  }

  const handleSignOut = async () => {
    await router.push(`/logout`)
  }

  return (
    <Box
      bgColor={menuBg}
      zIndex="10"
      width={{ base: '100vw', lg: '21%' }}
      height="100vh"
      position="fixed"
      left={0}
      top={0}
      display={isMenuOpen ? 'flex' : { base: 'none', lg: 'flex' }}
      flexDirection="column"
      borderRadius={12}
    >
      {!isMenuOpen ? (
        <VStack
          alignItems="center"
          height="100vh"
          spacing={0}
          overflow="hidden"
          display={{ base: 'none', lg: 'flex' }}
          backgroundColor={'transparent'}
        >
          <VStack width="100%" gap={6} px={5} py={12} flexShrink={0}>
            <HStack width="100%" textAlign="center">
              <Box width="64px" height="64px">
                <Avatar
                  address={currentAccount.address}
                  avatar_url={currentAccount.preferences?.avatar_url || ''}
                  name={getAccountDisplayName(currentAccount)}
                />
              </Box>

              <VStack ml={2} flex={1} alignItems="flex-start">
                <Text fontSize="lg" fontWeight={500}>
                  {getAccountDisplayName(currentAccount)}
                </Text>
                <CopyLinkButton
                  url={accountUrl}
                  size="md"
                  design_type="link"
                  label="Share my calendar"
                  withIcon
                />
              </VStack>
            </HStack>

            <DashboardOnboardingGauge />
          </VStack>

          {/* Main Navigation Items */}
          <VStack
            width="100%"
            flex={1}
            spacing={2}
            overflowY="auto"
            px={0}
            sx={{
              '&::-webkit-scrollbar': {
                width: '4px',
              },
              '&::-webkit-scrollbar-track': {
                background: 'transparent',
              },
              '&::-webkit-scrollbar-thumb': {
                background: scrollbarThumbColor,
                borderRadius: '2px',
              },
              '&::-webkit-scrollbar-thumb:hover': {
                background: scrollbarThumbHoverColor,
              },
            }}
          >
            {LinkItems.map(link =>
              link.isDropdownItem ? (
                <NavDropdownItem
                  key={link.name}
                  text={link.name}
                  icon={link.icon}
                  subItems={link.subItems || []}
                  changeMode={menuClicked}
                  currentSection={currentSection}
                />
              ) : (
                <NavItem
                  selected={currentSection === link.mode}
                  key={link.name}
                  text={link.name}
                  icon={link.icon}
                  mode={link.mode}
                  badge={link.badge}
                  locked={link.locked || false}
                  changeMode={menuClicked}
                />
              )
            )}
          </VStack>

          <VStack width="100%" spacing={4} py={8} flexShrink={0}>
            <Divider borderColor={dividerColor} />

            <HStack width="100%" justify="space-between" px={8}>
              <HStack spacing={3} cursor="pointer" onClick={handleSignOut}>
                <Box color="primary.500">
                  <FaSignOutAlt size={16} />
                </Box>
                <Text fontSize="sm" fontWeight={500} color="primary.500">
                  Sign out
                </Text>
              </HStack>

              <HStack spacing={1}>
                <IconButton
                  aria-label="Settings"
                  icon={<FaCog />}
                  size="sm"
                  variant="ghost"
                  color="neutral.300"
                  _hover={{ bg: 'whiteAlpha.100' }}
                  onClick={() => menuClicked(EditMode.DETAILS)}
                />
                <ThemeSwitcher />
              </HStack>
            </HStack>
          </VStack>
        </VStack>
      ) : (
        <Slide direction="right" in={isMenuOpen}>
          <VStack
            bgColor={menuBg}
            alignItems="center"
            spacing={8}
            py={12}
            display={{ base: 'flex', lg: 'none' }}
            position={'fixed'}
            top={'0'}
            left={'0'}
            width={'100vw'}
            height={'100vh'}
            overflowY="auto"
          >
            <VStack width="100%" textAlign="center">
              <Box width="120px" height="120px" mb={2}>
                <Avatar
<<<<<<< HEAD
                  address={currentAccount.address}
=======
                  address={currentAccount.address || ''}
>>>>>>> b60b9ff0
                  avatar_url={currentAccount.preferences?.avatar_url || ''}
                  name={getAccountDisplayName(currentAccount)}
                />
              </Box>
              <VStack alignItems="flex-start" spacing={2}>
                <Text fontSize="lg" fontWeight={500} color="white">
                  {getAccountDisplayName(currentAccount)}
                </Text>
                <CopyLinkButton
                  url={accountUrl}
                  size="md"
                  label="Share my calendar"
                  withIcon
                  design_type="link"
                  variant="ghost"
                  _hover={{ bg: 'transparent' }}
                  _focus={{ boxShadow: 'none' }}
                  color="orange.400"
                />
              </VStack>
            </VStack>

            {/* Main Navigation Items */}
            <VStack py={2} width="100%" flex={1} spacing={2}>
              {LinkItems.map(link =>
                link.isDropdownItem ? (
                  <NavDropdownItem
                    key={link.name}
                    text={link.name}
                    icon={link.icon}
                    subItems={link.subItems || []}
                    changeMode={menuClicked}
                    currentSection={currentSection}
                  />
                ) : (
                  <NavItem
                    selected={currentSection === link.mode}
                    key={link.name}
                    text={link.name}
                    icon={link.icon}
                    mode={link.mode}
                    locked={link.locked || false}
                    changeMode={menuClicked}
                    badge={link.badge}
                  />
                )
              )}

              <NavItem
                selected={false}
                text="Sign out"
                icon={FaSignOutAlt}
                mode={EditMode.MEETINGS}
                locked={false}
                changeMode={handleSignOut}
              />
            </VStack>

            {/* Mobile Bottom Section - Display Name, Settings, Theme Toggle */}
            <VStack width="100%" spacing={4} mt="auto">
              <Divider borderColor={dividerColor} />

              <HStack width="100%" justify="space-between" px={8}>
                <HStack spacing={3} alignItems="center">
                  <Box width={8} height={8}>
                    <Avatar
                      address={currentAccount.address}
                      avatar_url={currentAccount.preferences?.avatar_url || ''}
                      name={getAccountDisplayName(currentAccount)}
                    />
                  </Box>
                  <Text fontSize="sm" fontWeight={500} color="white">
                    {getAccountDisplayName(currentAccount)}
                  </Text>
                </HStack>

                <HStack spacing={3}>
                  <IconButton
                    aria-label="Settings"
                    icon={<FaCog />}
                    size="sm"
                    variant="ghost"
                    color="white"
                    _hover={{ bg: 'whiteAlpha.100' }}
                    onClick={() => menuClicked(EditMode.DETAILS)}
                  />
                  <HStack spacing={2} alignItems="center">
                    <Box color="neutral.300" fontSize="sm">
                      <SunIcon />
                    </Box>
                    <Switch
                      colorScheme="orange"
                      size="sm"
                      onChange={() => {
                        toggleColorMode()
                      }}
                      isChecked={isDarkMode}
                      sx={{
                        '& .chakra-switch__track': {
                          bg: switchTrackBg,
                        },
                        '& .chakra-switch__thumb': {
                          bg: 'white',
                        },
                        '& .chakra-switch__track[data-checked]': {
                          bg: 'primary.400',
                        },
                      }}
                    />
                    <Box color="neutral.300" fontSize="sm">
                      <MoonIcon color="primary.400" />
                    </Box>
                  </HStack>
                </HStack>
              </HStack>
            </VStack>

            {isMenuOpen && (
              <CloseButton
                onClick={closeMenu}
                position="fixed"
                top="20px"
                right="20px"
                size="lg"
              />
            )}
          </VStack>
        </Slide>
      )}
    </Box>
  )
}<|MERGE_RESOLUTION|>--- conflicted
+++ resolved
@@ -372,11 +372,7 @@
             <VStack width="100%" textAlign="center">
               <Box width="120px" height="120px" mb={2}>
                 <Avatar
-<<<<<<< HEAD
-                  address={currentAccount.address}
-=======
                   address={currentAccount.address || ''}
->>>>>>> b60b9ff0
                   avatar_url={currentAccount.preferences?.avatar_url || ''}
                   name={getAccountDisplayName(currentAccount)}
                 />
