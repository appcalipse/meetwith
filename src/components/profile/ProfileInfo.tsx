--- conflicted
+++ resolved
@@ -87,22 +87,9 @@
 
   // In the component:
   const startTime = props.selectedTime || new Date()
-<<<<<<< HEAD
-  const endTime = addMinutes(startTime, props.selectedType.duration_minutes)
-  const formattedStartTime = startTime.toLocaleTimeString(undefined, {
-    hour: 'numeric',
-    minute: 'numeric',
-    hour12: true,
-  })
-  const formattedEndTime = endTime.toLocaleTimeString(undefined, {
-    hour: 'numeric',
-    minute: 'numeric',
-    hour12: true,
-=======
   const startDateTime = DateTime.fromJSDate(startTime).setZone(props.timezone)
   const endDateTime = startDateTime.plus({
     minutes: props.selectedType.duration,
->>>>>>> 7836b22f
   })
 
   const formattedStartTime = startDateTime.toFormat('h:mm a')
