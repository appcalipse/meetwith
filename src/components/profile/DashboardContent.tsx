import { Box, Flex, HStack, useToast } from '@chakra-ui/react'
import { useRouter } from 'next/router'
import React, { useContext, useEffect } from 'react'

import { AccountContext } from '../../providers/AccountProvider'
import { EditMode } from '../../types/Dashboard'
import AvailabilityConfig from '../availabilities/availability-config'
import Loading from '../Loading'
import NotificationsConfig from '../notifications/NotificationConfig'
import AccountDetails from './AccountDetails'
import { NavMenu } from './components/NavMenu'
import ConnectCalendar from './ConnectCalendar'
import Meetings from './Meetings'
import MeetingTypesConfig from './MeetingTypesConfig'

const DashboardContent: React.FC<{ currentSection?: EditMode }> = ({
  currentSection,
}) => {
  const { currentAccount } = useContext(AccountContext)
  const router = useRouter()

  const toast = useToast()
  const { result } = router.query

  useEffect(() => {
    if (result === 'error') {
      toast({
        title: 'Error connecting calendar',
        description:
          'Please make sure to give access to Meet With Wallet within your calendar provider page.',
        status: 'error',
        duration: 5000,
        position: 'top',
        isClosable: true,
      })
    } else if (result === 'success') {
      toast({
        title: 'Calendar connected',
        description: "You've just connected a new calendar provider.",
        status: 'success',
        duration: 5000,
        position: 'top',
        isClosable: true,
      })
    }
  }, [])

<<<<<<< HEAD
=======
  const [copyFeedbackOpen, setCopyFeedbackOpen] = useState(false)
  const accountUrl = getAccountCalendarUrl(currentAccount!, false)

  const menuClicked = async (mode: EditMode) => {
    logEvent('Selected menu item on dashboard', { mode })
    if (mode === EditMode.SIGNOUT) {
      await router.push(`/logout`)
    } else {
      router.push(`/dashboard/${mode}`, undefined, { shallow: true })
      window.scrollTo(0, 0)
    }
  }

  const copyUrl = async () => {
    logEvent('Copied calendar URL')
    if ('clipboard' in navigator) {
      await navigator.clipboard.writeText(accountUrl)
    } else {
      document.execCommand('copy', true, accountUrl)
    }
    setCopyFeedbackOpen(true)
    setTimeout(() => {
      setCopyFeedbackOpen(false)
    }, 2000)
  }

>>>>>>> 0132dd42
  const renderSelected = () => {
    switch (currentSection) {
      case EditMode.MEETINGS:
        return <Meetings />
      case EditMode.AVAILABILITY:
        return <AvailabilityConfig />
      case EditMode.DETAILS:
        return <AccountDetails />
      case EditMode.TYPES:
        return <MeetingTypesConfig />
      case EditMode.CALENDARS:
        return <ConnectCalendar />
      case EditMode.NOTIFICATIONS:
        return <NotificationsConfig />
    }
  }

<<<<<<< HEAD
=======
  const buttonColor = useColorModeValue('gray.600', 'gray.200')

  if (!currentAccount) {
    router.push('/')
    return <></>
  }

>>>>>>> 0132dd42
  return currentAccount ? (
    <HStack alignItems="start" width="100%" flexWrap="wrap">
      <Box flex={4}>
        <NavMenu currentSection={currentSection} />
      </Box>
      <Box flex={8}>{renderSelected()}</Box>
    </HStack>
  ) : (
    <Flex
      width="100%"
      height="100%"
      alignItems="center"
      justifyContent="center"
    >
      <Loading />
    </Flex>
  )
}

export default DashboardContent<|MERGE_RESOLUTION|>--- conflicted
+++ resolved
@@ -45,35 +45,6 @@
     }
   }, [])
 
-<<<<<<< HEAD
-=======
-  const [copyFeedbackOpen, setCopyFeedbackOpen] = useState(false)
-  const accountUrl = getAccountCalendarUrl(currentAccount!, false)
-
-  const menuClicked = async (mode: EditMode) => {
-    logEvent('Selected menu item on dashboard', { mode })
-    if (mode === EditMode.SIGNOUT) {
-      await router.push(`/logout`)
-    } else {
-      router.push(`/dashboard/${mode}`, undefined, { shallow: true })
-      window.scrollTo(0, 0)
-    }
-  }
-
-  const copyUrl = async () => {
-    logEvent('Copied calendar URL')
-    if ('clipboard' in navigator) {
-      await navigator.clipboard.writeText(accountUrl)
-    } else {
-      document.execCommand('copy', true, accountUrl)
-    }
-    setCopyFeedbackOpen(true)
-    setTimeout(() => {
-      setCopyFeedbackOpen(false)
-    }, 2000)
-  }
-
->>>>>>> 0132dd42
   const renderSelected = () => {
     switch (currentSection) {
       case EditMode.MEETINGS:
@@ -91,16 +62,6 @@
     }
   }
 
-<<<<<<< HEAD
-=======
-  const buttonColor = useColorModeValue('gray.600', 'gray.200')
-
-  if (!currentAccount) {
-    router.push('/')
-    return <></>
-  }
-
->>>>>>> 0132dd42
   return currentAccount ? (
     <HStack alignItems="start" width="100%" flexWrap="wrap">
       <Box flex={4}>
