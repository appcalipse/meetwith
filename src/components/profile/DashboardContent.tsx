import { Box, Flex, HStack } from '@chakra-ui/react'
import { EditMode } from '@meta/Dashboard'
import React, { useContext } from 'react'

import NotFound from '@/pages/404'
import { AccountContext } from '@/providers/AccountProvider'
import MetricStateProvider from '@/providers/MetricStateProvider'
import { WalletProvider } from '@/providers/WalletProvider'

import AvailabilityConfig from '../availabilities/AvailabilityConfig'
import Loading from '../Loading'
import NotificationsConfig from '../notifications/NotificationConfig'
import QuickPoll from '../quickpoll/QuickPoll'
import RedirectHandler from '../redirect'
import Clientboard from './Clientboard'
import { NavMenu } from './components/NavMenu'
import ConnectCalendar from './ConnectCalendar'
import Contact from './Contact'
import Group from './Group'
import Meetings from './Meetings'
import MeetingSettings from './MeetingSettings'
import Settings from './Settings'
import Wallet from './Wallet'

const DashboardContent: React.FC<{ currentSection?: EditMode }> = ({
  currentSection,
}) => {
  const { currentAccount } = useContext(AccountContext)
  const isSettings = currentSection === EditMode.DETAILS

  const renderSelected = () => {
    switch (currentSection) {
      case EditMode.MEETINGS:
        return <Meetings currentAccount={currentAccount!} />
      case EditMode.GROUPS:
        return <Group currentAccount={currentAccount!} />
      case EditMode.CONTACTS:
        return <Contact currentAccount={currentAccount!} />
      case EditMode.AVAILABILITY:
        return <AvailabilityConfig currentAccount={currentAccount!} />
      case EditMode.DETAILS:
        return <Settings currentAccount={currentAccount!} />
      case EditMode.MEETING_SETTINGS:
        return <MeetingSettings currentAccount={currentAccount!} />
      case EditMode.CALENDARS:
        return <ConnectCalendar currentAccount={currentAccount!} />
      case EditMode.NOTIFICATIONS:
        return <NotificationsConfig currentAccount={currentAccount!} />
      case EditMode.WALLET:
        return (
          <WalletProvider>
            <Wallet currentAccount={currentAccount!} />
          </WalletProvider>
        )
      case EditMode.CLIENTBOARD:
        return <Clientboard currentAccount={currentAccount!} />
<<<<<<< HEAD
      case EditMode.QUICKPOLL:
        return <QuickPoll />
=======
      default:
        return <NotFound />
>>>>>>> 44c3e987
    }
  }

  return currentAccount ? (
    <MetricStateProvider currentAccount={currentAccount}>
      <HStack
        alignItems="start"
        width="100%"
        maxWidth="100%"
        justifyContent="space-between"
        pl={{ base: 0, lg: !isSettings ? '296px' : 0 }}
      >
        <RedirectHandler />
        {!isSettings && (
          <Box
            flex={{ base: '0', lg: '4' }}
            mr={{ base: 0, lg: 18 }}
            position="fixed"
            left={0}
            top={0}
            zIndex={10}
          >
            <NavMenu currentSection={currentSection} />
          </Box>
        )}
        <Box
          maxWidth="100%"
          overflow="hidden"
          flex={isSettings ? 1 : { base: '1', md: '8' }}
          marginLeft={{ base: '0 !important', md: isSettings ? 0 : 2 }}
          marginInlineStart={{ base: '0 !important', md: isSettings ? 0 : 2 }}
          pt={{ base: isSettings ? '0' : '60px', lg: 0 }}
        >
          {renderSelected()}
        </Box>
      </HStack>
    </MetricStateProvider>
  ) : (
    <Flex
      width="100%"
      height="100%"
      alignItems="center"
      justifyContent="center"
    >
      <Loading />
    </Flex>
  )
}

export default DashboardContent<|MERGE_RESOLUTION|>--- conflicted
+++ resolved
@@ -54,13 +54,10 @@
         )
       case EditMode.CLIENTBOARD:
         return <Clientboard currentAccount={currentAccount!} />
-<<<<<<< HEAD
       case EditMode.QUICKPOLL:
         return <QuickPoll />
-=======
       default:
         return <NotFound />
->>>>>>> 44c3e987
     }
   }
 
