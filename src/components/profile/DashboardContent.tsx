import { Box, Flex, HStack } from '@chakra-ui/react'
import { EditMode } from '@meta/Dashboard'
import dynamic from 'next/dynamic'
import React, { useContext } from 'react'

import { AccountContext } from '@/providers/AccountProvider'
import ContactStateProvider from '@/providers/ContactInvitesProvider'
import { WalletProvider } from '@/providers/WalletProvider'

import AvailabilityConfig from '../availabilities/AvailabilityConfig'
import Loading from '../Loading'
import NotificationsConfig from '../notifications/NotificationConfig'
import AccountDetails from './AccountDetails'
import Clientboard from './Clientboard'
import { NavMenu } from './components/NavMenu'
import ConnectCalendar from './ConnectCalendar'
import Contact from './Contact'
import Meetings from './Meetings'
import MeetingSettings from './MeetingSettings'
<<<<<<< HEAD
import Settings from './Settings'
=======
>>>>>>> e74432a3
import Wallet from './Wallet'

const GroupWithNoSSR = dynamic(() => import('./Group'), { ssr: false })

const DashboardContent: React.FC<{ currentSection?: EditMode }> = ({
  currentSection,
}) => {
  const { currentAccount } = useContext(AccountContext)
  const isSettings = currentSection === EditMode.DETAILS

  const renderSelected = () => {
    switch (currentSection) {
      case EditMode.MEETINGS:
        return <Meetings currentAccount={currentAccount!} />
      case EditMode.GROUPS:
        return <GroupWithNoSSR currentAccount={currentAccount!} />
      case EditMode.CONTACTS:
        return <Contact currentAccount={currentAccount!} />
      case EditMode.AVAILABILITY:
        return <AvailabilityConfig currentAccount={currentAccount!} />
      case EditMode.DETAILS:
        return <Settings currentAccount={currentAccount!} />
      case EditMode.MEETING_SETTINGS:
        return <MeetingSettings currentAccount={currentAccount!} />
      case EditMode.CALENDARS:
        return <ConnectCalendar currentAccount={currentAccount!} />
      case EditMode.NOTIFICATIONS:
        return <NotificationsConfig currentAccount={currentAccount!} />
      case EditMode.WALLET:
        return (
          <WalletProvider>
            <Wallet currentAccount={currentAccount!} />
          </WalletProvider>
        )
      case EditMode.CLIENTBOARD:
        return <Clientboard currentAccount={currentAccount!} />
    }
  }

  return currentAccount ? (
    <ContactStateProvider currentAccount={currentAccount}>
      <HStack
        alignItems="start"
        width="100%"
        maxWidth="100%"
        justifyContent="space-between"
      >
<<<<<<< HEAD
        <RedirectHandler />
        {!isSettings && (
          <Box
            flex={{ base: '0', lg: '4' }}
            mr={{ base: 0, lg: 18 }}
            position="sticky"
            top={40}
          >
            <NavMenu currentSection={currentSection} />
          </Box>
        )}
=======
        <Box
          flex={{ base: '0', lg: '4' }}
          mr={{ base: 0, lg: 18 }}
          position="sticky"
          top={40}
        >
          <NavMenu currentSection={currentSection} />
        </Box>
>>>>>>> e74432a3
        <Box
          maxWidth="100%"
          overflow="hidden"
          flex={isSettings ? 1 : { base: '1', md: '8' }}
          marginLeft={{ base: '0 !important', md: isSettings ? 0 : 2 }}
          marginInlineStart={{ base: '0 !important', md: isSettings ? 0 : 2 }}
        >
          {renderSelected()}
        </Box>
      </HStack>
    </ContactStateProvider>
  ) : (
    <Flex
      width="100%"
      height="100%"
      alignItems="center"
      justifyContent="center"
    >
      <Loading />
    </Flex>
  )
}

export default DashboardContent<|MERGE_RESOLUTION|>--- conflicted
+++ resolved
@@ -10,17 +10,14 @@
 import AvailabilityConfig from '../availabilities/AvailabilityConfig'
 import Loading from '../Loading'
 import NotificationsConfig from '../notifications/NotificationConfig'
-import AccountDetails from './AccountDetails'
+import RedirectHandler from '../redirect'
 import Clientboard from './Clientboard'
 import { NavMenu } from './components/NavMenu'
 import ConnectCalendar from './ConnectCalendar'
 import Contact from './Contact'
 import Meetings from './Meetings'
 import MeetingSettings from './MeetingSettings'
-<<<<<<< HEAD
 import Settings from './Settings'
-=======
->>>>>>> e74432a3
 import Wallet from './Wallet'
 
 const GroupWithNoSSR = dynamic(() => import('./Group'), { ssr: false })
@@ -68,7 +65,6 @@
         maxWidth="100%"
         justifyContent="space-between"
       >
-<<<<<<< HEAD
         <RedirectHandler />
         {!isSettings && (
           <Box
@@ -80,16 +76,6 @@
             <NavMenu currentSection={currentSection} />
           </Box>
         )}
-=======
-        <Box
-          flex={{ base: '0', lg: '4' }}
-          mr={{ base: 0, lg: 18 }}
-          position="sticky"
-          top={40}
-        >
-          <NavMenu currentSection={currentSection} />
-        </Box>
->>>>>>> e74432a3
         <Box
           maxWidth="100%"
           overflow="hidden"
