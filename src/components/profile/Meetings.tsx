--- conflicted
+++ resolved
@@ -11,7 +11,6 @@
   useToast,
   VStack,
 } from '@chakra-ui/react'
-<<<<<<< HEAD
 import { addHours, endOfMonth, startOfMonth } from 'date-fns'
 import { Encrypted } from 'eth-crypto'
 import { useContext, useEffect, useState } from 'react'
@@ -36,7 +35,6 @@
   original: DBSlot
   decoded?: MeetingDecrypted
 }
-=======
 import { addHours } from 'date-fns'
 import { useRouter } from 'next/router'
 import { useContext, useEffect, useState } from 'react'
@@ -49,7 +47,6 @@
 import { getMeeting, getMeetingsForDashboard } from '../../utils/api_helper'
 import MeetingCard from '../meeting/MeetingCard'
 import { useMeetingDialog } from '../schedule/meeting.dialog.hook'
->>>>>>> 907e1816
 
 const Meetings: React.FC = () => {
   const { currentAccount } = useContext(AccountContext)
@@ -148,11 +145,6 @@
   } else {
     content = (
       <VStack mb={8}>
-<<<<<<< HEAD
-        <Box w="100%">
-          <CalendarView meetings={meetings} currentAccount={currentAccount!} />
-        </Box>
-=======
         {meetings.map(meeting => (
           <MeetingCard
             key={meeting.id}
@@ -176,7 +168,6 @@
             Load more
           </Button>
         )}
->>>>>>> 907e1816
         <Spacer />
       </VStack>
     )
