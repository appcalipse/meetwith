--- conflicted
+++ resolved
@@ -427,13 +427,9 @@
           <Button
             mt={8}
             isFullWidth
-<<<<<<< HEAD
-            colorScheme="orange"
-=======
             colorScheme="primary"
             color="neutral.50"
             disabled={active}
->>>>>>> d8b05fc5
             onClick={() => onClick()}
           >
             {active ? 'Extend' : `Subscribe to ${planInfo!.name}`}
