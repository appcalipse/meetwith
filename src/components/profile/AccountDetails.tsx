--- conflicted
+++ resolved
@@ -28,11 +28,8 @@
 import { AccountContext } from '@/providers/AccountProvider'
 import { OnboardingContext } from '@/providers/OnboardingProvider'
 import { Account, SocialLink, SocialLinkType } from '@/types/Account'
-<<<<<<< HEAD
 import { getChainInfo } from '@/types/chains'
 import { TimeSlotSource } from '@/types/Meeting'
-=======
->>>>>>> 6a61b28f
 import { getPlanInfo, Plan, PlanInfo, Subscription } from '@/types/Subscription'
 import { logEvent } from '@/utils/analytics'
 import {
@@ -370,7 +367,6 @@
   const subscription = currentAccount?.subscriptions?.filter(
     sub => sub.plan_id === Plan.PRO
   )?.[0]
-<<<<<<< HEAD
 
   const [googleConnected, setGoogleConnected] = useState(false)
 
@@ -386,8 +382,6 @@
     checkGoogleCalendarIsConnected()
   }, [currentAccount])
 
-=======
->>>>>>> 6a61b28f
   return (
     <VStack gap={4} mb={8} alignItems="start" flex={1}>
       <Block>
