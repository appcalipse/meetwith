import { Box, Flex, Text, VStack } from '@chakra-ui/layout'
import {
  Button,
  Circle,
  Divider,
  FormControl,
  FormHelperText,
  FormLabel,
  Heading,
  HStack,
  Input,
  InputGroup,
  InputLeftAddon,
  useDisclosure,
  VStack as ChakraVStack,
} from '@chakra-ui/react'
import { Textarea } from '@chakra-ui/textarea'
import { Avatar } from '@components/profile/components/Avatar'
import EditImageModal from '@components/profile/components/EditImageModal'
import { handleApiError } from '@utils/error_helper'
import { readFile } from '@utils/image-utils'
import { ellipsizeAddress } from '@utils/user_manager'
import { useRouter } from 'next/router'
import React, { useContext, useEffect, useState } from 'react'
import { useActiveWallet } from 'thirdweb/react'

import { useSmartReconnect } from '@/hooks/useSmartReconnect'
import { AccountContext } from '@/providers/AccountProvider'
import { OnboardingContext } from '@/providers/OnboardingProvider'
import { Account, SocialLink, SocialLinkType } from '@/types/Account'
import { SupportedChain } from '@/types/chains'
import { Plan } from '@/types/Subscription'
import {
  getUnstoppableDomainsForAddress,
  saveAccountChanges,
} from '@/utils/api_helper'
import {
  syncSubscriptions,
  updateCustomSubscriptionDomain,
} from '@/utils/api_helper'
import { appUrl } from '@/utils/constants'
import { getLensHandlesForAddress } from '@/utils/lens.helper'
import { checkValidDomain, resolveENS } from '@/utils/rpc_helper_front'
import {
  changeDomainOnChain,
  getActiveProSubscription,
  isProAccount,
} from '@/utils/subscription_manager'
import { useToastHelpers } from '@/utils/toasts'

import Block from './components/Block'
import HandlePicker, {
  DisplayName,
  ProfileInfoProvider,
} from './components/HandlePicker'
import Tooltip from './components/Tooltip'

const AccountDetails: React.FC<{ currentAccount: Account }> = ({
  currentAccount,
}) => {
  const { login } = useContext(AccountContext)
  const { reload: reloadOnboardingInfo } = useContext(OnboardingContext)

  const [loading, setLoading] = useState(false)
  const socialLinks = currentAccount?.preferences?.socialLinks || []

  const [description, setDescription] = useState(
    currentAccount?.preferences?.description || ''
  )
  const { query, push } = useRouter()
  const [nameOptions, setNameOptions] = useState<DisplayName[]>([])
  const [avatarUrl, setAvatarUrl] = useState<string | undefined>(
    currentAccount?.preferences?.avatar_url
  )
  const [selectedImageUrl, setSelectedImageUrl] = useState<string | undefined>()
  const {
    isOpen: isEditImageModalOpen,
    onOpen: openEditImageModal,
    onClose: closeEditImageModal,
  } = useDisclosure()
  const [name, setName] = useState<DisplayName | undefined>(() => {
    const currentName = currentAccount?.preferences?.name
    if (currentName) {
      return {
        label: currentName,
        value: currentName,
        type: ProfileInfoProvider.CUSTOM,
      }
    }
    return undefined
  })

  const { showSuccessToast, showErrorToast } = useToastHelpers()
  const activeWallet = useActiveWallet()

  const [proDomain, setProDomain] = useState<string>(
    currentAccount.subscriptions?.[0]?.domain || ''
  )
<<<<<<< HEAD
  const [newProDomain, setNewProDomain] = useState<string>(
    currentAccount.subscriptions?.[0]?.domain ?? ''
  )
  const [_currentPlan, setCurrentPlan] = useState<Plan | undefined>(undefined)

  const saveDetails = async () => {
    setLoading(true)
    try {
      const updatedAccount = await saveAccountChanges({
        ...currentAccount,
        preferences: {
          ...currentAccount.preferences,
          description,
          socialLinks: [
            {
              type: SocialLinkType.TWITTER,
              url: twitter,
            },
            {
              type: SocialLinkType.TELEGRAM,
              url: telegram,
            },
          ],
          ...(name?.value ? { name: name.value } : { name: '' }),
          avatar_url: avatarUrl,
        },
      })
      await login(updatedAccount)
      reloadOnboardingInfo()
      showSuccessToast(
        'Profile Details Updated',
        'Your profile details have been updated successfully'
      )
    } catch (error) {
      console.error(error)
      handleApiError('Error updating profile', error)
    }
    setLoading(false)
  }

=======
  const wallet = useActiveWallet()
  const { needsReconnection, attemptReconnection } = useSmartReconnect()
>>>>>>> 3be44a2f
  const [twitter, setTwitter] = useState(
    socialLinks.find((link: SocialLink) => link.type === SocialLinkType.TWITTER)
      ?.url || ''
  )
  const [telegram, setTelegram] = useState(
    socialLinks.find(
      (link: SocialLink) => link.type === SocialLinkType.TELEGRAM
    )?.url || ''
  )

  const updateAccountInfo = () => {
    const socialLinks = currentAccount?.preferences?.socialLinks || []

    setTwitter(
      socialLinks.find(
        (link: SocialLink) => link.type === SocialLinkType.TWITTER
      )?.url || ''
    )
    setTelegram(
      socialLinks.find(
        (link: SocialLink) => link.type === SocialLinkType.TELEGRAM
      )?.url || ''
    )

    setDescription(currentAccount?.preferences?.description || '')

    if (!name || name.value !== currentAccount?.preferences?.name) {
      setName(
        currentAccount?.preferences?.name
          ? {
              label: currentAccount.preferences.name,
              value: currentAccount.preferences.name,
              type: ProfileInfoProvider.CUSTOM,
            }
          : undefined
      )
    }

    setAvatarUrl(currentAccount?.preferences?.avatar_url || undefined)
    setNewProDomain(currentAccount?.subscriptions?.[0]?.domain ?? '')
  }

  const updateAccountSubs = async () => {
    setCurrentPlan(isProAccount(currentAccount!) ? Plan.PRO : undefined)
    const subscriptions = await syncSubscriptions()
    currentAccount!.subscriptions = subscriptions
    await login(currentAccount!)
    setCurrentPlan(isProAccount(currentAccount!) ? Plan.PRO : undefined)
  }

  const changeDomain = async () => {
    setLoading(true)

    if (newProDomain === proDomain) {
      setLoading(false)
      showErrorToast('No Changes Made', "You didn't change the current link")
      return
    }

    if (!(await checkValidDomain(newProDomain, currentAccount!.address))) {
      setLoading(false)
      showErrorToast(
        'You are not the owner of this domain',
        'To use ENS, Lens, Unstoppable domain, or other name services as your name you need to be the owner of it'
      )
      return
    }

    try {
      const subscription = currentAccount?.subscriptions?.find(
        sub => new Date(sub.expiry_time) > new Date()
      )
      if (subscription?.chain === SupportedChain.CUSTOM) {
        await updateCustomSubscriptionDomain(newProDomain)
      } else {
        await changeDomainOnChain(
          currentAccount.address,
          proDomain,
          newProDomain,
          activeWallet!
        )
      }
      await updateAccountSubs()
      setProDomain(newProDomain)
      showSuccessToast(
        'Calendar Link Updated',
        'Your calendar link has been changed successfully'
      )
    } catch (e: any) {
      console.error(e)
      setLoading(false)
      showErrorToast('Domain Change Failed', `${e.message}`)
    }

    setLoading(false)
  }

  const getHandles = async () => {
    let handles: DisplayName[] = []

    const currentName = currentAccount?.preferences?.name
    if (currentName) {
      handles.push({
        label: currentName,
        value: currentName,
        type: ProfileInfoProvider.CUSTOM,
      })
    }

    const lensProfiles = async () => {
      const profiles = await getLensHandlesForAddress(currentAccount!.address)
      if (profiles) {
        handles = handles.concat(
          profiles.map(profile => {
            return {
              label: profile.handle,
              value: profile.handle,
              type: ProfileInfoProvider.LENS,
            }
          })
        )
      }
    }

    const getUNHandles = async () => {
      const domains = await getUnstoppableDomainsForAddress(
        currentAccount!.address
      )

      if (domains) {
        handles = handles.concat(
          domains.map(profile => {
            return {
              label: profile.name,
              value: profile.name,
              type: ProfileInfoProvider.UNSTOPPABLE_DOAMINS,
            }
          })
        )
      }
    }

    const getENSHandle = async () => {
      const ens = await resolveENS(currentAccount!.address)
      if (ens) {
        handles.push({
          label: ens.name,
          value: ens.name,
          type: ProfileInfoProvider.ENS,
        })
      }
    }

    await Promise.all([lensProfiles(), getUNHandles(), getENSHandle()])

    setNameOptions(handles)
    const currentHandle = handles.find(
      h => h.value === currentAccount?.preferences?.name
    )
    setName(currentHandle)
  }

  useEffect(() => {
    void getHandles()
    updateAccountInfo()
  }, [currentAccount])

<<<<<<< HEAD
=======
    if (!(await checkValidDomain(name?.label || '', currentAccount!.address))) {
      setLoading(false)
      toast({
        title: 'You are not the owner of this domain',
        description:
          'To use ENS, Lens, Unstoppable domain, or other name services as your name you need to be the owner of it',
        status: 'error',
        duration: 5000,
        position: 'top',
        isClosable: true,
      })
      return
    }

    try {
      const updatedAccount = await saveAccountChanges({
        ...currentAccount!,
        preferences: {
          ...currentAccount!.preferences!,
          name: name?.label,
          description,
          socialLinks: [
            { type: SocialLinkType.TWITTER, url: twitter },
            { type: SocialLinkType.TELEGRAM, url: telegram },
          ],
        },
      })
      logEvent('Updated account details')
      login(updatedAccount)
    } catch (e) {
      handleApiError('Error Updating Profile', e)
      console.error(e)
    } finally {
      reloadOnboardingInfo()
      setLoading(false)
    }
  }

  const changeDomain = async () => {
    setLoading(true)

    if (newProDomain === proDomain) {
      setLoading(false)
      toast({
        title: 'Nothing changed',
        description: "You didn't change the current link",
        status: 'error',
        duration: 5000,
        position: 'top',
        isClosable: true,
      })
      return
    }

    if (!isValidSlug(newProDomain)) {
      setLoading(false)
      toast({
        title: 'Invalid link',
        description: 'Please use only letters, numbers, underscores and dashes',
        status: 'error',
        duration: 5000,
        position: 'top',
        isClosable: true,
      })
      return
    }
    if (!(await checkValidDomain(newProDomain, currentAccount!.address))) {
      setLoading(false)
      toast({
        title: 'You are not the owner of this domain',
        description:
          'To use ENS, Lens, Unstoppable domain, or other name services as your name you need to be the owner of it',
        status: 'error',
        duration: 5000,
        position: 'top',
        isClosable: true,
      })
      return
    }

    try {
      if (needsReconnection) {
        await attemptReconnection()
      }
      const subscription = currentAccount?.subscriptions?.find(
        sub => new Date(sub.expiry_time) > new Date()
      )
      if (subscription?.chain === SupportedChain.CUSTOM) {
        await updateCustomSubscriptionDomain(newProDomain)
      } else {
        await changeDomainOnChain(
          currentAccount.address,
          proDomain,
          newProDomain,
          wallet!
        )
      }
      await updateAccountSubs()
      toast({
        title: 'Calendar link updated',
        description: 'Your calendar link has been changed',
        status: 'success',
        duration: 5000,
        position: 'top',
        isClosable: true,
      })
    } catch (e: any) {
      console.error(e)
      const isMetaMask =
        (window as any).ethereum !== undefined &&
        (window as any).ethereum.isMetaMask
      const isBrave =
        (navigator as any).brave && (await (navigator as any).brave.isBrave())

      Sentry.captureException(e)

      setLoading(false)
      toast({
        title: 'Error',
        description:
          isMetaMask && isBrave
            ? 'Please connect to the correct network (consider you must unlock your metamask and also reload the page after that).\nIf the error persists, please also try with chrome.'
            : `${e.message}`,
        status: 'error',
        duration: 5000,
        position: 'top',
        isClosable: true,
      })
    }

    logEvent(
      `Account Domain Changed: old domain: ${proDomain}, new domain: ${newProDomain}`
    )

    setLoading(false)
  }

  const subsRef = useRef(null)

  const subsPurchased = (sub: Subscription, couponCode?: string) => {
    if (couponCode) {
      setCouponCode(couponCode)
      const couponExpiryDate = new Date(sub.expiry_time)
      const couponDuration = differenceInMonths(
        couponExpiryDate,
        new Date().setHours(0, 0, 0, 0)
      )
      setCouponDuration(couponDuration)
      onOpen()
    }
    setPurchased(sub)
    setCurrentPlan(sub.plan_id)
    setNewProDomain(sub?.domain)
    updateAccountSubs()
    setTimeout(
      () => window.scrollTo(0, (subsRef.current as any).offsetTop - 60),
      500
    )
    setTimeout(() => setPurchased(undefined), 10000)
  }
  useEffect(() => {
    if (intent === Intents.USE_COUPON) {
      if (!isProAccount(currentAccount!)) {
        setIsDialogOpen(true)
      } else {
        push(`/dashboard/${EditMode.DETAILS}`)
      }
    }
  }, [intent, currentAccount])
  const subscription = currentAccount?.subscriptions?.find(
    sub => new Date(sub.expiry_time) > new Date()
  )
>>>>>>> 3be44a2f
  const handleSelectFile = async () => {
    const input = document.createElement('input')
    input.type = 'file'
    input.accept = 'image/jpeg, image/png, image/webp'
    input.onchange = async e => {
      const file = (e.target as HTMLInputElement).files?.[0]
      if (!file) return
      setLoading(true)
      try {
        const blob = new Blob([file], {
          type: file.type,
        })
        const imageDataUrl = await readFile(file)
        setSelectedImageUrl(imageDataUrl)
        openEditImageModal()
      } catch (error) {
        console.error('Error uploading image:', error)
      } finally {
        setLoading(false)
      }
    }
    input.click()
  }

  return (
    <VStack width="100%" maxW="100%" gap={6} alignItems={'flex-start'}>
      <Block>
        <>
          <Heading fontSize="2xl" mb={4}>
            Account Details
          </Heading>

          <EditImageModal
            imageSrc={selectedImageUrl}
            isDialogOpen={isEditImageModalOpen}
            onDialogClose={closeEditImageModal}
            accountAddress={currentAccount?.address}
            changeAvatar={avatar => {
              setAvatarUrl(avatar)
              currentAccount.preferences.avatar_url = avatar
              void login(currentAccount)
            }}
          />

          <FormControl pt={2}>
            <HStack width="100%" textAlign="center" mb={6}>
              <Box width="64px" height="64px">
                <Avatar account={currentAccount} url={avatarUrl} />
              </Box>

              <VStack ml={2} flex={1} alignItems="flex-start">
                <Text fontSize="lg" fontWeight={500}>
                  {name?.label || ellipsizeAddress(currentAccount.address)}
                </Text>
                <Button
                  flex={1}
                  colorScheme="primary"
                  variant={'link'}
                  px={0}
                  style={{ display: 'flex' }}
                  onClick={handleSelectFile}
                  textDecoration="underline"
                >
                  Edit profile picture
                </Button>
              </VStack>
            </HStack>

            <FormLabel>
              Calendar link
              <Tooltip text="Other users can book meetings with you through this personal domain" />
            </FormLabel>
            <HStack>
              <InputGroup>
                <InputLeftAddon
                  pointerEvents="none"
                  borderRightColor="transparent !important"
                  bgColor="transparent"
                  pr={0}
                  className={currentAccount?.subscriptions ? '' : 'disabled'}
                >
                  <Text opacity="0.5">{`${appUrl}/`}</Text>
                </InputLeftAddon>
                <Input
                  pl={0}
                  borderLeftColor="transparent"
                  value={newProDomain}
                  type="text"
                  disabled={
                    !currentAccount?.subscriptions?.find(
                      sub => new Date(sub.expiry_time) > new Date()
                    )
                  }
                  placeholder={
                    getActiveProSubscription(currentAccount)
                      ? 'your_custom_link'
                      : `address/${currentAccount?.address}`
                  }
                  onChange={e => setNewProDomain(e.target.value)}
                />
              </InputGroup>

              <Button
                isLoading={loading}
                colorScheme="primary"
                variant="outline"
                isDisabled={
                  !currentAccount?.subscriptions?.find(
                    sub => new Date(sub.expiry_time) > new Date()
                  )
                }
                onClick={changeDomain}
              >
                Update
              </Button>
            </HStack>
            <FormHelperText>
              {currentAccount?.subscriptions?.find(
                sub => new Date(sub.expiry_time) > new Date()
              ) ? (
                'There is a gas fee associated with each link change.'
              ) : (
                <>
                  Unlock custom calendar link with PRO{' '}
                  <Button
                    variant="link"
                    colorScheme="primary"
                    px={0}
                    onClick={() => push('/dashboard/details#subscriptions')}
                    textDecoration="underline"
                  >
                    here
                  </Button>
                  .
                </>
              )}
            </FormHelperText>
          </FormControl>

          <Divider my={8} />

          <FormControl pb={3}>
            <FormLabel>
              Display name
              <Tooltip
                text="How do you want to be displayed to others in meetings? Leave empty
              to use you wallet address"
              />
            </FormLabel>
            <HandlePicker
              selected={name}
              setValue={option => setName(option)}
              options={nameOptions}
            />
          </FormControl>

          <FormControl py={3}>
            <FormLabel>Status message (optional)</FormLabel>
            <Textarea
              value={description}
              placeholder="Add an optional message to be displayed on your public calendar page"
              onChange={e => setDescription(e.target.value)}
            />
          </FormControl>

          <HStack>
            <FormControl py={3}>
              <FormLabel>Twitter (optional)</FormLabel>
              <Input
                value={twitter}
                type="text"
                placeholder="Twitter"
                onChange={e => setTwitter(e.target.value)}
              />
            </FormControl>

            <FormControl py={3}>
              <FormLabel>Telegram (optional)</FormLabel>
              <Input
                value={telegram}
                type="text"
                placeholder="Telegram"
                onChange={e => setTelegram(e.target.value)}
              />
            </FormControl>
          </HStack>

          <Button
            mt={8}
            isLoading={loading}
            colorScheme="primary"
            onClick={saveDetails}
          >
            Save details
          </Button>
        </>
      </Block>

      <EditImageModal
        isDialogOpen={isEditImageModalOpen}
        onDialogClose={closeEditImageModal}
        imageSrc={selectedImageUrl || ''}
        accountAddress={currentAccount?.address}
        changeAvatar={(url: string) => {
          setAvatarUrl(url)
          closeEditImageModal()
        }}
      />
    </VStack>
  )
}

export default AccountDetails<|MERGE_RESOLUTION|>--- conflicted
+++ resolved
@@ -1,7 +1,6 @@
-import { Box, Flex, Text, VStack } from '@chakra-ui/layout'
+import { Box, Text, VStack } from '@chakra-ui/layout'
 import {
   Button,
-  Circle,
   Divider,
   FormControl,
   FormHelperText,
@@ -24,7 +23,6 @@
 import React, { useContext, useEffect, useState } from 'react'
 import { useActiveWallet } from 'thirdweb/react'
 
-import { useSmartReconnect } from '@/hooks/useSmartReconnect'
 import { AccountContext } from '@/providers/AccountProvider'
 import { OnboardingContext } from '@/providers/OnboardingProvider'
 import { Account, SocialLink, SocialLinkType } from '@/types/Account'
@@ -96,7 +94,6 @@
   const [proDomain, setProDomain] = useState<string>(
     currentAccount.subscriptions?.[0]?.domain || ''
   )
-<<<<<<< HEAD
   const [newProDomain, setNewProDomain] = useState<string>(
     currentAccount.subscriptions?.[0]?.domain ?? ''
   )
@@ -137,10 +134,6 @@
     setLoading(false)
   }
 
-=======
-  const wallet = useActiveWallet()
-  const { needsReconnection, attemptReconnection } = useSmartReconnect()
->>>>>>> 3be44a2f
   const [twitter, setTwitter] = useState(
     socialLinks.find((link: SocialLink) => link.type === SocialLinkType.TWITTER)
       ?.url || ''
@@ -308,181 +301,6 @@
     updateAccountInfo()
   }, [currentAccount])
 
-<<<<<<< HEAD
-=======
-    if (!(await checkValidDomain(name?.label || '', currentAccount!.address))) {
-      setLoading(false)
-      toast({
-        title: 'You are not the owner of this domain',
-        description:
-          'To use ENS, Lens, Unstoppable domain, or other name services as your name you need to be the owner of it',
-        status: 'error',
-        duration: 5000,
-        position: 'top',
-        isClosable: true,
-      })
-      return
-    }
-
-    try {
-      const updatedAccount = await saveAccountChanges({
-        ...currentAccount!,
-        preferences: {
-          ...currentAccount!.preferences!,
-          name: name?.label,
-          description,
-          socialLinks: [
-            { type: SocialLinkType.TWITTER, url: twitter },
-            { type: SocialLinkType.TELEGRAM, url: telegram },
-          ],
-        },
-      })
-      logEvent('Updated account details')
-      login(updatedAccount)
-    } catch (e) {
-      handleApiError('Error Updating Profile', e)
-      console.error(e)
-    } finally {
-      reloadOnboardingInfo()
-      setLoading(false)
-    }
-  }
-
-  const changeDomain = async () => {
-    setLoading(true)
-
-    if (newProDomain === proDomain) {
-      setLoading(false)
-      toast({
-        title: 'Nothing changed',
-        description: "You didn't change the current link",
-        status: 'error',
-        duration: 5000,
-        position: 'top',
-        isClosable: true,
-      })
-      return
-    }
-
-    if (!isValidSlug(newProDomain)) {
-      setLoading(false)
-      toast({
-        title: 'Invalid link',
-        description: 'Please use only letters, numbers, underscores and dashes',
-        status: 'error',
-        duration: 5000,
-        position: 'top',
-        isClosable: true,
-      })
-      return
-    }
-    if (!(await checkValidDomain(newProDomain, currentAccount!.address))) {
-      setLoading(false)
-      toast({
-        title: 'You are not the owner of this domain',
-        description:
-          'To use ENS, Lens, Unstoppable domain, or other name services as your name you need to be the owner of it',
-        status: 'error',
-        duration: 5000,
-        position: 'top',
-        isClosable: true,
-      })
-      return
-    }
-
-    try {
-      if (needsReconnection) {
-        await attemptReconnection()
-      }
-      const subscription = currentAccount?.subscriptions?.find(
-        sub => new Date(sub.expiry_time) > new Date()
-      )
-      if (subscription?.chain === SupportedChain.CUSTOM) {
-        await updateCustomSubscriptionDomain(newProDomain)
-      } else {
-        await changeDomainOnChain(
-          currentAccount.address,
-          proDomain,
-          newProDomain,
-          wallet!
-        )
-      }
-      await updateAccountSubs()
-      toast({
-        title: 'Calendar link updated',
-        description: 'Your calendar link has been changed',
-        status: 'success',
-        duration: 5000,
-        position: 'top',
-        isClosable: true,
-      })
-    } catch (e: any) {
-      console.error(e)
-      const isMetaMask =
-        (window as any).ethereum !== undefined &&
-        (window as any).ethereum.isMetaMask
-      const isBrave =
-        (navigator as any).brave && (await (navigator as any).brave.isBrave())
-
-      Sentry.captureException(e)
-
-      setLoading(false)
-      toast({
-        title: 'Error',
-        description:
-          isMetaMask && isBrave
-            ? 'Please connect to the correct network (consider you must unlock your metamask and also reload the page after that).\nIf the error persists, please also try with chrome.'
-            : `${e.message}`,
-        status: 'error',
-        duration: 5000,
-        position: 'top',
-        isClosable: true,
-      })
-    }
-
-    logEvent(
-      `Account Domain Changed: old domain: ${proDomain}, new domain: ${newProDomain}`
-    )
-
-    setLoading(false)
-  }
-
-  const subsRef = useRef(null)
-
-  const subsPurchased = (sub: Subscription, couponCode?: string) => {
-    if (couponCode) {
-      setCouponCode(couponCode)
-      const couponExpiryDate = new Date(sub.expiry_time)
-      const couponDuration = differenceInMonths(
-        couponExpiryDate,
-        new Date().setHours(0, 0, 0, 0)
-      )
-      setCouponDuration(couponDuration)
-      onOpen()
-    }
-    setPurchased(sub)
-    setCurrentPlan(sub.plan_id)
-    setNewProDomain(sub?.domain)
-    updateAccountSubs()
-    setTimeout(
-      () => window.scrollTo(0, (subsRef.current as any).offsetTop - 60),
-      500
-    )
-    setTimeout(() => setPurchased(undefined), 10000)
-  }
-  useEffect(() => {
-    if (intent === Intents.USE_COUPON) {
-      if (!isProAccount(currentAccount!)) {
-        setIsDialogOpen(true)
-      } else {
-        push(`/dashboard/${EditMode.DETAILS}`)
-      }
-    }
-  }, [intent, currentAccount])
-  const subscription = currentAccount?.subscriptions?.find(
-    sub => new Date(sub.expiry_time) > new Date()
-  )
->>>>>>> 3be44a2f
   const handleSelectFile = async () => {
     const input = document.createElement('input')
     input.type = 'file'
