import { Box, Text, VStack } from '@chakra-ui/layout'
import {
  Button,
  Divider,
  FormControl,
  FormHelperText,
  FormLabel,
  Heading,
  HStack,
  Input,
  InputGroup,
  InputLeftAddon,
  useDisclosure,
  VStack as ChakraVStack,
} from '@chakra-ui/react'
import { Textarea } from '@chakra-ui/textarea'
import { Avatar } from '@components/profile/components/Avatar'
import EditImageModal from '@components/profile/components/EditImageModal'
import { handleApiError } from '@utils/error_helper'
import { readFile } from '@utils/image-utils'
<<<<<<< HEAD
import { ellipsizeAddress, getAccountDisplayName } from '@utils/user_manager'
import { differenceInMonths, format } from 'date-fns'
=======
import { ellipsizeAddress } from '@utils/user_manager'
>>>>>>> d15f04d6
import { useRouter } from 'next/router'
import React, { useContext, useEffect, useState } from 'react'
import { useActiveWallet } from 'thirdweb/react'

import { AccountContext } from '@/providers/AccountProvider'
import { OnboardingContext } from '@/providers/OnboardingProvider'
import { Account, SocialLink, SocialLinkType } from '@/types/Account'
import { SupportedChain } from '@/types/chains'
import { Plan } from '@/types/Subscription'
import {
  getUnstoppableDomainsForAddress,
  saveAccountChanges,
} from '@/utils/api_helper'
import {
  syncSubscriptions,
  updateCustomSubscriptionDomain,
} from '@/utils/api_helper'
import { appUrl } from '@/utils/constants'
import { getLensHandlesForAddress } from '@/utils/lens.helper'
import { checkValidDomain, resolveENS } from '@/utils/rpc_helper_front'
import {
  changeDomainOnChain,
  getActiveProSubscription,
  isProAccount,
} from '@/utils/subscription_manager'
import { useToastHelpers } from '@/utils/toasts'

import Block from './components/Block'
import HandlePicker, {
  DisplayName,
  ProfileInfoProvider,
} from './components/HandlePicker'
import Tooltip from './components/Tooltip'

const AccountDetails: React.FC<{ currentAccount: Account }> = ({
  currentAccount,
}) => {
  const { login } = useContext(AccountContext)
  const { reload: reloadOnboardingInfo } = useContext(OnboardingContext)

  const [loading, setLoading] = useState(false)
  const socialLinks = currentAccount?.preferences?.socialLinks || []

  const [description, setDescription] = useState(
    currentAccount?.preferences?.description || ''
  )
  const { query, push } = useRouter()
  const [nameOptions, setNameOptions] = useState<DisplayName[]>([])
  const [avatarUrl, setAvatarUrl] = useState<string | undefined>(
    currentAccount?.preferences?.avatar_url
  )
  const [selectedImageUrl, setSelectedImageUrl] = useState<string | undefined>()
  const {
    isOpen: isEditImageModalOpen,
    onOpen: openEditImageModal,
    onClose: closeEditImageModal,
  } = useDisclosure()
  const [name, setName] = useState<DisplayName | undefined>(() => {
    const currentName = currentAccount?.preferences?.name
    if (currentName) {
      return {
        label: currentName,
        value: currentName,
        type: ProfileInfoProvider.CUSTOM,
      }
    }
    return undefined
  })

  const { showSuccessToast, showErrorToast } = useToastHelpers()
  const activeWallet = useActiveWallet()

  const [proDomain, setProDomain] = useState<string>(
    currentAccount.subscriptions?.[0]?.domain || ''
  )
  const [newProDomain, setNewProDomain] = useState<string>(
    currentAccount.subscriptions?.[0]?.domain ?? ''
  )
  const [_currentPlan, setCurrentPlan] = useState<Plan | undefined>(undefined)

  const saveDetails = async () => {
    setLoading(true)
    try {
      const updatedAccount = await saveAccountChanges({
        ...currentAccount,
        preferences: {
          ...currentAccount.preferences,
          description,
          socialLinks: [
            {
              type: SocialLinkType.TWITTER,
              url: twitter,
            },
            {
              type: SocialLinkType.TELEGRAM,
              url: telegram,
            },
          ],
          ...(name?.value ? { name: name.value } : { name: '' }),
          avatar_url: avatarUrl,
        },
      })
      await login(updatedAccount)
      reloadOnboardingInfo()
      showSuccessToast(
        'Profile Details Updated',
        'Your profile details have been updated successfully'
      )
    } catch (error) {
      console.error(error)
      handleApiError('Error updating profile', error)
    }
    setLoading(false)
  }

  const [twitter, setTwitter] = useState(
    socialLinks.find((link: SocialLink) => link.type === SocialLinkType.TWITTER)
      ?.url || ''
  )
  const [telegram, setTelegram] = useState(
    socialLinks.find(
      (link: SocialLink) => link.type === SocialLinkType.TELEGRAM
    )?.url || ''
  )

  const updateAccountInfo = () => {
    const socialLinks = currentAccount?.preferences?.socialLinks || []

    setTwitter(
      socialLinks.find(
        (link: SocialLink) => link.type === SocialLinkType.TWITTER
      )?.url || ''
    )
    setTelegram(
      socialLinks.find(
        (link: SocialLink) => link.type === SocialLinkType.TELEGRAM
      )?.url || ''
    )

    setDescription(currentAccount?.preferences?.description || '')

    if (!name || name.value !== currentAccount?.preferences?.name) {
      setName(
        currentAccount?.preferences?.name
          ? {
              label: currentAccount.preferences.name,
              value: currentAccount.preferences.name,
              type: ProfileInfoProvider.CUSTOM,
            }
          : undefined
      )
    }

    setAvatarUrl(currentAccount?.preferences?.avatar_url || undefined)
    setNewProDomain(currentAccount?.subscriptions?.[0]?.domain ?? '')
  }

  const updateAccountSubs = async () => {
    setCurrentPlan(isProAccount(currentAccount!) ? Plan.PRO : undefined)
    const subscriptions = await syncSubscriptions()
    currentAccount!.subscriptions = subscriptions
    await login(currentAccount!)
    setCurrentPlan(isProAccount(currentAccount!) ? Plan.PRO : undefined)
  }

  const changeDomain = async () => {
    setLoading(true)

    if (newProDomain === proDomain) {
      setLoading(false)
      showErrorToast('No Changes Made', "You didn't change the current link")
      return
    }

    if (!(await checkValidDomain(newProDomain, currentAccount!.address))) {
      setLoading(false)
      showErrorToast(
        'You are not the owner of this domain',
        'To use ENS, Lens, Unstoppable domain, or other name services as your name you need to be the owner of it'
      )
      return
    }

    try {
      const subscription = currentAccount?.subscriptions?.find(
        sub => new Date(sub.expiry_time) > new Date()
      )
      if (subscription?.chain === SupportedChain.CUSTOM) {
        await updateCustomSubscriptionDomain(newProDomain)
      } else {
        await changeDomainOnChain(
          currentAccount.address,
          proDomain,
          newProDomain,
          activeWallet!
        )
      }
      await updateAccountSubs()
      setProDomain(newProDomain)
      showSuccessToast(
        'Calendar Link Updated',
        'Your calendar link has been changed successfully'
      )
    } catch (e: any) {
      console.error(e)
      setLoading(false)
      showErrorToast('Domain Change Failed', `${e.message}`)
    }

    setLoading(false)
  }

  const getHandles = async () => {
    let handles: DisplayName[] = []

    const currentName = currentAccount?.preferences?.name
    if (currentName) {
      handles.push({
        label: currentName,
        value: currentName,
        type: ProfileInfoProvider.CUSTOM,
      })
    }

    const lensProfiles = async () => {
      const profiles = await getLensHandlesForAddress(currentAccount!.address)
      if (profiles) {
        handles = handles.concat(
          profiles.map(profile => {
            return {
              label: profile.handle,
              value: profile.handle,
              type: ProfileInfoProvider.LENS,
            }
          })
        )
      }
    }

    const getUNHandles = async () => {
      const domains = await getUnstoppableDomainsForAddress(
        currentAccount!.address
      )

      if (domains) {
        handles = handles.concat(
          domains.map(profile => {
            return {
              label: profile.name,
              value: profile.name,
              type: ProfileInfoProvider.UNSTOPPABLE_DOAMINS,
            }
          })
        )
      }
    }

    const getENSHandle = async () => {
      const ens = await resolveENS(currentAccount!.address)
      if (ens) {
        handles.push({
          label: ens.name,
          value: ens.name,
          type: ProfileInfoProvider.ENS,
        })
      }
    }

    await Promise.all([lensProfiles(), getUNHandles(), getENSHandle()])

    setNameOptions(handles)
    const currentHandle = handles.find(
      h => h.value === currentAccount?.preferences?.name
    )
    setName(currentHandle)
  }

  useEffect(() => {
    void getHandles()
    updateAccountInfo()
  }, [currentAccount])

  const handleSelectFile = async () => {
    const input = document.createElement('input')
    input.type = 'file'
    input.accept = 'image/jpeg, image/png, image/webp'
    input.onchange = async e => {
      const file = (e.target as HTMLInputElement).files?.[0]
      if (!file) return
      setLoading(true)
      try {
        const blob = new Blob([file], {
          type: file.type,
        })
        const imageDataUrl = await readFile(file)
        setSelectedImageUrl(imageDataUrl)
        openEditImageModal()
      } catch (error) {
        console.error('Error uploading image:', error)
      } finally {
        setLoading(false)
      }
    }
    input.click()
  }

  return (
    <VStack width="100%" maxW="100%" gap={6} alignItems={'flex-start'}>
      <Block>
        <>
          <Heading fontSize="2xl" mb={4}>
            Account Details
          </Heading>

          <EditImageModal
            imageSrc={selectedImageUrl}
            isDialogOpen={isEditImageModalOpen}
            onDialogClose={closeEditImageModal}
            accountAddress={currentAccount?.address}
            changeAvatar={avatar => {
              setAvatarUrl(avatar)
              currentAccount.preferences.avatar_url = avatar
              void login(currentAccount)
            }}
          />

          <FormControl pt={2}>
            <HStack width="100%" textAlign="center" mb={6}>
              <Box width="64px" height="64px">
                <Avatar
                  address={currentAccount.address}
                  avatar_url={
                    avatarUrl || currentAccount.preferences?.avatar_url
                  }
                  name={getAccountDisplayName(currentAccount)}
                />
              </Box>

              <VStack ml={2} flex={1} alignItems="flex-start">
                <Text fontSize="lg" fontWeight={500}>
                  {name?.label || ellipsizeAddress(currentAccount.address)}
                </Text>
                <Button
                  flex={1}
                  colorScheme="primary"
                  variant={'link'}
                  px={0}
                  style={{ display: 'flex' }}
                  onClick={handleSelectFile}
                  textDecoration="underline"
                >
                  Edit profile picture
                </Button>
              </VStack>
            </HStack>

            <FormLabel>
              Calendar link
              <Tooltip text="Other users can book meetings with you through this personal domain" />
            </FormLabel>
            <HStack>
              <InputGroup>
                <InputLeftAddon
                  pointerEvents="none"
                  borderRightColor="transparent !important"
                  bgColor="transparent"
                  pr={0}
                  className={currentAccount?.subscriptions ? '' : 'disabled'}
                >
                  <Text opacity="0.5">{`${appUrl}/`}</Text>
                </InputLeftAddon>
                <Input
                  pl={0}
                  borderLeftColor="transparent"
                  value={newProDomain}
                  type="text"
                  disabled={
                    !currentAccount?.subscriptions?.find(
                      sub => new Date(sub.expiry_time) > new Date()
                    )
                  }
                  placeholder={
                    getActiveProSubscription(currentAccount)
                      ? 'your_custom_link'
                      : `address/${currentAccount?.address}`
                  }
                  onChange={e => setNewProDomain(e.target.value)}
                />
              </InputGroup>

              <Button
                isLoading={loading}
                colorScheme="primary"
                variant="outline"
                isDisabled={
                  !currentAccount?.subscriptions?.find(
                    sub => new Date(sub.expiry_time) > new Date()
                  )
                }
                onClick={changeDomain}
              >
                Update
              </Button>
            </HStack>
            <FormHelperText>
              {currentAccount?.subscriptions?.find(
                sub => new Date(sub.expiry_time) > new Date()
              ) ? (
                'There is a gas fee associated with each link change.'
              ) : (
                <>
                  Unlock custom calendar link with PRO{' '}
                  <Button
                    variant="link"
                    colorScheme="primary"
                    px={0}
                    onClick={() => push('/dashboard/details#subscriptions')}
                    textDecoration="underline"
                  >
                    here
                  </Button>
                  .
                </>
              )}
            </FormHelperText>
          </FormControl>

          <Divider my={8} />

          <FormControl pb={3}>
            <FormLabel>
              Display name
              <Tooltip
                text="How do you want to be displayed to others in meetings? Leave empty
              to use you wallet address"
              />
            </FormLabel>
            <HandlePicker
              selected={name}
              setValue={option => setName(option)}
              options={nameOptions}
            />
          </FormControl>

          <FormControl py={3}>
            <FormLabel>Status message (optional)</FormLabel>
            <Textarea
              value={description}
              placeholder="Add an optional message to be displayed on your public calendar page"
              onChange={e => setDescription(e.target.value)}
            />
          </FormControl>

          <HStack>
            <FormControl py={3}>
              <FormLabel>Twitter (optional)</FormLabel>
              <Input
                value={twitter}
                type="text"
                placeholder="Twitter"
                onChange={e => setTwitter(e.target.value)}
              />
            </FormControl>

            <FormControl py={3}>
              <FormLabel>Telegram (optional)</FormLabel>
              <Input
                value={telegram}
                type="text"
                placeholder="Telegram"
                onChange={e => setTelegram(e.target.value)}
              />
            </FormControl>
          </HStack>

          <Button
            mt={8}
            isLoading={loading}
            colorScheme="primary"
            onClick={saveDetails}
          >
            Save details
          </Button>
        </>
      </Block>

      <EditImageModal
        isDialogOpen={isEditImageModalOpen}
        onDialogClose={closeEditImageModal}
        imageSrc={selectedImageUrl || ''}
        accountAddress={currentAccount?.address}
        changeAvatar={(url: string) => {
          setAvatarUrl(url)
          closeEditImageModal()
        }}
      />
    </VStack>
  )
}

export default AccountDetails<|MERGE_RESOLUTION|>--- conflicted
+++ resolved
@@ -18,12 +18,8 @@
 import EditImageModal from '@components/profile/components/EditImageModal'
 import { handleApiError } from '@utils/error_helper'
 import { readFile } from '@utils/image-utils'
-<<<<<<< HEAD
 import { ellipsizeAddress, getAccountDisplayName } from '@utils/user_manager'
 import { differenceInMonths, format } from 'date-fns'
-=======
-import { ellipsizeAddress } from '@utils/user_manager'
->>>>>>> d15f04d6
 import { useRouter } from 'next/router'
 import React, { useContext, useEffect, useState } from 'react'
 import { useActiveWallet } from 'thirdweb/react'
