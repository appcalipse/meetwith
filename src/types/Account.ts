export enum ExternalCalendarProvider {
  GOOGLE = 'google',
  APPLE = 'apple',
}

export interface Account {
  id: string
  created: Date
  address: string
  internal_pub_key: string
  encoded_signature: string
  preferences?: AccountPreferences
  preferences_path: string
  nonce: number
  name?: string
  avatar?: string
<<<<<<< HEAD
  google_refresh_token?: string
=======
  is_invited: boolean
}

export interface SimpleAccountInfo {
  address: string
  internal_pub_key: string
>>>>>>> 0e9ff2b8
}

export enum SpecialDomainType {
  ENS = 'ENS',
  UNSTOPPABLE_DOMAINS = 'UNSTOPPABLE_DOMAINS',
}

export interface PremiumAccount extends Account {
  special_domain: string
  special_domain_type: SpecialDomainType
  calendar_url: string
}

export interface MeetingType {
  id: string
  title: string
  url: string
  duration: number
  description?: string
  minAdvanceTime: number
}

export interface DayAvailability {
  weekday: number
  ranges: TimeRange[]
}

export interface TimeRange {
  start: string
  end: string
}

export interface AccountPreferences {
  timezone: string
  availableTypes: MeetingType[]
  description: string
  availabilities: DayAvailability[]
  socialLinks: SocialLink[]
}

export enum SocialLinkType {
  TELEGRAM = 'TELEGRAM',
  TWITTER = 'TWITTER',
  DISCORD = 'DISCORD',
}

export interface SocialLink {
  type: SocialLinkType
  url: string
}<|MERGE_RESOLUTION|>--- conflicted
+++ resolved
@@ -14,16 +14,13 @@
   nonce: number
   name?: string
   avatar?: string
-<<<<<<< HEAD
   google_refresh_token?: string
-=======
   is_invited: boolean
 }
 
 export interface SimpleAccountInfo {
   address: string
   internal_pub_key: string
->>>>>>> 0e9ff2b8
 }
 
 export enum SpecialDomainType {
