export enum ExternalCalendarProvider {
  GOOGLE = 'google',
  APPLE = 'apple',
}

export interface Account {
  id: string
  created: Date
  address: string
  internal_pub_key: string
  encoded_signature: string
  preferences?: AccountPreferences
  preferences_path: string
  nonce: number
  name?: string
  avatar?: string
<<<<<<< HEAD
  google_refresh_token?: string
=======
  is_invited: boolean
}

export interface SimpleAccountInfo {
  address: string
  internal_pub_key: string
>>>>>>> 307fe1f6
}

export enum SpecialDomainType {
  ENS = 'ENS',
  UNSTOPPABLE_DOMAINS = 'UNSTOPPABLE_DOMAINS',
}

export interface PremiumAccount extends Account {
  special_domain: string
  special_domain_type: SpecialDomainType
  calendar_url: string
}

export interface MeetingType {
  id: string
  title: string
  url: string
  duration: number
  description?: string
  minAdvanceTime: number
}

export interface DayAvailability {
  weekday: number
  ranges: TimeRange[]
}

export interface TimeRange {
  start: string
  end: string
}

export interface AccountPreferences {
  timezone: string
  availableTypes: MeetingType[]
  description: string
  availabilities: DayAvailability[]
  socialLinks: SocialLink[]
}

export enum SocialLinkType {
  TELEGRAM = 'TELEGRAM',
  TWITTER = 'TWITTER',
  DISCORD = 'DISCORD',
}

export interface SocialLink {
  type: SocialLinkType
  url: string
}<|MERGE_RESOLUTION|>--- conflicted
+++ resolved
@@ -14,16 +14,13 @@
   nonce: number
   name?: string
   avatar?: string
-<<<<<<< HEAD
   google_refresh_token?: string
-=======
   is_invited: boolean
 }
 
 export interface SimpleAccountInfo {
   address: string
   internal_pub_key: string
->>>>>>> 307fe1f6
 }
 
 export enum SpecialDomainType {
