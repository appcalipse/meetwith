--- conflicted
+++ resolved
@@ -241,11 +241,8 @@
   guest_address?: string
   guest_email?: string
   guest_name?: string
-<<<<<<< HEAD
-=======
   payment_method: PaymentType
   provider_reference_id?: string
->>>>>>> e74432a3
 }
 
 export interface RequestInvoiceRequest {
