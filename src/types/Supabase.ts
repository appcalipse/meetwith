--- conflicted
+++ resolved
@@ -1552,11 +1552,7 @@
           owner_account: string
           plan_id?: number | null
           registered_at: string
-<<<<<<< HEAD
           status: Database['public']['Enums']['SubscriptionStatus']
-=======
-          status?: Database['public']['Enums']['SubscriptionStatus']
->>>>>>> 471b6683
           transaction_id?: string | null
           updated_at?: string | null
         }
@@ -1595,152 +1591,6 @@
             isOneToOne: false
             referencedRelation: 'transactions'
             referencedColumns: ['id']
-<<<<<<< HEAD
-          }
-        ]
-      }
-      billing_plans: {
-        Row: {
-          billing_cycle: Database['public']['Enums']['BillingCycle']
-          created_at: string
-          id: string
-          name: string
-          price: number
-          updated_at: string | null
-        }
-        Insert: {
-          billing_cycle: Database['public']['Enums']['BillingCycle']
-          created_at?: string
-          id: string
-          name: string
-          price: number
-          updated_at?: string | null
-        }
-        Update: {
-          billing_cycle?: Database['public']['Enums']['BillingCycle']
-          created_at?: string
-          id?: string
-          name?: string
-          price?: number
-          updated_at?: string | null
-        }
-        Relationships: []
-      }
-      billing_plan_providers: {
-        Row: {
-          billing_plan_id: string
-          created_at: string
-          id: string
-          provider: Database['public']['Enums']['PaymentProvider']
-          provider_product_id: string
-          updated_at: string | null
-        }
-        Insert: {
-          billing_plan_id: string
-          created_at?: string
-          id?: string
-          provider: Database['public']['Enums']['PaymentProvider']
-          provider_product_id: string
-          updated_at?: string | null
-        }
-        Update: {
-          billing_plan_id?: string
-          created_at?: string
-          id?: string
-          provider?: Database['public']['Enums']['PaymentProvider']
-          provider_product_id?: string
-          updated_at?: string | null
-        }
-        Relationships: [
-          {
-            foreignKeyName: 'billing_plan_providers_billing_plan_id_fkey'
-            columns: ['billing_plan_id']
-            isOneToOne: false
-            referencedRelation: 'billing_plans'
-            referencedColumns: ['id']
-          }
-        ]
-      }
-      stripe_subscriptions: {
-        Row: {
-          account_address: string
-          billing_plan_id: string
-          created_at: string
-          id: string
-          stripe_customer_id: string
-          stripe_subscription_id: string
-          updated_at: string | null
-        }
-        Insert: {
-          account_address: string
-          billing_plan_id: string
-          created_at?: string
-          id?: string
-          stripe_customer_id: string
-          stripe_subscription_id: string
-          updated_at?: string | null
-        }
-        Update: {
-          account_address?: string
-          billing_plan_id?: string
-          created_at?: string
-          id?: string
-          stripe_customer_id?: string
-          stripe_subscription_id?: string
-          updated_at?: string | null
-        }
-        Relationships: [
-          {
-            foreignKeyName: 'stripe_subscriptions_account_address_fkey'
-            columns: ['account_address']
-            isOneToOne: false
-            referencedRelation: 'accounts'
-            referencedColumns: ['address']
-          },
-          {
-            foreignKeyName: 'stripe_subscriptions_billing_plan_id_fkey'
-            columns: ['billing_plan_id']
-            isOneToOne: false
-            referencedRelation: 'billing_plans'
-            referencedColumns: ['id']
-          }
-        ]
-      }
-      stripe_subscription_transactions: {
-        Row: {
-          created_at: string
-          id: string
-          stripe_subscription_id: string
-          transaction_id: string
-        }
-        Insert: {
-          created_at?: string
-          id?: string
-          stripe_subscription_id: string
-          transaction_id: string
-        }
-        Update: {
-          created_at?: string
-          id?: string
-          stripe_subscription_id?: string
-          transaction_id?: string
-        }
-        Relationships: [
-          {
-            foreignKeyName: 'stripe_subscription_transactions_stripe_subscription_id_fkey'
-            columns: ['stripe_subscription_id']
-            isOneToOne: false
-            referencedRelation: 'stripe_subscriptions'
-            referencedColumns: ['stripe_subscription_id']
-          },
-          {
-            foreignKeyName: 'stripe_subscription_transactions_transaction_id_fkey'
-            columns: ['transaction_id']
-            isOneToOne: true
-            referencedRelation: 'transactions'
-            referencedColumns: ['id']
-=======
->>>>>>> 471b6683
           }
         ]
       }
@@ -2112,8 +1962,6 @@
       PaymentDirection: 'debit' | 'credit'
       PaymentProvider: 'stripe'
       PaymentStatus: 'cancelled' | 'pending' | 'completed' | 'failed'
-      BillingCycle: 'monthly' | 'yearly'
-      SubscriptionStatus: 'active' | 'cancelled' | 'expired'
       PaymentType: 'fiat' | 'crypto'
       PlanType: 'one_off' | 'sessions'
       PollStatus: 'ongoing' | 'completed' | 'cancelled' | 'expired'
@@ -2291,8 +2139,6 @@
       PaymentDirection: ['debit', 'credit'],
       PaymentProvider: ['stripe'],
       PaymentStatus: ['cancelled', 'pending', 'completed', 'failed'],
-      BillingCycle: ['monthly', 'yearly'],
-      SubscriptionStatus: ['active', 'cancelled', 'expired'],
       PaymentType: ['fiat', 'crypto'],
       PlanType: ['one_off', 'sessions'],
       PollStatus: ['ongoing', 'completed', 'cancelled', 'expired'],
