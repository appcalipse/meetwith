--- conflicted
+++ resolved
@@ -877,14 +877,9 @@
       meetings: {
         Row: {
           access_type: string | null
-<<<<<<< HEAD
           created_at: string | null
           encrypted_metadata: Json | null
           end: string | null
-=======
-          created_at: string
-          end: string
->>>>>>> e32b092c
           id: string
           meeting_url: string | null
           permissions:
@@ -900,14 +895,9 @@
         }
         Insert: {
           access_type?: string | null
-<<<<<<< HEAD
           created_at?: string | null
           encrypted_metadata?: Json | null
           end?: string | null
-=======
-          created_at?: string
-          end: string
->>>>>>> e32b092c
           id: string
           meeting_url?: string | null
           permissions?:
@@ -923,14 +913,9 @@
         }
         Update: {
           access_type?: string | null
-<<<<<<< HEAD
           created_at?: string | null
           encrypted_metadata?: Json | null
           end?: string | null
-=======
-          created_at?: string
-          end?: string
->>>>>>> e32b092c
           id?: string
           meeting_url?: string | null
           permissions?:
@@ -1189,19 +1174,6 @@
         }
         Relationships: []
       }
-<<<<<<< HEAD
-      result: {
-        Row: {
-          jsonb_agg: Json | null
-        }
-        Insert: {
-          jsonb_agg?: Json | null
-        }
-        Update: {
-          jsonb_agg?: Json | null
-        }
-        Relationships: []
-      }
       slot_instance: {
         Row: {
           account_address: string | null
@@ -1299,8 +1271,6 @@
           }
         ]
       }
-=======
->>>>>>> e32b092c
       slots: {
         Row: {
           account_address: string | null
@@ -1565,7 +1535,6 @@
           role: string
         }[]
       }
-<<<<<<< HEAD
       get_meeting_primary_slot: {
         Args: { p_account_address?: string; p_meeting_id: string }
         Returns: Json
@@ -1592,12 +1561,13 @@
           isOneToOne: false
           isSetofReturn: true
         }
-=======
-      get_paid_sessions: {
-        Args: { account_address: string; current_account: string }
-        Returns: Json
->>>>>>> e32b092c
-      }
+      }
+      get_paid_sessions:
+        | {
+            Args: { account_address: string; current_account: string }
+            Returns: Json
+          }
+        | { Args: { current_account: string }; Returns: Json }
       get_telegram_notifications: {
         Args: never
         Returns: {
