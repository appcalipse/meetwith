--- conflicted
+++ resolved
@@ -37,7 +37,6 @@
   event: MeetingUpdateRequest,
   slot_id: string
 ) => {
-<<<<<<< HEAD
   const calendars = await getConnectedCalendars(targetAccount, {
     syncOnly: true,
     activeOnly: true,
@@ -52,21 +51,6 @@
     )
 
     await integration.updateEvent(targetAccount, slot_id, event)
-=======
-  // schedule for other users, if they are also pro
-  const tasks: Promise<any>[] = []
-  for (const participant of event.participants_mapping) {
-    if (participant.account_address) {
-      tasks.push(
-        syncCalendarWithAccount(
-          participant.account_address!,
-          event,
-          participant.slot_id,
-          meeting_creation_time
-        )
-      )
-    }
->>>>>>> f427e870
   }
 }
 
@@ -99,14 +83,16 @@
   ) => {
     const tasks: Promise<any>[] = []
     for (const participant of event.participants_mapping) {
-      tasks.push(
-        syncCreatedEventWithCalendar(
-          participant.account_address!,
-          event,
-          participant.slot_id,
-          meeting_creation_time
+      if (participant.account_address) {
+        tasks.push(
+          syncCreatedEventWithCalendar(
+            participant.account_address!,
+            event,
+            participant.slot_id,
+            meeting_creation_time
+          )
         )
-      )
+      }
     }
 
     await Promise.all(tasks)
