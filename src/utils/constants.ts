const baseURL =
  typeof window === 'undefined'
    ? process.env.NEXT_PUBLIC_HOSTED_AT!.replace(/\/$/, '')
    : window.location.origin

const apiUrl = `${baseURL}/api`

const isProduction = process.env.NEXT_PUBLIC_ENV === 'production'

const appUrl = baseURL

const DEFAULT_MESSAGE = (nonce: number) =>
  `Welcome to Meet with Wallet!\n\nPlease sign this message to prove you are the owner of your account and enable your data to be encrypted and private.\n\nDon't worry, no actual transaction, gas or assets will be used for it.\n\nYour unique number is ${nonce}`

const YEAR_DURATION_IN_SECONDS = 31536000

const MWW_DISCORD_SERVER = 'https://discord.gg/En7BK4vhUF'

const discordRedirectUrl = `${baseURL}/dashboard/details#connected-accounts`

const NO_REPLY_EMAIL = 'no-reply@meetwith.xyz'

const WEBHOOK_URL = `${apiUrl}/server/webhook/calendar/sync`

const EMAIL_CHANGE_TOKEN_EXPIRY = '5m'
const PIN_ENABLE_TOKEN_EXPIRY = '5m'
const PIN_RESET_TOKEN_EXPIRY = '5m'
const VERIFICATION_CODE_TOKEN_EXPIRY = '5m'
const TRANSFER_FUNCTION_SELECTOR = '0xa9059cbb'
const VERIFICATION_CODE_COUNTDOWN_SECONDS = 300 // 5 minutes

const VERIFICATION_CODE_EXPIRY_MS = 5 * 60 * 1000

const MAX_DAILY_NOTIFICATIONS_LOOKUPS = 2

<<<<<<< HEAD
const QUICKPOLL_DEFAULT_LIMIT = 5
const QUICKPOLL_MAX_LIMIT = 100
const QUICKPOLL_MIN_LIMIT = 1
const QUICKPOLL_DEFAULT_OFFSET = 0
const QUICKPOLL_COUNT_FETCH_LIMIT = 1

const QUICKPOLL_MIN_DURATION_MINUTES = 15
const QUICKPOLL_MAX_DURATION_MINUTES = 180

const QUICKPOLL_SLUG_MAX_ATTEMPTS = 5
const QUICKPOLL_SLUG_MAX_LENGTH = 30
const QUICKPOLL_SLUG_FALLBACK_LENGTH = 20

const QUICKPOLL_TITLE_MIN_LENGTH = 1
const QUICKPOLL_TITLE_MAX_LENGTH = 200
const QUICKPOLL_DESCRIPTION_MAX_LENGTH = 1000

const QUICKPOLL_EXPIRY_BUFFER_HOURS = 1 // Minimum hours before expiry

=======
>>>>>>> 5941aa2f
const DASHBOARD_ROUTE_PREFIX = '/dashboard'
const SETTINGS_ROUTE_PREFIX = `${DASHBOARD_ROUTE_PREFIX}/details`
const DASHBOARD_SCHEDULE_ROUTE = `${DASHBOARD_ROUTE_PREFIX}/schedule`
const PUBLIC_USERNAME_ROUTE = '/[...address]'
const PUBLIC_ADDRESS_ROUTE = `/address${PUBLIC_USERNAME_ROUTE}`
const PUBLIC_POLL_ROUTE = '/poll/[slug]'
const PUBLIC_POLL_GUEST_DETAILS_ROUTE = '/poll/[slug]/guest-details'

export enum OnboardingSubject {
  Discord = 'discord',
  DiscordConnectedInPage = 'discord_connected_page',
  DiscordConnectedInModal = 'discord_connected_modal',
  GoogleCalendarConnected = 'google_calendar_connected',
  Office365CalendarConnected = 'office365_calendar_connected',
}

export enum PaymentNotificationType {
  SEND_TOKENS = 'send-tokens',
  RECEIVE_TOKENS = 'receive-tokens',
}

export const COMMON_CURRENCIES = [
  'USD',
  'EUR',
  'GBP',
  'NGN',
  'INR',
  'CAD',
  'AUD',
  'JPY',
  'CHF',
] as const

export type CommonCurrency = (typeof COMMON_CURRENCIES)[number]

export const isSupportedCurrency = (
  currency: string
): currency is CommonCurrency => {
  return COMMON_CURRENCIES.includes(currency as CommonCurrency)
}

export const getCurrencyDisplayName = (currency: string): string => {
  const currencyNames: Record<CommonCurrency, string> = {
    USD: 'US Dollar',
    EUR: 'Euro',
    GBP: 'British Pound',
    NGN: 'Nigerian Naira',
    INR: 'Indian Rupee',
    CAD: 'Canadian Dollar',
    AUD: 'Australian Dollar',
    JPY: 'Japanese Yen',
    CHF: 'Swiss Franc',
  }

  return currencyNames[currency as CommonCurrency] || currency
}

export {
  apiUrl,
  appUrl,
  DASHBOARD_ROUTE_PREFIX,
  DASHBOARD_SCHEDULE_ROUTE,
  DEFAULT_MESSAGE,
  discordRedirectUrl,
  EMAIL_CHANGE_TOKEN_EXPIRY,
  isProduction,
  MAX_DAILY_NOTIFICATIONS_LOOKUPS,
  MWW_DISCORD_SERVER,
  NO_REPLY_EMAIL,
  PIN_ENABLE_TOKEN_EXPIRY,
  PIN_RESET_TOKEN_EXPIRY,
  PUBLIC_ADDRESS_ROUTE,
  PUBLIC_POLL_GUEST_DETAILS_ROUTE,
  PUBLIC_POLL_ROUTE,
  PUBLIC_USERNAME_ROUTE,
  QUICKPOLL_COUNT_FETCH_LIMIT,
  QUICKPOLL_DEFAULT_LIMIT,
  QUICKPOLL_DEFAULT_OFFSET,
  QUICKPOLL_DESCRIPTION_MAX_LENGTH,
  QUICKPOLL_EXPIRY_BUFFER_HOURS,
  QUICKPOLL_MAX_DURATION_MINUTES,
  QUICKPOLL_MAX_LIMIT,
  QUICKPOLL_MIN_DURATION_MINUTES,
  QUICKPOLL_MIN_LIMIT,
  QUICKPOLL_SLUG_FALLBACK_LENGTH,
  QUICKPOLL_SLUG_MAX_ATTEMPTS,
  QUICKPOLL_SLUG_MAX_LENGTH,
  QUICKPOLL_TITLE_MAX_LENGTH,
  QUICKPOLL_TITLE_MIN_LENGTH,
  SETTINGS_ROUTE_PREFIX,
  TRANSFER_FUNCTION_SELECTOR,
  VERIFICATION_CODE_COUNTDOWN_SECONDS, // Add this to exports
  VERIFICATION_CODE_EXPIRY_MS,
  VERIFICATION_CODE_TOKEN_EXPIRY,
  WEBHOOK_URL,
  YEAR_DURATION_IN_SECONDS,
}<|MERGE_RESOLUTION|>--- conflicted
+++ resolved
@@ -33,7 +33,8 @@
 
 const MAX_DAILY_NOTIFICATIONS_LOOKUPS = 2
 
-<<<<<<< HEAD
+const MAX_DAILY_NOTIFICATIONS_LOOKUPS = 2
+
 const QUICKPOLL_DEFAULT_LIMIT = 5
 const QUICKPOLL_MAX_LIMIT = 100
 const QUICKPOLL_MIN_LIMIT = 1
@@ -53,8 +54,6 @@
 
 const QUICKPOLL_EXPIRY_BUFFER_HOURS = 1 // Minimum hours before expiry
 
-=======
->>>>>>> 5941aa2f
 const DASHBOARD_ROUTE_PREFIX = '/dashboard'
 const SETTINGS_ROUTE_PREFIX = `${DASHBOARD_ROUTE_PREFIX}/details`
 const DASHBOARD_SCHEDULE_ROUTE = `${DASHBOARD_ROUTE_PREFIX}/schedule`
