import * as Sentry from '@sentry/nextjs'
import { type SupabaseClient, createClient } from '@supabase/supabase-js'
import { addMinutes, isAfter } from 'date-fns'
import { utcToZonedTime } from 'date-fns-tz'
import EthCrypto, {
  decryptWithPrivateKey,
  Encrypted,
  encryptWithPublicKey,
} from 'eth-crypto'
import { validate } from 'uuid'

import {
  Account,
  AccountPreferences,
  MeetingType,
  SimpleAccountInfo,
} from '@/types/Account'
import {
  AccountNotifications,
  NotificationChannel,
} from '@/types/AccountNotifications'
import {
  CalendarSyncInfo,
  ConnectedCalendar,
} from '@/types/CalendarConnections'
import { DiscordAccount } from '@/types/Discord'
import {
  CreateGroupsResponse,
  EmptyGroupsResponse,
  Group,
  GroupInviteFilters,
  GroupInvites,
  GroupInvitesResponse,
  GroupMemberQuery,
  GroupUsers,
  MemberType,
  UpdateGroupPayload,
  UserGroups,
} from '@/types/Group'
import {
  ConferenceMeeting,
  DBSlot,
  GroupMeetingRequest,
  GroupNotificationType,
  MeetingAccessType,
  MeetingProvider,
  ParticipantMappingType,
  TimeSlotSource,
} from '@/types/Meeting'
import {
  ParticipantBaseInfo,
  ParticipantInfo,
  ParticipantType,
} from '@/types/ParticipantInfo'
import {
  GroupInviteNotifyRequest,
  MeetingCancelSyncRequest,
  MeetingCreationRequest,
  MeetingCreationSyncRequest,
  MeetingUpdateRequest,
} from '@/types/Requests'
import { Subscription } from '@/types/Subscription'
import { GroupMembersRow, TablesInsert } from '@/types/supabase'
import {
  GateConditionObject,
  GateUsage,
  GateUsageType,
} from '@/types/TokenGating'
import {
  AccountNotFoundError,
  AdminBelowOneError,
  AlreadyGroupMemberError,
  GateConditionNotValidError,
  GateInUseError,
  GroupCreationError,
  GroupNotExistsError,
  IsGroupAdminError,
  MeetingChangeConflictError,
  MeetingCreationError,
  MeetingNotFoundError,
  NotGroupAdminError,
  NotGroupMemberError,
  TimeNotAvailableError,
  UnauthorizedError,
} from '@/utils/errors'

import { GateCondition } from '../types/TokenGating'
import {
  generateDefaultMeetingType,
  generateEmptyAvailabilities,
} from './calendar_manager'
import { apiUrl } from './constants'
import { encryptContent } from './cryptography'
import { isTimeInsideAvailabilities } from './slots.helper'
import { isProAccount } from './subscription_manager'
import { isConditionValid } from './token.gate.service'
import { isValidEVMAddress } from './validations'

<<<<<<< HEAD
const db = {
  supabase: createClient(
    process.env.NEXT_SUPABASE_URL!,
    process.env.NEXT_SUPABASE_KEY!
  ),
=======
// TODO: better typing
type SupabaseRecords = { ready: boolean } & Record<string, SupabaseClient>
const db: SupabaseRecords = {
  ready: false,
} as SupabaseRecords

const initDB = () => {
  if (!db.ready) {
    db.supabase = createClient(
      process.env.NEXT_SUPABASE_URL!,
      process.env.NEXT_SUPABASE_KEY!
    )
    db.ready = true
  }

  return db
>>>>>>> 6a61b28f
}

const initAccountDBForWallet = async (
  address: string,
  signature: string,
  timezone: string,
  nonce: number,
  is_invited?: boolean
): Promise<Account> => {
  if (!isValidEVMAddress(address)) {
    throw new Error('Invalid address')
  }

  try {
    //make sure account doesn't exist
    const account = await getAccountFromDB(address)
    if (!account.is_invited) {
      return account
    }
    return await updateAccountFromInvite(address, signature, timezone, nonce)
  } catch (error) {}

  const newIdentity = EthCrypto.createIdentity()

  const encryptedPvtKey = encryptContent(signature, newIdentity.privateKey)

  const createdUserAccount = await db.supabase.from('accounts').insert([
    {
      address: address.toLowerCase(),
      internal_pub_key: is_invited
        ? process.env.NEXT_PUBLIC_SERVER_PUB_KEY!
        : newIdentity.publicKey,
      encoded_signature: encryptedPvtKey,
      nonce,
      is_invited: is_invited || false,
    },
  ])

<<<<<<< HEAD
  if (createdUserAccount.error) throw createdUserAccount.error

=======
  if (createdUserAccount.error) {
    throw new Error(createdUserAccount.error.message)
  }
>>>>>>> 6a61b28f
  const defaultMeetingType = generateDefaultMeetingType()
  const defaultAvailabilities = generateEmptyAvailabilities()

  const preferences: AccountPreferences = {
    availableTypes: [defaultMeetingType],
    description: '',
    availabilities: defaultAvailabilities,
    socialLinks: [],
    timezone,
    meetingProvider: MeetingProvider.HUDDLE,
  }

  if (!createdUserAccount.data || createdUserAccount.data.length === 0) {
    throw new Error('User account not created')
  }
  const user_account = createdUserAccount.data[0]

  try {
    const responsePrefs = await db.supabase.from('account_preferences').insert({
      ...preferences,
      owner_account_address: user_account.address,
    })

    if (responsePrefs.error) {
      Sentry.captureException(responsePrefs.error)
      throw new Error("Account preferences couldn't be created")
    }

    user_account.preferences = preferences
    user_account.is_invited = is_invited || false

    return user_account
  } catch (error) {
    Sentry.captureException(error)
    throw new Error("Account couldn't be created")
  }
}

const updateAccountFromInvite = async (
  account_address: string,
  signature: string,
  timezone: string,
  nonce: number
): Promise<Account> => {
  const existingAccount = await getAccountFromDB(account_address)
  if (!existingAccount.is_invited) {
    // do not screw up accounts that already have been set up
    return existingAccount
  }

  //fetch this before changing internal pub key
  const currentMeetings = await getSlotsForAccount(account_address)

  const newIdentity = EthCrypto.createIdentity()

  const encryptedPvtKey = encryptContent(signature, newIdentity.privateKey)

<<<<<<< HEAD
  const { error } = await db.supabase.from('accounts').upsert(
=======
  const { error } = await db.supabase.from<Account>('accounts').upsert(
>>>>>>> 6a61b28f
    [
      {
        address: account_address.toLowerCase(),
        internal_pub_key: newIdentity.publicKey,
        encoded_signature: encryptedPvtKey,
        nonce,
        is_invited: false,
      },
    ],
    { onConflict: 'address' }
  )

  if (error) {
<<<<<<< HEAD
    throw error
=======
    throw new Error(error.message)
>>>>>>> 6a61b28f
  }

  const account = await getAccountFromDB(account_address)
  account.preferences.timezone = timezone

  await updateAccountPreferences(account)

  for (const slot of currentMeetings) {
    try {
      const encrypted = slot.meeting_info_encrypted as Encrypted

      const privateInfo = await decryptWithPrivateKey(
        process.env.NEXT_SERVER_PVT_KEY!,
        encrypted
      )
      const newPvtInfo = await encryptWithPublicKey(
        newIdentity.publicKey,
        privateInfo
      )

      const { error } = await db.supabase
        .from('slots')
        .update({
          meeting_info_encrypted: newPvtInfo,
        })
        .match({ id: slot.id })

      if (error) {
<<<<<<< HEAD
        throw error
=======
        throw new Error(error.message)
>>>>>>> 6a61b28f
      }
    } catch (err) {
      //if any fail, don't fail them all
    }
  }

  return account
}

const workMeetingTypeGates = async (meetingTypes: MeetingType[]) => {
  const toAdd: GateUsage[] = []
  const toRemove = []

  for (const meetingType of meetingTypes) {
    // clean all gate usages for the meeting types
    toRemove.push(meetingType.id)

    // re add for those who were defined in the request
    if (meetingType.scheduleGate) {
      toAdd.push({
        type: GateUsageType.MeetingSchedule,
        gate_id: meetingType.scheduleGate,
        gated_entity_id: meetingType.id,
      })
    } else {
    }
  }

  if (toRemove.length > 0) {
    const removal = await db.supabase
      .from('gate_usage')
      .delete()
      .match({ type: GateUsageType.MeetingSchedule })
      .or(toRemove.map(id => `gated_entity_id.eq.${id}`).join(','))

    if (removal.error) {
      Sentry.captureException(removal.error)
      //TODO: handle error
    }
  }

  if (toAdd.length > 0) {
    const additions = await db.supabase.from('gate_usage').insert(toAdd)

    if (additions.error) {
      Sentry.captureException(additions.error)
      //TODO: handle error
    }
  }
}

const updateAccountPreferences = async (account: Account): Promise<Account> => {
  const preferences = { ...account.preferences! }
  preferences.name = preferences.name?.trim()
  preferences.description = preferences.description?.trim()
  preferences.socialLinks = preferences.socialLinks?.map(link => ({
    ...link,
    url: link.url?.trim(),
  }))

  await workMeetingTypeGates(account.preferences.availableTypes || [])

  const responsePrefsUpdate = await db.supabase
    .from('account_preferences')
    .update({
      description: preferences.description,
      timezone: preferences.timezone,
      availabilities: preferences.availabilities,
      name: preferences.name,
      socialLinks: preferences.socialLinks,
      availableTypes: preferences.availableTypes,
      meetingProvider: preferences.meetingProvider,
    })
    .match({ owner_account_address: account.address.toLowerCase() })

  if (responsePrefsUpdate.error) {
    Sentry.captureException(responsePrefsUpdate.error)
    throw new Error("Account preferences couldn't be updated")
  }

  account.preferences = responsePrefsUpdate.data?.[0] as AccountPreferences

  account.subscriptions = await getSubscriptionFromDBForAccount(account.address)

  return account
}

const getAccountNonce = async (identifier: string): Promise<number> => {
  const query = validate(identifier)
    ? `id.eq.${identifier}`
    : `address.ilike.${identifier.toLowerCase()},internal_pub_key.eq.${identifier}`

  const { data, error } = await db.supabase
    .from('accounts')
    .select('nonce')
    .or(query)
  if (!error && data.length > 0) {
    return data[0].nonce
  }

  throw new AccountNotFoundError(identifier)
}

export const getAccountPreferences = async (
  owner_account_address: string
): Promise<AccountPreferences> => {
  const { data: account_preferences, error: account_preferences_error } =
    await db.supabase
      .from<AccountPreferences>('account_preferences')
      .select()
      .match({ owner_account_address: owner_account_address.toLowerCase() })

  if (
    account_preferences_error ||
    !account_preferences ||
    account_preferences.length === 0
  ) {
    console.error(account_preferences_error)
    throw new Error("Couldn't get account's preferences")
  }

  // fix badly migrated accounts - should be removed at some point in the future
  if (account_preferences[0].availabilities.length === 0) {
    const defaultAvailabilities = generateEmptyAvailabilities()
    const { data: newPreferences, error: newPreferencesError } =
      await db.supabase
        .from<AccountPreferences>('account_preferences')
        .update({
          availabilities: defaultAvailabilities,
        })
        .match({ owner_account_address: owner_account_address.toLowerCase() })

    if (newPreferencesError) {
      console.error(newPreferences)
      throw new Error('Error while completign empty preferences')
    }

<<<<<<< HEAD
    return newPreferences as unknown as AccountPreferences
=======
    return Array.isArray(newPreferences) ? newPreferences[0] : newPreferences
>>>>>>> 6a61b28f
  }

  return account_preferences[0]
}

const getExistingAccountsFromDB = async (
  addresses: string[],
  fullInformation?: boolean
): Promise<SimpleAccountInfo[] | Account[]> => {
  const { data, error } = await db.supabase
    .from('accounts')
    .select('address, internal_pub_key')
    .in(
      'address',
      addresses.map(address => address.toLowerCase())
    )

  if (error) {
<<<<<<< HEAD
    throw error
=======
    throw new Error(error.message)
>>>>>>> 6a61b28f
  }

  if (fullInformation) {
    for (const account of data) {
      account.preferences = await getAccountPreferences(
        account.address.toLowerCase()
      )
    }
  }

  return data
}

const getAccountFromDB = async (
  identifier: string,
  includePrivateInformation?: boolean
): Promise<Account> => {
  const { data, error } = await db.supabase.rpc<Account>('fetch_account', {
    identifier: identifier.toLowerCase(),
  })
  if (data) {
<<<<<<< HEAD
    const account = data as unknown as Account
=======
    const account = Array.isArray(data) ? data[0] : data
>>>>>>> 6a61b28f
    try {
      account.preferences = await getAccountPreferences(
        account.address.toLowerCase()
      )
    } catch (e) {
      Sentry.captureException(e)
      throw new Error("Couldn't get account's preferences")
    }
    account.subscriptions = await getSubscriptionFromDBForAccount(
      account.address
    )
    if (includePrivateInformation) {
      const discord_account = await getDiscordAccount(account.address)

      account.discord_account = discord_account
    }
    return account
  } else if (error) {
<<<<<<< HEAD
    throw error
=======
    throw new Error(error.message)
>>>>>>> 6a61b28f
  }
  throw new AccountNotFoundError(identifier)
}

const getSlotsForAccount = async (
  account_address: string,
  start?: Date,
  end?: Date,
  limit?: number,
  offset?: number
): Promise<DBSlot[]> => {
  const account = await getAccountFromDB(account_address)

  const _start = start ? start.toISOString() : '1970-01-01'
  const _end = end ? end.toISOString() : '2500-01-01'

  const { data, error } = await db.supabase
    .from('slots')
    .select()
    .eq('account_address', account.address)
    .or(
      `and(start.gte.${_start},end.lte.${_end}),and(start.lte.${_start},end.gte.${_end}),and(start.gt.${_start},end.lte.${_end}),and(start.gte.${_start},end.lt.${_end})`
    )
    .range(offset || 0, (offset || 0) + (limit ? limit - 1 : 999999999999999))
    .order('start')

  if (error) {
<<<<<<< HEAD
    throw error
=======
    throw new Error(error.message)
>>>>>>> 6a61b28f
    // //TODO: handle error
  }

  return data || []
}

const getSlotsForDashboard = async (
  identifier: string,
  end: Date,
  limit: number,
  offset: number
): Promise<DBSlot[]> => {
  const account = await getAccountFromDB(identifier)

  const _end = end.toISOString()

  const { data, error } = await db.supabase
    .from('slots')
    .select()
    .eq('account_address', account.address)
    .gte('end', _end)
    .range(offset, offset + limit)
    .order('start')

  if (error) {
<<<<<<< HEAD
    throw error
=======
    throw new Error(error.message)
>>>>>>> 6a61b28f
    // //TODO: handle error
  }

  return data || []
}

const isSlotFree = async (
  account_address: string,
  start: Date,
  end: Date,
  meetingTypeId: string
): Promise<boolean> => {
  const account = await getAccountFromDB(account_address)

  const minTime = account.preferences?.availableTypes.filter(
    (mt: MeetingType) => mt.id === meetingTypeId
  )

  if (
    minTime &&
    minTime.length > 0 &&
    minTime[0].minAdvanceTime &&
    isAfter(addMinutes(new Date(), minTime[0].minAdvanceTime), start)
  ) {
    return false
  }

  return (
    (await (await getSlotsForAccount(account_address, start, end)).length) == 0
  )
}

const getMeetingFromDB = async (slot_id: string): Promise<DBSlot> => {
  const { data, error } = await db.supabase
    .from<DBSlot>('slots')
    .select()
    .eq('id', slot_id)

  if (error) {
<<<<<<< HEAD
    throw error
=======
    throw new Error(error.message)
>>>>>>> 6a61b28f
    // todo handle error
  }

  if (data.length == 0) {
    throw new MeetingNotFoundError(slot_id)
  }

  const dbMeeting = data[0]
  const meeting: DBSlot = dbMeeting

  return meeting
}

const getConferenceMeetingFromDB = async (
  meetingId: string
): Promise<ConferenceMeeting> => {
  const { data, error } = await db.supabase
    .from<ConferenceMeeting>('meetings')
    .select()
    .eq('id', meetingId)

  if (error) {
<<<<<<< HEAD
    throw error
=======
    throw new Error(error.message)
>>>>>>> 6a61b28f
  }

  if (data.length == 0) {
    throw new MeetingNotFoundError(meetingId)
  }

  const dbMeeting = data[0]
  return dbMeeting
}

const getMeetingsFromDB = async (slotIds: string[]): Promise<DBSlot[]> => {
  const { data, error } = await db.supabase
    .from('slots')
    .select()
    .in('id', slotIds)

<<<<<<< HEAD
  if (error) throw error
  // todo handle error
=======
  if (error) {
    throw new Error(error.message)
    // todo handle error
  }
>>>>>>> 6a61b28f

  if (data.length == 0) return []

  const meetings = []
  for (const dbMeeting of data) {
    const meeting: DBSlot = dbMeeting

    meetings.push(meeting)
  }

  return meetings
}

const deleteMeetingFromDB = async (
  participantActing: ParticipantBaseInfo,
  slotIds: string[],
  guestsToRemove: ParticipantInfo[],
  meeting_id: string,
  timezone: string
) => {
  if (!slotIds?.length) throw new Error('No slot ids provided')

<<<<<<< HEAD
  const oldSlots = (await db.supabase.from('slots').select().in('id', slotIds))
    .data as DBSlot[]
=======
  const oldSlots: DBSlot[] =
    (await db.supabase.from<DBSlot>('slots').select().in('id', slotIds)).data ||
    []
>>>>>>> 6a61b28f

  const { error } = await db.supabase.from('slots').delete().in('id', slotIds)

<<<<<<< HEAD
  if (error) throw error
=======
  if (error) {
    throw new Error(error.message)
  }
>>>>>>> 6a61b28f

  const body: MeetingCancelSyncRequest = {
    participantActing,
    addressesToRemove: oldSlots.map(s => s.account_address),
    guestsToRemove,
    meeting_id,
    start: new Date(oldSlots[0].start),
    end: new Date(oldSlots[0].end),
    created_at: new Date(oldSlots[0].created_at!),
    timezone,
  }
  // Doing notifications and syncs asynchronously
  fetch(`${apiUrl}/server/meetings/syncAndNotify`, {
    method: 'DELETE',
    body: JSON.stringify(body),
    headers: {
      'X-Server-Secret': process.env.SERVER_SECRET!,
      'Content-Type': 'application/json',
    },
  })
}

const saveMeeting = async (
  participantActing: ParticipantBaseInfo,
  meeting: MeetingCreationRequest
): Promise<DBSlot> => {
  if (
    new Set(
      meeting.participants_mapping.map(p => p.account_address || p.guest_email)
    ).size !== meeting.participants_mapping.length
  )
    //means there are duplicate participants
    throw new MeetingCreationError()

  const slots = []
  let meetingResponse: Partial<DBSlot> = {}
  let index = 0
  let i = 0

  const existingAccounts = await getExistingAccountsFromDB(
    meeting.participants_mapping.map(p => p.account_address!)
  )

  const ownerParticipant =
    meeting.participants_mapping.find(p => p.type === ParticipantType.Owner) ||
    null

  const ownerAccount = ownerParticipant
    ? await getAccountFromDB(ownerParticipant.account_address!)
    : null

  const schedulerAccount =
    meeting.participants_mapping.find(
      p => p.type === ParticipantType.Scheduler
    ) || null

  const ownerIsNotScheduler =
    !!ownerParticipant &&
    !!schedulerAccount &&
    ownerParticipant.account_address !== schedulerAccount.account_address

  if (ownerIsNotScheduler && schedulerAccount) {
    const gatesResponse = await db.supabase
      .from('gate_usage')
      .select()
      .eq('gated_entity_id', meeting.meetingTypeId)
      .eq('type', GateUsageType.MeetingSchedule)

    if (gatesResponse.data && gatesResponse.data.length > 0) {
      const gate = await getGateCondition(gatesResponse.data[0].gate_id)
      const valid = await isConditionValid(
        gate!.definition,
        schedulerAccount.account_address!
      )

<<<<<<< HEAD
      if (!valid) throw new GateConditionNotValidError()
=======
      if (!valid.isValid) {
        throw new GateConditionNotValidError()
      }
>>>>>>> 6a61b28f
    }
  }

  // we create here the root meeting data, with enough data
  const createdRootMeeting = await saveConferenceMeetingToDB({
    id: meeting.meeting_id,
    start: meeting.start,
    end: meeting.end,
    meeting_url: meeting.meeting_url,
    access_type: MeetingAccessType.OPEN_MEETING,
    provider: meeting.meetingProvider,
  })

  if (!createdRootMeeting) {
    throw new Error(
      'Could not create your meeting right now, get in touch with us if the problem persists'
    )
  }
  const timezone = meeting.participants_mapping[0].timeZone
  for (const participant of meeting.participants_mapping) {
    if (participant.account_address) {
      if (
        existingAccounts
          .map(account => account.address)
          .includes(participant.account_address!) &&
        participant.type === ParticipantType.Owner
      ) {
        // only validate slot if meeting is being scheduled on someone's calendar and not by the person itself (from dashboard for example)
        const participantIsOwner = Boolean(
          ownerParticipant &&
            ownerParticipant.account_address?.toLowerCase() ===
              participant.account_address.toLowerCase()
        )

        const slotIsTaken = async () =>
          !(await isSlotFree(
            participant.account_address!,
            new Date(meeting.start),
            new Date(meeting.end),
            meeting.meetingTypeId
          ))
        const isTimeAvailable = () =>
          isTimeInsideAvailabilities(
            utcToZonedTime(meeting.start, ownerAccount!.preferences.timezone),
            utcToZonedTime(meeting.end, ownerAccount!.preferences.timezone),
            ownerAccount!.preferences.availabilities
          )
        if (
          participantIsOwner &&
          ownerIsNotScheduler &&
          (!isTimeAvailable() || (await slotIsTaken()))
        )
          throw new TimeNotAvailableError()
      }

      let account: Account

      if (
        existingAccounts
          .map(account => account.address)
          .includes(participant.account_address!)
      ) {
        account = await getAccountFromDB(participant.account_address!)
        participant.timeZone = account.preferences.timezone
      } else {
        account = await initAccountDBForWallet(
          participant.account_address!,
          '',
          participant.timeZone,
          0,
          true
        )
      }

      // Not adding source here given on our database the source is always MWW
      const dbSlot: DBSlot = {
        id: participant.slot_id,
        start: meeting.start,
        end: meeting.end,
        account_address: account.address,
        version: 0,
        meeting_info_encrypted: participant.privateInfo,
      }

      slots.push(dbSlot)

      if (
        participant.account_address.toLowerCase() ===
          schedulerAccount?.account_address?.toLowerCase() ||
        (!schedulerAccount &&
          participant.account_address?.toLowerCase() === ownerAccount?.address)
      ) {
        index = i
        meetingResponse = {
          ...dbSlot,
          meeting_info_encrypted: participant.privateInfo,
        }
      }
      i++
    }
  }

  const { data, error } = await db.supabase.from('slots').insert(slots)

  //TODO: handle error
<<<<<<< HEAD
  if (error) throw error
=======
  if (error) {
    throw new Error(error.message)
  }
>>>>>>> 6a61b28f

  meetingResponse.id = data[index].id
  meetingResponse.created_at = data[index].created_at

  const body: MeetingCreationSyncRequest = {
    participantActing,
    meeting_id: meeting.meeting_id,
    start: meeting.start,
    end: meeting.end,
    created_at: meetingResponse.created_at!,
    timezone,
    meeting_url: meeting.meeting_url,
    participants: meeting.participants_mapping,
    title: meeting.title,
    content: meeting.content,
    meetingProvider: meeting.meetingProvider,
  }
  // Doing notifications and syncs asynchronously
  fetch(`${apiUrl}/server/meetings/syncAndNotify`, {
    method: 'POST',
    body: JSON.stringify(body),
    headers: {
      'X-Server-Secret': process.env.SERVER_SECRET!,
      'Content-Type': 'application/json',
    },
  })

  return meetingResponse as DBSlot
}

const getAccountNotificationSubscriptions = async (
  address: string
): Promise<AccountNotifications> => {
  const { data, error } = await db.supabase
    .from('account_notifications')
    .select()
    .eq('account_address', address.toLowerCase())

<<<<<<< HEAD
  if (error) throw error

  if (data && data[0]) return data[0] as AccountNotifications
=======
  if (error) {
    throw new Error(error.message)
  }
>>>>>>> 6a61b28f

  return { account_address: address, notification_types: [] }
}
const getAccountNotificationSubscriptionEmail = async (
  address: string
): Promise<string> => {
  const notifications = await getAccountNotificationSubscriptions(address)
  const userEmail = notifications?.notification_types.find(
    n => n.channel === NotificationChannel.EMAIL
  )?.destination
  return userEmail || ''
}
const getUserGroups = async (
  address: string,
  limit: number,
  offset: number,
  email?: string
): Promise<Array<UserGroups>> => {
  const { data: invites, error: invitesError } = await db.supabase
    .from('group_invites')
    .select(
      `
      role,
      group: groups( id, name, slug )
  `
    )
    .or(
      `user_id.eq.${address.toLowerCase()}${email ? `,email.eq.${email}` : ''}`
    )
    .range(
      offset || 0,
      (offset || 0) + (limit ? limit - 1 : 999_999_999_999_999)
    )
  const { data, error } = await db.supabase
    .from('group_members')
    .select(
      `
      role,
      group: groups( id, name, slug )
  `
    )
    .eq('member_id', address.toLowerCase())
    .range(
      offset || 0,
      (offset || 0) +
        (limit ? limit - 1 - (invites?.length || 0) : 999_999_999_999_999)
    )

  if (invitesError) {
    throw new Error(invitesError.message)
  }
  if (error) {
    throw new Error(error.message)
  }
  if (data || invites) {
    return invites
      .map(val => ({ ...val, invitePending: true }))
      .concat(data.map(val => ({ ...val, invitePending: false })))
  }
  return []
}

async function findGroupsWithSingleMember(
  groupIDs: Array<string>
): Promise<Array<EmptyGroupsResponse>> {
  const filteredGroups = []
  for (const groupID of groupIDs) {
    const { data: group, error } = await db.supabase
      .from('group_members')
      .select('count')
      .eq('group_id', groupID)
    if (error) {
      throw new Error(error.message)
    } else if (group.length === 1 && group[0].count === 1) {
      const { data: groupDetails, error: groupError } = await db.supabase
        .from('groups')
        .select('id, name, slug')
        .eq('id', groupID)
      if (groupError) {
        throw new Error(groupError.message)
      }
      filteredGroups.push(groupDetails[0])
    }
  }
  return filteredGroups
}

const getGroupsEmpty = async (
  address: string
): Promise<Array<EmptyGroupsResponse>> => {
  const { data: memberGroups, error } = await db.supabase
    .from('group_members')
    .select('group_id')
    .eq('member_id', address.toLowerCase())

  if (error) {
    throw new Error(error.message)
  }
  if (memberGroups.length > 0) {
    const groupIDs = memberGroups.map(
      (group: { group_id: string }) => group.group_id
    )
    return findGroupsWithSingleMember(groupIDs)
  } else {
    // user is not part of any group
    return []
  }
}

export const getGroupInvite = async (identifier: {
  email?: string
  user_id?: string
}): Promise<GroupInvitesResponse | null> => {
  const { email, user_id } = identifier
  let query = db.supabase.from('group_invites').select()

  if (email) {
    query = query.eq('email', email)
  } else if (user_id) {
    query = query.eq('user_id', user_id)
  } else {
    console.error('No identifier provided')
    return null
  }

  const { data, error } = await query

  if (error) {
    console.error('Error fetching group invite:', error)
    return null
  }

  if (data.length === 0) return null

  return data[0] as GroupInvitesResponse
}
const getGroupName = async (group_id: string): Promise<Group> => {
  const { data, error } = await db.supabase
    .from('groups')
    .select(
      `
      id,
    name
    `
    )
    .eq('id', group_id)
  if (error) {
    throw new Error(error.message)
  }
  if (data) {
    return data[0]
  }
  throw new GroupNotExistsError()
}

const getGroupInvites = async ({
  address,
  group_id,
  user_id,
  email,
  discord_id,
  limit,
  offset,
}: GroupInviteFilters): Promise<Array<UserGroups>> => {
  let query = db.supabase.from('group_invites').select(`
    id,
    role,
    group: groups(id, name, slug)
  `)
  let orQuery = ''
  if (address) {
    orQuery = `user_id.eq.${address.toLowerCase()}`
  }
  if (group_id) {
    orQuery += (orQuery ? ',' : '') + `group_id.eq.${group_id}`
    query = query.eq('group_id', group_id)
  }
  if (user_id) {
    orQuery += (orQuery ? ',' : '') + `user_id.eq.${user_id.toLowerCase()}`
  }
  if (email) {
    orQuery += (orQuery ? ',' : '') + `email.eq.${email}`
  }
  if (discord_id) {
    orQuery += (orQuery ? ',' : '') + `discord_id.eq.${discord_id}`
  }
  query.or(orQuery)
  query = query.range(
    offset || 0,
    (offset || 0) + (limit ? limit - 1 : 999999999999999)
  )

  try {
    const { data, error } = await query
    if (error) {
      console.error('Error executing query:', error)
      throw new Error(error.message)
    }

    const result = data.map((item: any) => ({
      ...item,
      invitePending: true, // Since this is from group_invites, set invitePending to true
    }))
    return result
  } catch (error) {
    if (error instanceof Error) {
      console.error('Error in getGroupInvites function:', error.message)
      throw new Error(error.message)
    } else {
      console.error('Unexpected error in getGroupInvites function:', error)
      throw new Error('An unexpected error occurred')
    }
  }
}

const manageGroupInvite = async (
  group_id: string,
  address: string,
  reject?: boolean,
  email_address?: string
): Promise<void> => {
  const groupUsers = await getGroupMembersInternal(group_id)
  const { error, data } = await db.supabase
    .from<GroupInvites>('group_invites')
    .delete()
    .eq('group_id', group_id)
    .or(`email.eq.${email_address},user_id.eq.${address.toLowerCase()}`)
  if (error) {
    throw new Error(error.message)
  }
  if (groupUsers.map(val => val.member_id).includes(address.toLowerCase())) {
    throw new AlreadyGroupMemberError()
  }
  if (!data) {
    throw new Error('No invites found')
  }
  if (reject) {
    return
  }
  const { error: memberError } = await db.supabase
    .from('group_members')
    .insert({ group_id, member_id: address.toLowerCase(), role: data[0].role })
  if (memberError) {
    throw new Error(memberError.message)
  }
}

const getGroupAdminsFromDb = async (
  group_id: string
): Promise<Array<GroupMembersRow>> => {
  const { data, error } = await db.supabase
    .from('group_members')
    .select('member_id')
    .eq('group_id', group_id)
    .eq('role', MemberType.ADMIN)
  if (error) {
    throw new Error(error.message)
  }
  return data
}

const rejectGroupInvite = async (
  group_id: string,
  address: string,
  email_address?: string
): Promise<void> => {
  await manageGroupInvite(group_id, address, true, email_address)
  const admins = await getGroupAdminsFromDb(group_id)
  const body: GroupInviteNotifyRequest = {
    group_id: group_id,
    accountsToNotify: admins.map(val => val.member_id),
    notifyType: GroupNotificationType.REJECT,
  }
  fetch(`${apiUrl}/server/groups/syncAndNotify`, {
    method: 'POST',
    body: JSON.stringify(body),
    headers: {
      'X-Server-Secret': process.env.SERVER_SECRET!,
      'Content-Type': 'application/json',
    },
  })
}
const leaveGroup = async (
  group_id: string,
  userIdentifier: string,
  invite_pending?: boolean
) => {
  const { data: groupData, error: groupError } = await db.supabase
    .from('groups')
    .select()
    .eq('id', group_id)
  if (groupError) {
    throw new Error(groupError.message)
  }
  if (!groupData) {
    throw new GroupNotExistsError()
  }
  const query = db.supabase
    .from(invite_pending ? 'group_invites' : 'group_members')
    .select('role')
    .eq('group_id', group_id)
  if (invite_pending) {
    query.eq('id', userIdentifier)
  } else {
    query.eq('member_id', userIdentifier)
  }
  const { data, error: groupMemberError } = await query
  if (groupMemberError) {
    throw new Error(groupMemberError.message)
  }
  if (!data || data.length === 0) {
    throw new NotGroupMemberError()
  }
  const groupAdmins = await getGroupAdminsFromDb(group_id)
  if (
    groupAdmins.length === 1 &&
    groupAdmins.every(val => val.member_id === userIdentifier)
  ) {
    throw new IsGroupAdminError()
  }
  const deleteQuery = db.supabase
    .from(invite_pending ? 'group_invites' : 'group_members')
    .delete()
    .eq('group_id', group_id)
  if (invite_pending) {
    deleteQuery.eq('id', userIdentifier)
  } else {
    deleteQuery.eq('member_id', userIdentifier.toLowerCase())
  }
  const { error } = await deleteQuery
  if (error) {
    throw new Error(error.message)
  }
}
const removeMember = async (
  group_id: string,
  address: string,
  member_id: string,
  invite_pending: boolean
) => {
  const isAddressAdmin = await isGroupAdmin(group_id, address)
  if (!isAddressAdmin) {
    throw new NotGroupAdminError()
  }
  return leaveGroup(group_id, member_id, invite_pending)
}

const getGroupUsers = async (
  group_id: string,
  address: string,
  limit: number,
  offset: number
): Promise<Array<GroupUsers & GroupInvites>> => {
  if (await isGroupExists(group_id)) {
    const { data: inviteData, error: inviteError } = await db.supabase
      .from('group_invites')
      .select()
      .eq('group_id', group_id)
    if (inviteError) {
      throw new Error(inviteError.message)
    }
    const { data: membersData, error: membersError } = await db.supabase
      .from('group_members')
      .select()
      .eq('group_id', group_id)
    if (membersError) {
      throw new Error(membersError.message)
    }
    const addresses = membersData
      .map((member: GroupMemberQuery) => member.member_id)
      .concat(inviteData.map((val: GroupMemberQuery) => val.user_id))
    const nonUsers = inviteData?.filter(data => !data.user_id)
    if (!addresses.includes(address)) {
      throw new NotGroupMemberError()
    }
    const { data, error } = await db.supabase
      .from('accounts')
      .select(
        `
      group_members: group_members(*),
      group_invites: group_invites(*),
      preferences: account_preferences(name),
      calendars: connected_calendars(calendars)
    `
      )
      .in('address', addresses)
      .filter('group_members.group_id', 'eq', group_id)
      .filter('group_invites.group_id', 'eq', group_id)
      .range(
        offset || 0,
        (offset || 0) + (limit ? limit - 1 : 999_999_999_999_999)
      )
    if (error) {
      throw new Error(error.message)
    }

    if (data) {
      return [...data, ...nonUsers]
    }
  }
  return []
}

const isGroupAdmin = async (groupId: string, userIdentifier?: string) => {
  const { data, error } = await db.supabase
    .from('group_members')
    .select('role')
    .eq('group_id', groupId)
    .eq('member_id', userIdentifier)
  if (error) {
    throw new Error(error.message)
  }
  if (!data[0]) {
    throw new NotGroupMemberError()
  }
  return data[0].role === MemberType.ADMIN
}

const changeGroupRole = async (
  groupId: string,
  userIdentifier: string,
  newRole: MemberType,
  invitePending: boolean
) => {
  const groupUsers = await getGroupUsersInternal(groupId)
  if (newRole === MemberType.MEMBER) {
    const adminCount = groupUsers.filter(
      val => val.role === MemberType.ADMIN
    ).length
    if (adminCount < 2) {
      throw new AdminBelowOneError()
    }
  }
  const query = db.supabase
    .from(invitePending ? 'group_invites' : 'group_members')
    .update({ role: newRole })
    .eq('group_id', groupId)
  if (invitePending) {
    query.eq('id', userIdentifier)
  } else {
    query.eq('member_id', userIdentifier)
  }
  const { error } = await query
  if (error) {
    throw new Error(error.message)
  }
  return true
}

const getGroupUsersInternal = async (
  group_id: string
): Promise<Array<GroupMemberQuery>> => {
  if (await isGroupExists(group_id)) {
    const { data: inviteData, error: inviteError } = await db.supabase
      .from<GroupMemberQuery>('group_invites')
      .select()
      .eq('group_id', group_id)
    if (inviteError) {
      throw new Error(inviteError.message)
    }
    const { data: membersData, error: membersError } = await db.supabase
      .from<GroupMemberQuery>('group_members')
      .select()
      .eq('group_id', group_id)
    if (membersError) {
      throw new Error(membersError.message)
    }
    const members = membersData.concat(inviteData)
    return members
  }
  return []
}

const getGroupMembersInternal = async (
  group_id: string
): Promise<Array<GroupMemberQuery>> => {
  if (await isGroupExists(group_id)) {
    const { data: membersData, error: membersError } = await db.supabase
      .from<GroupMemberQuery>('group_members')
      .select()
      .eq('group_id', group_id)
    if (membersError) {
      throw new Error(membersError.message)
    }
    return membersData
  }
  return []
}
const isGroupExists = async (group_id: string) => {
  const { data: groupData, error: groupError } = await db.supabase
    .from('groups')
    .select()
    .eq('id', group_id)
  if (groupError) {
    throw new Error(groupError.message)
  }
  if (!groupData) {
    throw new GroupNotExistsError()
  }
  return true
}
const getGroupInternal = async (group_id: string) => {
  const { data, error } = await db.supabase
    .from('groups')
    .select(
      `
    name,
    id,
    slug
    `
    )
    .eq('id', group_id)
  if (error) {
    throw new Error(error.message)
  }
  if (data) {
    return data[0]
  }
  throw new GroupNotExistsError()
}
const getGroup = async (group_id: string, address: string): Promise<Group> => {
  const groupUsers = await getGroupUsersInternal(group_id)
  const isGroupMember = groupUsers.some(
    user =>
      user.member_id?.toLowerCase() === address.toLowerCase() ||
      user.user_id?.toLowerCase() === address.toLowerCase()
  )
  if (!isGroupMember) {
    throw new NotGroupMemberError()
  }
  return getGroupInternal(group_id)
}
const editGroup = async (
  group_id: string,
  address: string,
  name?: string,
  slug?: string
): Promise<void> => {
  await isGroupExists(group_id)
  const checkAdmin = await isGroupAdmin(group_id, address)
  if (!checkAdmin) {
    throw new NotGroupAdminError()
  }
  const data: UpdateGroupPayload = {}
  if (name) {
    data.name = name
  }
  if (slug) {
    data.slug = slug
  }
  const { error } = await db.supabase
    .from('groups')
    .update(data)
    .eq('id', group_id)
  if (error) {
    throw new Error('Group with slug already exists', {
      cause: error.message,
    })
  }
}
const deleteGroup = async (group_id: string, address: string) => {
  await isGroupExists(group_id)
  const checkAdmin = await isGroupAdmin(group_id, address)
  if (!checkAdmin) {
    throw new NotGroupAdminError()
  }
  await deleteGroupMembers(group_id)
  await deleteGroupInvites(group_id)
  const { error } = await db.supabase.from('groups').delete().eq('id', group_id)
  if (error) {
    throw new Error(error.message)
  }
}

const deleteGroupMembers = async (group_id: string) => {
  const { error } = await db.supabase
    .from('group_members')
    .delete()
    .eq('group_id', group_id)
  if (error) {
    throw new Error(error.message)
  }
}

const deleteGroupInvites = async (group_id: string) => {
  const { error } = await db.supabase
    .from('group_invites')
    .delete()
    .eq('group_id', group_id)
  if (error) {
    throw new Error(error.message)
  }
}

export const createGroupInvite = async (
  groupId: string,
  email?: string,
  discordId?: string,
  userId?: string
): Promise<void> => {
  try {
    const { error } = await db.supabase.from('group_invites').insert({
      email,
      discord_id: discordId,
      user_id: userId || null,
      group_id: groupId,
    })

    if (error) {
      throw new Error(error.message)
    }
  } catch (error) {
    console.error('Error creating group invite:', error)
    throw error
  }
}

export const addUserToGroupInvites = async (
  groupId: string,
  role: MemberType,
  email?: string,
  accountAddress?: string
): Promise<void> => {
  try {
    const { error } = await db.supabase.from('group_invites').insert({
      email,
      user_id: accountAddress || null,
      group_id: groupId,
      role,
    })

    if (error) {
      throw new Error(error.message)
    }
  } catch (error) {
    console.error('Error creating group invite:', error)
    throw error
  }
}

export const updateGroupInviteUserId = async (
  inviteId: string,
  userId: string
): Promise<void> => {
  const { error } = await db.supabase
    .from('group_invites')
    .update({ user_id: userId })
    .eq('id', inviteId)

  if (error) {
    console.error('Error updating group invite user ID:', error)
    throw new Error(error.message)
  }
}

const setAccountNotificationSubscriptions = async (
  address: string,
  notifications: AccountNotifications
): Promise<AccountNotifications> => {
  const account = await getAccountFromDB(address)
  if (!isProAccount(account)) {
    notifications.notification_types = notifications.notification_types.filter(
      n => n.channel !== NotificationChannel.EPNS
    )
  }

  const { error } = await db.supabase
    .from('account_notifications')
    .upsert(notifications, { onConflict: 'account_address' })
    .eq('account_address', address.toLowerCase())
<<<<<<< HEAD
  if (error) throw error
=======
  if (error) {
    throw new Error(error.message)
  }
>>>>>>> 6a61b28f

  return notifications
}

export const createOrUpdatesDiscordAccount = async (
  discordAccount: DiscordAccount
): Promise<DiscordAccount | undefined> => {
  const account = await getAccountFromDiscordId(discordAccount.discord_id)
  if (!account) {
    const { data, error } = await db.supabase
      .from('discord_accounts')
      .insert([discordAccount])
<<<<<<< HEAD
    if (error) throw error

=======
    if (error) {
      throw new Error(error.message)
    }
>>>>>>> 6a61b28f
    return data[0]
  } else {
    const { data, error } = await db.supabase
      .from('discord_accounts')
      .update(discordAccount)
      .eq('discord_id', discordAccount.discord_id)
<<<<<<< HEAD
    if (error) throw error

=======
    if (error) {
      throw new Error(error.message)
    }
>>>>>>> 6a61b28f
    return data[0]
  }
}

export const deleteDiscordAccount = async (accountAddress: string) => {
  const { error } = await db.supabase
    .from('discord_accounts')
    .delete()
    .eq('address', accountAddress)
<<<<<<< HEAD
  if (error) throw error
=======
  if (error) {
    throw new Error(error.message)
  }
>>>>>>> 6a61b28f
}

const saveEmailToDB = async (email: string, plan: string): Promise<boolean> => {
  const { error } = await db.supabase.from('emails').upsert([
    {
      email,
      plan,
    },
  ])

<<<<<<< HEAD
  if (!error) return true

  throw error
=======
  if (!error) {
    return true
  }
  throw new Error(error.message)
>>>>>>> 6a61b28f
}

const saveConferenceMeetingToDB = async (
  payload: Omit<ConferenceMeeting, 'created_at'>
): Promise<boolean> => {
  const { error } = await db.supabase.from('meetings').upsert([
    {
      ...payload,
      created_at: new Date(),
    },
  ])

<<<<<<< HEAD
  if (!error) return true

  throw error
=======
  if (!error) {
    return true
  }
  throw new Error(error.message)
>>>>>>> 6a61b28f
}

const getConnectedCalendars = async (
  address: string,
  {
    syncOnly,
    activeOnly,
  }: {
    syncOnly?: boolean
    activeOnly?: boolean
  }
): Promise<ConnectedCalendar[]> => {
  const query = db.supabase
    .from('connected_calendars')
    .select()
    .eq('account_address', address.toLowerCase())
    .order('id', { ascending: true })

  const [{ data, error }, account] = await Promise.all([
    query,
    getAccountFromDB(address),
  ])

<<<<<<< HEAD
  if (error) throw error
=======
  if (error) {
    throw new Error(error.message)
  }
>>>>>>> 6a61b28f

  if (!data) return []

  const connectedCalendars: ConnectedCalendar[] =
    !isProAccount(account) && activeOnly ? data.slice(0, 1) : data

  if (syncOnly) {
    const calendars: ConnectedCalendar[] = JSON.parse(
      JSON.stringify(connectedCalendars)
    )
    for (const cal of calendars) {
      cal.calendars = cal.calendars.filter(c => c.sync)
    }
    return calendars
  }

  return connectedCalendars
}

const connectedCalendarExists = async (
  address: string,
  email: string,
  provider: TimeSlotSource
): Promise<ConnectedCalendar | undefined> => {
  const { data, error } = await db.supabase
    .from('connected_calendars')
    .select()
    .eq('account_address', address.toLowerCase())
    .eq('email', email.toLowerCase())
    .eq('provider', provider)

<<<<<<< HEAD
  if (error) throw error
=======
  if (error) {
    throw new Error(error.message)
  }
>>>>>>> 6a61b28f

  return data[0]
}

export const updateCalendarPayload = async (
  address: string,
  email: string,
  provider: TimeSlotSource,
  payload: any
): Promise<void> => {
  const { error } = await db.supabase
    .from('connected_calendars')
    .update({ payload, updated: new Date() })
    .eq('account_address', address.toLowerCase())
    .eq('email', email.toLowerCase())
    .eq('provider', provider)

<<<<<<< HEAD
  if (error) throw error
=======
  if (error) {
    throw new Error(error.message)
  }
>>>>>>> 6a61b28f
}

const addOrUpdateConnectedCalendar = async (
  address: string,
  email: string,
  provider: TimeSlotSource,
  calendars: CalendarSyncInfo[],
  // Unknown as it can be anything
  _payload?: unknown
): Promise<ConnectedCalendar> => {
  const existingConnection = await connectedCalendarExists(
    address,
    email,
    provider
  )

  let queryPromise
  const payload = _payload ? _payload : existingConnection?.payload
  if (existingConnection) {
    queryPromise = db.supabase
      .from('connected_calendars')
      .update({
        payload,
        calendars,
        updated: new Date(),
      })
      .eq('account_address', address.toLowerCase())
      .eq('email', email.toLowerCase())
      .eq('provider', provider)
  } else {
    if (calendars.filter(c => c.enabled).length === 0) {
      calendars[0].enabled = true
      // ensure at least one is enabled when adding it
    }
    queryPromise = db.supabase.from('connected_calendars').insert({
      email,
      payload,
      calendars,
      created: new Date(),
      account_address: address,
      provider,
    })
  }

  const { data, error } = await queryPromise

<<<<<<< HEAD
  if (error) throw error
=======
  if (error) {
    throw new Error(error.message)
  }
>>>>>>> 6a61b28f

  return data[0] as ConnectedCalendar
}

const removeConnectedCalendar = async (
  address: string,
  email: string,
  provider: TimeSlotSource
): Promise<ConnectedCalendar> => {
  const { data, error } = await db.supabase
    .from<ConnectedCalendar>('connected_calendars')
    .delete()
    .eq('account_address', address.toLowerCase())
    .eq('email', email.toLowerCase())
    .eq('provider', provider)

<<<<<<< HEAD
  if (error) throw error

  return data as unknown as ConnectedCalendar
=======
  if (error) {
    throw new Error(error.message)
  }

  return Array.isArray(data) ? data[0] : data
>>>>>>> 6a61b28f
}

export const getSubscriptionFromDBForAccount = async (
  accountAddress: string
): Promise<Subscription[]> => {
  const { data, error } = await db.supabase
    .from<Subscription>('subscriptions')
    .select()
    .gt('expiry_time', new Date().toISOString())
    .eq('owner_account', accountAddress.toLowerCase())

<<<<<<< HEAD
  if (error) throw error
=======
  if (error) {
    throw new Error(error.message)
  }
>>>>>>> 6a61b28f

  if (data && data.length > 0) {
    let subscriptions = data as Subscription[]

    const collisionExists = await db.supabase
      .from('subscriptions')
      .select()
      .neq('owner_account', accountAddress.toLowerCase())
      .or(subscriptions.map(s => `domain.ilike.${s.domain}`).join(','))

<<<<<<< HEAD
    if (collisionExists.error) throw error
=======
    if (collisionExists.error) {
      throw new Error(collisionExists.error.message)
    }
>>>>>>> 6a61b28f

    // If for any reason some smart ass registered a domain manually
    // on the blockchain, but such domain already existed for someone
    // else and is not expired, we remove it here.
    for (const collision of collisionExists.data) {
      if (
        (collision as Subscription).registered_at <
        subscriptions.find(s => s.domain === collision.domain)!.registered_at
      ) {
        subscriptions = subscriptions.filter(s => s.domain !== collision.domain)
      }
    }

    return subscriptions
  }
  return []
}

export const getSubscription = async (
  domain: string
): Promise<Subscription | undefined> => {
  const { data, error } = await db.supabase
    .from('subscriptions')
    .select()
    .ilike('domain', domain.toLowerCase())
    .gt('expiry_time', new Date().toISOString())
    .order('registered_at', { ascending: true })

<<<<<<< HEAD
  if (error) throw error

  if (data && data?.length > 0) return data[0] as Subscription
=======
  if (error) {
    throw new Error(error.message)
  }
>>>>>>> 6a61b28f

  return undefined
}

export const getExistingSubscriptionsByAddress = async (
  address: string
): Promise<Subscription[] | undefined> => {
  const { data, error } = await db.supabase
    .from('subscriptions')
    .select()
    .ilike('owner_account', address.toLocaleLowerCase())
    .gt('expiry_time', new Date().toISOString())
    .order('registered_at', { ascending: true })

  if (error) {
    Sentry.captureException(error)
  }

  if (data && data?.length > 0) {
    return data as Subscription[]
  }

  return undefined
}

export const getExistingSubscriptionsByDomain = async (
  domain: string
): Promise<Subscription[] | undefined> => {
  const { data, error } = await db.supabase
    .from('subscriptions')
    .select()
    .ilike('domain', domain.toLocaleLowerCase())
    .gt('expiry_time', new Date().toISOString())
    .order('registered_at', { ascending: true })

  if (error) Sentry.captureException(error)
  if (data && data?.length > 0) return data as Subscription[]

  return undefined
}

export const updateAccountSubscriptions = async (
  subscriptions: Subscription[]
): Promise<Subscription[]> => {
  for (const subscription of subscriptions) {
    const { data, error } = await db.supabase
      .from<Subscription>('subscriptions')
      .update({
        expiry_time: subscription.expiry_time,
        config_ipfs_hash: subscription.config_ipfs_hash,
        plan_id: subscription.plan_id,
        domain: subscription.domain,
      })
      .eq('owner_account', subscription.owner_account)
      .eq('chain', subscription.chain)
      .eq('plan_id', subscription.plan_id)

<<<<<<< HEAD
    if (error) throw error
=======
    if (error) {
      console.error(error)
      throw new Error(error.message)
    }
>>>>>>> 6a61b28f

    if (!data || data.length == 0) {
      const { error } = await db.supabase
        .from<Subscription>('subscriptions')
        .insert(subscription)

<<<<<<< HEAD
      if (error) throw error
=======
      if (error) {
        throw new Error(error.message)
      }
>>>>>>> 6a61b28f
    }
  }

  return subscriptions
}

const upsertGateCondition = async (
  ownerAccount: string,
  gateCondition: GateConditionObject
): Promise<GateConditionObject | null> => {
  if (gateCondition.id) {
    const response = await db.supabase
      .from('gate_definition')
      .select()
      .eq('id', gateCondition.id)

    if (response.error) {
      Sentry.captureException(response.error)
      return null
    } else if (response.data[0].owner !== ownerAccount) {
      throw new UnauthorizedError()
    }
  }

<<<<<<< HEAD
  const toUpsert: {
    id?: string
    definition: GateCondition
    title: string
    owner: string
  } = {
=======
  const toUpsert: GateConditionObject & { owner: string } = {
>>>>>>> 6a61b28f
    definition: gateCondition.definition,
    title: gateCondition.title.trim(),
    owner: ownerAccount.toLowerCase(),
  }

<<<<<<< HEAD
  if (gateCondition.id) toUpsert.id = gateCondition.id
=======
  if (gateCondition.id) {
    toUpsert.id = gateCondition.id
  }
>>>>>>> 6a61b28f

  const { data, error } = await db.supabase
    .from('gate_definition')
    .upsert([toUpsert])

<<<<<<< HEAD
  if (!error) return data[0] as GateConditionObject

  throw error
=======
  if (!error) {
    return data[0] as GateConditionObject
  }
  throw new Error(error.message)
>>>>>>> 6a61b28f
}

const deleteGateCondition = async (
  ownerAccount: string,
  idToDelete: string
): Promise<boolean> => {
  const usageResponse = await db.supabase
    .from('gate_usage')
    .select('id', { count: 'exact' })
    .eq('gate_id', idToDelete)

  if (usageResponse.error) {
    Sentry.captureException(usageResponse.error)
    return false
<<<<<<< HEAD
  } else if (usageResponse.count) {
=======
  } else if ((usageResponse.count || 0) > 0) {
>>>>>>> 6a61b28f
    throw new GateInUseError()
  }

  const response = await db.supabase
    .from('gate_definition')
    .select()
    .eq('id', idToDelete)

  if (response.error) {
    Sentry.captureException(response.error)
    return false
  } else if (response.data[0].owner !== ownerAccount) {
    throw new UnauthorizedError()
  }

  const { error } = await db.supabase
    .from('gate_definition')
    .delete()
    .eq('id', idToDelete)

<<<<<<< HEAD
  if (!error) return true

  throw error
=======
  if (!error) {
    return true
  }
  throw new Error(error.message)
>>>>>>> 6a61b28f
}

const getGateCondition = async (
  conditionId: string
): Promise<GateConditionObject | null> => {
  const { data, error } = await db.supabase
    .from('gate_definition')
    .select()
    .eq('id', conditionId)

<<<<<<< HEAD
  if (!error) return data[0] as GateConditionObject

  throw error
=======
  if (!error) {
    return data[0] as GateConditionObject
  }
  throw new Error(error.message)
>>>>>>> 6a61b28f
}

const getGateConditionsForAccount = async (
  ownerAccount: string
): Promise<GateConditionObject[]> => {
  const { data, error } = await db.supabase
    .from('gate_definition')
    .select()
    .eq('owner', ownerAccount.toLowerCase())

<<<<<<< HEAD
  if (!error) return data as GateConditionObject[]

  throw error
=======
  if (!error) {
    return data as GateConditionObject[]
  }
  throw new Error(error.message)
>>>>>>> 6a61b28f
}

const getAppToken = async (tokenType: string): Promise<any | null> => {
  const { data, error } = await db.supabase
    .from('application_tokens')
    .select()
    .eq('type', tokenType)

  if (!error) return data[0]

  return null
}

const updateMeeting = async (
  participantActing: ParticipantBaseInfo,
  meetingUpdateRequest: MeetingUpdateRequest
): Promise<DBSlot> => {
  if (
    new Set(
      meetingUpdateRequest.participants_mapping.map(p => p.account_address)
    ).size !== meetingUpdateRequest.participants_mapping.length
  ) {
    //means there are duplicate participants
    throw new MeetingCreationError()
  }

  const slots = []
  let meetingResponse = {} as DBSlot
  let index = 0
  let i = 0

  const existingAccounts = await getExistingAccountsFromDB(
    meetingUpdateRequest.participants_mapping.map(p => p.account_address!)
  )
  const ownerParticipant =
    meetingUpdateRequest.participants_mapping.find(
      p => p.type === ParticipantType.Owner
    ) || null

  const ownerAccount = ownerParticipant
    ? await getAccountFromDB(ownerParticipant.account_address!)
    : null

  const schedulerAccount =
    meetingUpdateRequest.participants_mapping.find(
      p => p.type === ParticipantType.Scheduler
    ) || null

  const timezone = meetingUpdateRequest.participants_mapping[0].timeZone
  let changingTime = null

  for (const participant of meetingUpdateRequest.participants_mapping) {
    const isEditing = participant.mappingType === ParticipantMappingType.KEEP

    if (participant.account_address) {
      if (
        existingAccounts
          .map(account => account.address)
          .includes(participant.account_address!)
      ) {
        // only validate slot if meeting is being scheduled on someones calendar and not by the person itself (from dashboard for example)
        const participantIsOwner = Boolean(
          ownerParticipant &&
            ownerParticipant.account_address?.toLowerCase() ===
              participant.account_address.toLowerCase()
        )
        const ownerIsNotScheduler = Boolean(
          ownerParticipant &&
            schedulerAccount &&
            ownerParticipant.account_address !==
              schedulerAccount.account_address
        )

        let isEditingToSameTime = false

        if (isEditing) {
          const existingSlot = await getMeetingFromDB(participant.slot_id!)
          const sameStart =
            new Date(existingSlot.start).getTime() ===
            new Date(meetingUpdateRequest.start).getTime()
          const sameEnd =
            new Date(existingSlot.end).getTime() ===
            new Date(meetingUpdateRequest.end).getTime()
          isEditingToSameTime = sameStart && sameEnd
          changingTime = !isEditingToSameTime
            ? {
                oldStart: new Date(existingSlot.start),
                oldEnd: new Date(existingSlot.end),
              }
            : null
        }

        const slotIsTaken = async () =>
          !(await isSlotFree(
            participant.account_address!,
            new Date(meetingUpdateRequest.start),
            new Date(meetingUpdateRequest.end),
            meetingUpdateRequest.meetingTypeId
          ))

        const isTimeAvailable = () =>
          isTimeInsideAvailabilities(
            utcToZonedTime(
              meetingUpdateRequest.start,
              ownerAccount!.preferences.timezone
            ),
            utcToZonedTime(
              meetingUpdateRequest.end,
              ownerAccount!.preferences.timezone
            ),
            ownerAccount!.preferences.availabilities
          )

        if (
          participantIsOwner &&
          ownerIsNotScheduler &&
          !isEditingToSameTime &&
          participantActing.account_address !== participant.account_address &&
          (!isTimeAvailable() || (await slotIsTaken()))
        )
          throw new TimeNotAvailableError()
      }

      let account: Account

      if (
        existingAccounts
          .map(account => account.address)
          .includes(participant.account_address!)
      ) {
        account = await getAccountFromDB(participant.account_address!)
      } else {
        account = await initAccountDBForWallet(
          participant.account_address!,
          '',
          'UTC',
          0,
          true
        )
      }

      // Not adding source here given on our database the source is always MWW
      const dbSlot: DBSlot = {
        id: participant.slot_id,
        start: new Date(meetingUpdateRequest.start),
        end: new Date(meetingUpdateRequest.end),
        account_address: account.address,
        version: meetingUpdateRequest.version,
        meeting_info_encrypted: participant.privateInfo,
      }

      slots.push(dbSlot)

      if (
        participant.account_address.toLowerCase() ===
          schedulerAccount?.account_address?.toLowerCase() ||
        (!schedulerAccount?.account_address &&
          participant.account_address.toLowerCase() ===
            ownerAccount?.address.toLowerCase())
      ) {
        index = i
        meetingResponse = {
          ...dbSlot,
          meeting_info_encrypted: participant.privateInfo,
        }
      }
      i++
    }
  }

  // one last check to make sure that the version did not change
  const everySlotId = meetingUpdateRequest.participants_mapping
    .filter(it => it.slot_id)
    .map(it => it.slot_id) as string[]
  const everySlot = await getMeetingsFromDB(everySlotId)
  if (everySlot.find(it => it.version + 1 !== meetingUpdateRequest.version))
    throw new MeetingChangeConflictError()

  // there is no support from suppabase to really use optimistic locking,
  // right now we do the best we can assuming that no update will happen in the EXACT same time
  // to the point that our checks will not be able to stop conflicts

  const { data, error } = await db.supabase
    .from('slots')
    .upsert(slots, { onConflict: 'id' })

  //TODO: handle error
<<<<<<< HEAD
  if (error) throw error
=======
  if (error) {
    throw new Error(error.message)
  }
>>>>>>> 6a61b28f

  meetingResponse.id = data[index].id
  meetingResponse.created_at = data[index].created_at

  // TODO: for now
  let meetingProvider = MeetingProvider.CUSTOM
  if (meetingUpdateRequest.meeting_url.includes('huddle')) {
    meetingProvider = MeetingProvider.HUDDLE
  }

  // now that everything happened without error, it is safe to update the root meeting data
  const createdRootMeeting = await saveConferenceMeetingToDB({
    id: meetingUpdateRequest.meeting_id,
    start: meetingUpdateRequest.start,
    end: meetingUpdateRequest.end,
    meeting_url: meetingUpdateRequest.meeting_url,
    access_type: MeetingAccessType.OPEN_MEETING,
    provider: meetingProvider,
  })

  if (!createdRootMeeting)
    throw new Error(
      'Could not update your meeting right now, get in touch with us if the problem persists'
    )

  const body: MeetingCreationSyncRequest = {
    participantActing,
    meeting_id: meetingUpdateRequest.meeting_id,
    start: meetingUpdateRequest.start,
    end: meetingUpdateRequest.end,
    created_at: meetingResponse.created_at!,
    timezone,
    meeting_url: meetingUpdateRequest.meeting_url,
    meetingProvider: meetingUpdateRequest.meetingProvider,
    participants: meetingUpdateRequest.participants_mapping,
    title: meetingUpdateRequest.title,
    content: meetingUpdateRequest.content,
    changes: changingTime ? { dateChange: changingTime } : undefined,
  }

  // Doing notifications and syncs asynchronously
  fetch(`${apiUrl}/server/meetings/syncAndNotify`, {
    method: 'PATCH',
    body: JSON.stringify(body),
    headers: {
      'X-Server-Secret': process.env.SERVER_SECRET!,
      'Content-Type': 'application/json',
    },
  })

  if (
    meetingUpdateRequest.slotsToRemove.length > 0 ||
    meetingUpdateRequest.guestsToRemove.length > 0
  )
    await deleteMeetingFromDB(
      participantActing,
      meetingUpdateRequest.slotsToRemove,
      meetingUpdateRequest.guestsToRemove,
      meetingUpdateRequest.meeting_id,
      timezone
    )

  return meetingResponse
}

const selectTeamMeetingRequest = async (
  id: string
): Promise<GroupMeetingRequest | null> => {
  const { data, error } = await db.supabase
    .from('group_meeting_request')
    .select()
    .eq('id', id)

  if (!error) return data[0] as GroupMeetingRequest

  return null
}

const insertOfficeEventMapping = async (
  office_id: string,
  mww_id: string
): Promise<void> => {
  const { error } = await db.supabase
    .from('office_event_mapping')
    .insert({ office_id, mww_id })

<<<<<<< HEAD
  if (error) throw error
=======
  if (error) {
    throw new Error(error.message)
  }
>>>>>>> 6a61b28f
}

const getOfficeEventMappingId = async (
  mww_id: string
): Promise<string | null> => {
  const { data, error } = await db.supabase
    .from('office_event_mapping')
    .select()
    .eq('mww_id', mww_id)

<<<<<<< HEAD
  if (error) throw error
=======
  if (error) {
    throw new Error(error.message)
  }
>>>>>>> 6a61b28f

  return data[0].office_id
}

export const getDiscordAccount = async (
  account_address: string
): Promise<DiscordAccount | undefined> => {
  const { data, error } = await db.supabase
    .from('discord_accounts')
    .select()
    .eq('address', account_address)

<<<<<<< HEAD
  if (error) throw error
=======
  if (error) {
    throw new Error(error.message)
  }
>>>>>>> 6a61b28f

  if (data.length === 0) return undefined

  return data[0] as DiscordAccount
}

export const getAccountFromDiscordId = async (
  discord_id: string
): Promise<Account | null> => {
  const { data, error } = await db.supabase
    .from('discord_accounts')
    .select()
    .eq('discord_id', discord_id)

<<<<<<< HEAD
  if (error) throw error
=======
  if (error) {
    throw new Error(error.message)
  }
>>>>>>> 6a61b28f

  if (data.length === 0) return null

  const address = data[0].address

  return getAccountFromDB(address)
}

export async function isUserAdminOfGroup(
  groupId: string,
  userAddress: string
): Promise<boolean> {
  const { data, error } = await db.supabase
    .from<GroupMembersRow>('group_members')
    .select('role')
    .eq('group_id', groupId)
    .eq('member_id', userAddress)
    .eq('role', 'admin')
    .single()

  if (error) {
    console.error('Error checking admin status:', error)
    throw error
  }

  return data?.role === 'admin'
}

export async function createGroupInDB(
  name: string,
  account_address: string,
  slug?: string
): Promise<CreateGroupsResponse> {
  const { data, error } = await db.supabase
    .from<TablesInsert<'groups'>>('groups')
    .insert([
      {
        name,
        slug,
      },
    ])

  if (error) {
    throw new GroupCreationError(
      'Group with slug already exists',
      error.message
    )
  }

  const newGroup = data[0]
  if (!newGroup || !newGroup.id) {
    throw new Error('Failed to create group: missing ID')
  }

  const admin = {
    group_id: newGroup.id,
    member_id: account_address,
    role: MemberType.ADMIN,
  }
  const members = [admin]
  const { data: memberData, error: memberError } = await db.supabase
    .from('group_members')
    .insert(members)
  if (memberError) {
    throw new GroupCreationError(
      'Error adding group admin to group',
      memberError.message
    )
  }
  return {
    id: newGroup.id,
    name: newGroup.name,
    slug: newGroup.slug,
  }
}

export {
  addOrUpdateConnectedCalendar,
  changeGroupRole,
  connectedCalendarExists,
  deleteGateCondition,
  deleteGroup,
  deleteMeetingFromDB,
  editGroup,
  getAccountFromDB,
  getAccountNonce,
  getAccountNotificationSubscriptionEmail,
  getAccountNotificationSubscriptions,
  getAppToken,
  getConferenceMeetingFromDB,
  getConnectedCalendars,
  getExistingAccountsFromDB,
  getGateCondition,
  getGateConditionsForAccount,
  getGroup,
  getGroupInternal,
  getGroupInvites,
  getGroupName,
  getGroupsEmpty,
  getGroupUsers,
  getGroupUsersInternal,
  getMeetingFromDB,
  getOfficeEventMappingId,
  getSlotsForAccount,
  getSlotsForDashboard,
  getUserGroups,
  initAccountDBForWallet,
  insertOfficeEventMapping,
  isGroupAdmin,
  isSlotFree,
  leaveGroup,
  manageGroupInvite,
  rejectGroupInvite,
  removeConnectedCalendar,
  removeMember,
  saveConferenceMeetingToDB,
  saveEmailToDB,
  saveMeeting,
  selectTeamMeetingRequest,
  setAccountNotificationSubscriptions,
  updateAccountFromInvite,
  updateAccountPreferences,
  updateMeeting,
  upsertGateCondition,
  workMeetingTypeGates,
}<|MERGE_RESOLUTION|>--- conflicted
+++ resolved
@@ -96,13 +96,6 @@
 import { isConditionValid } from './token.gate.service'
 import { isValidEVMAddress } from './validations'
 
-<<<<<<< HEAD
-const db = {
-  supabase: createClient(
-    process.env.NEXT_SUPABASE_URL!,
-    process.env.NEXT_SUPABASE_KEY!
-  ),
-=======
 // TODO: better typing
 type SupabaseRecords = { ready: boolean } & Record<string, SupabaseClient>
 const db: SupabaseRecords = {
@@ -119,8 +112,9 @@
   }
 
   return db
->>>>>>> 6a61b28f
-}
+}
+
+initDB()
 
 const initAccountDBForWallet = async (
   address: string,
@@ -158,14 +152,9 @@
     },
   ])
 
-<<<<<<< HEAD
-  if (createdUserAccount.error) throw createdUserAccount.error
-
-=======
   if (createdUserAccount.error) {
     throw new Error(createdUserAccount.error.message)
   }
->>>>>>> 6a61b28f
   const defaultMeetingType = generateDefaultMeetingType()
   const defaultAvailabilities = generateEmptyAvailabilities()
 
@@ -223,11 +212,7 @@
 
   const encryptedPvtKey = encryptContent(signature, newIdentity.privateKey)
 
-<<<<<<< HEAD
-  const { error } = await db.supabase.from('accounts').upsert(
-=======
   const { error } = await db.supabase.from<Account>('accounts').upsert(
->>>>>>> 6a61b28f
     [
       {
         address: account_address.toLowerCase(),
@@ -241,11 +226,7 @@
   )
 
   if (error) {
-<<<<<<< HEAD
-    throw error
-=======
-    throw new Error(error.message)
->>>>>>> 6a61b28f
+    throw new Error(error.message)
   }
 
   const account = await getAccountFromDB(account_address)
@@ -265,6 +246,7 @@
         newIdentity.publicKey,
         privateInfo
       )
+      const newEncryptedPath = await addContentToIPFS(newPvtInfo)
 
       const { error } = await db.supabase
         .from('slots')
@@ -274,11 +256,7 @@
         .match({ id: slot.id })
 
       if (error) {
-<<<<<<< HEAD
-        throw error
-=======
         throw new Error(error.message)
->>>>>>> 6a61b28f
       }
     } catch (err) {
       //if any fail, don't fail them all
@@ -416,11 +394,7 @@
       throw new Error('Error while completign empty preferences')
     }
 
-<<<<<<< HEAD
-    return newPreferences as unknown as AccountPreferences
-=======
     return Array.isArray(newPreferences) ? newPreferences[0] : newPreferences
->>>>>>> 6a61b28f
   }
 
   return account_preferences[0]
@@ -439,11 +413,7 @@
     )
 
   if (error) {
-<<<<<<< HEAD
-    throw error
-=======
-    throw new Error(error.message)
->>>>>>> 6a61b28f
+    throw new Error(error.message)
   }
 
   if (fullInformation) {
@@ -465,11 +435,7 @@
     identifier: identifier.toLowerCase(),
   })
   if (data) {
-<<<<<<< HEAD
-    const account = data as unknown as Account
-=======
     const account = Array.isArray(data) ? data[0] : data
->>>>>>> 6a61b28f
     try {
       account.preferences = await getAccountPreferences(
         account.address.toLowerCase()
@@ -488,11 +454,7 @@
     }
     return account
   } else if (error) {
-<<<<<<< HEAD
-    throw error
-=======
-    throw new Error(error.message)
->>>>>>> 6a61b28f
+    throw new Error(error.message)
   }
   throw new AccountNotFoundError(identifier)
 }
@@ -520,11 +482,7 @@
     .order('start')
 
   if (error) {
-<<<<<<< HEAD
-    throw error
-=======
-    throw new Error(error.message)
->>>>>>> 6a61b28f
+    throw new Error(error.message)
     // //TODO: handle error
   }
 
@@ -550,11 +508,7 @@
     .order('start')
 
   if (error) {
-<<<<<<< HEAD
-    throw error
-=======
-    throw new Error(error.message)
->>>>>>> 6a61b28f
+    throw new Error(error.message)
     // //TODO: handle error
   }
 
@@ -594,11 +548,7 @@
     .eq('id', slot_id)
 
   if (error) {
-<<<<<<< HEAD
-    throw error
-=======
-    throw new Error(error.message)
->>>>>>> 6a61b28f
+    throw new Error(error.message)
     // todo handle error
   }
 
@@ -621,11 +571,7 @@
     .eq('id', meetingId)
 
   if (error) {
-<<<<<<< HEAD
-    throw error
-=======
-    throw new Error(error.message)
->>>>>>> 6a61b28f
+    throw new Error(error.message)
   }
 
   if (data.length == 0) {
@@ -642,15 +588,10 @@
     .select()
     .in('id', slotIds)
 
-<<<<<<< HEAD
-  if (error) throw error
-  // todo handle error
-=======
   if (error) {
     throw new Error(error.message)
     // todo handle error
   }
->>>>>>> 6a61b28f
 
   if (data.length == 0) return []
 
@@ -673,24 +614,15 @@
 ) => {
   if (!slotIds?.length) throw new Error('No slot ids provided')
 
-<<<<<<< HEAD
-  const oldSlots = (await db.supabase.from('slots').select().in('id', slotIds))
-    .data as DBSlot[]
-=======
   const oldSlots: DBSlot[] =
     (await db.supabase.from<DBSlot>('slots').select().in('id', slotIds)).data ||
     []
->>>>>>> 6a61b28f
 
   const { error } = await db.supabase.from('slots').delete().in('id', slotIds)
 
-<<<<<<< HEAD
-  if (error) throw error
-=======
-  if (error) {
-    throw new Error(error.message)
-  }
->>>>>>> 6a61b28f
+  if (error) {
+    throw new Error(error.message)
+  }
 
   const body: MeetingCancelSyncRequest = {
     participantActing,
@@ -766,13 +698,9 @@
         schedulerAccount.account_address!
       )
 
-<<<<<<< HEAD
-      if (!valid) throw new GateConditionNotValidError()
-=======
       if (!valid.isValid) {
         throw new GateConditionNotValidError()
       }
->>>>>>> 6a61b28f
     }
   }
 
@@ -878,13 +806,9 @@
   const { data, error } = await db.supabase.from('slots').insert(slots)
 
   //TODO: handle error
-<<<<<<< HEAD
-  if (error) throw error
-=======
-  if (error) {
-    throw new Error(error.message)
-  }
->>>>>>> 6a61b28f
+  if (error) {
+    throw new Error(error.message)
+  }
 
   meetingResponse.id = data[index].id
   meetingResponse.created_at = data[index].created_at
@@ -923,15 +847,11 @@
     .select()
     .eq('account_address', address.toLowerCase())
 
-<<<<<<< HEAD
-  if (error) throw error
+  if (error) {
+    throw new Error(error.message)
+  }
 
   if (data && data[0]) return data[0] as AccountNotifications
-=======
-  if (error) {
-    throw new Error(error.message)
-  }
->>>>>>> 6a61b28f
 
   return { account_address: address, notification_types: [] }
 }
@@ -1602,13 +1522,9 @@
     .from('account_notifications')
     .upsert(notifications, { onConflict: 'account_address' })
     .eq('account_address', address.toLowerCase())
-<<<<<<< HEAD
-  if (error) throw error
-=======
-  if (error) {
-    throw new Error(error.message)
-  }
->>>>>>> 6a61b28f
+  if (error) {
+    throw new Error(error.message)
+  }
 
   return notifications
 }
@@ -1621,28 +1537,18 @@
     const { data, error } = await db.supabase
       .from('discord_accounts')
       .insert([discordAccount])
-<<<<<<< HEAD
-    if (error) throw error
-
-=======
     if (error) {
       throw new Error(error.message)
     }
->>>>>>> 6a61b28f
     return data[0]
   } else {
     const { data, error } = await db.supabase
       .from('discord_accounts')
       .update(discordAccount)
       .eq('discord_id', discordAccount.discord_id)
-<<<<<<< HEAD
-    if (error) throw error
-
-=======
     if (error) {
       throw new Error(error.message)
     }
->>>>>>> 6a61b28f
     return data[0]
   }
 }
@@ -1652,13 +1558,9 @@
     .from('discord_accounts')
     .delete()
     .eq('address', accountAddress)
-<<<<<<< HEAD
-  if (error) throw error
-=======
-  if (error) {
-    throw new Error(error.message)
-  }
->>>>>>> 6a61b28f
+  if (error) {
+    throw new Error(error.message)
+  }
 }
 
 const saveEmailToDB = async (email: string, plan: string): Promise<boolean> => {
@@ -1669,16 +1571,10 @@
     },
   ])
 
-<<<<<<< HEAD
-  if (!error) return true
-
-  throw error
-=======
   if (!error) {
     return true
   }
   throw new Error(error.message)
->>>>>>> 6a61b28f
 }
 
 const saveConferenceMeetingToDB = async (
@@ -1691,16 +1587,10 @@
     },
   ])
 
-<<<<<<< HEAD
-  if (!error) return true
-
-  throw error
-=======
   if (!error) {
     return true
   }
   throw new Error(error.message)
->>>>>>> 6a61b28f
 }
 
 const getConnectedCalendars = async (
@@ -1724,13 +1614,9 @@
     getAccountFromDB(address),
   ])
 
-<<<<<<< HEAD
-  if (error) throw error
-=======
-  if (error) {
-    throw new Error(error.message)
-  }
->>>>>>> 6a61b28f
+  if (error) {
+    throw new Error(error.message)
+  }
 
   if (!data) return []
 
@@ -1762,13 +1648,9 @@
     .eq('email', email.toLowerCase())
     .eq('provider', provider)
 
-<<<<<<< HEAD
-  if (error) throw error
-=======
-  if (error) {
-    throw new Error(error.message)
-  }
->>>>>>> 6a61b28f
+  if (error) {
+    throw new Error(error.message)
+  }
 
   return data[0]
 }
@@ -1786,13 +1668,9 @@
     .eq('email', email.toLowerCase())
     .eq('provider', provider)
 
-<<<<<<< HEAD
-  if (error) throw error
-=======
-  if (error) {
-    throw new Error(error.message)
-  }
->>>>>>> 6a61b28f
+  if (error) {
+    throw new Error(error.message)
+  }
 }
 
 const addOrUpdateConnectedCalendar = async (
@@ -1839,13 +1717,9 @@
 
   const { data, error } = await queryPromise
 
-<<<<<<< HEAD
-  if (error) throw error
-=======
-  if (error) {
-    throw new Error(error.message)
-  }
->>>>>>> 6a61b28f
+  if (error) {
+    throw new Error(error.message)
+  }
 
   return data[0] as ConnectedCalendar
 }
@@ -1862,17 +1736,11 @@
     .eq('email', email.toLowerCase())
     .eq('provider', provider)
 
-<<<<<<< HEAD
-  if (error) throw error
-
-  return data as unknown as ConnectedCalendar
-=======
   if (error) {
     throw new Error(error.message)
   }
 
   return Array.isArray(data) ? data[0] : data
->>>>>>> 6a61b28f
 }
 
 export const getSubscriptionFromDBForAccount = async (
@@ -1884,13 +1752,9 @@
     .gt('expiry_time', new Date().toISOString())
     .eq('owner_account', accountAddress.toLowerCase())
 
-<<<<<<< HEAD
-  if (error) throw error
-=======
-  if (error) {
-    throw new Error(error.message)
-  }
->>>>>>> 6a61b28f
+  if (error) {
+    throw new Error(error.message)
+  }
 
   if (data && data.length > 0) {
     let subscriptions = data as Subscription[]
@@ -1901,13 +1765,9 @@
       .neq('owner_account', accountAddress.toLowerCase())
       .or(subscriptions.map(s => `domain.ilike.${s.domain}`).join(','))
 
-<<<<<<< HEAD
-    if (collisionExists.error) throw error
-=======
     if (collisionExists.error) {
       throw new Error(collisionExists.error.message)
     }
->>>>>>> 6a61b28f
 
     // If for any reason some smart ass registered a domain manually
     // on the blockchain, but such domain already existed for someone
@@ -1936,15 +1796,11 @@
     .gt('expiry_time', new Date().toISOString())
     .order('registered_at', { ascending: true })
 
-<<<<<<< HEAD
-  if (error) throw error
+  if (error) {
+    throw new Error(error.message)
+  }
 
   if (data && data?.length > 0) return data[0] as Subscription
-=======
-  if (error) {
-    throw new Error(error.message)
-  }
->>>>>>> 6a61b28f
 
   return undefined
 }
@@ -2002,27 +1858,19 @@
       .eq('chain', subscription.chain)
       .eq('plan_id', subscription.plan_id)
 
-<<<<<<< HEAD
-    if (error) throw error
-=======
     if (error) {
       console.error(error)
       throw new Error(error.message)
     }
->>>>>>> 6a61b28f
 
     if (!data || data.length == 0) {
       const { error } = await db.supabase
         .from<Subscription>('subscriptions')
         .insert(subscription)
 
-<<<<<<< HEAD
-      if (error) throw error
-=======
       if (error) {
         throw new Error(error.message)
       }
->>>>>>> 6a61b28f
     }
   }
 
@@ -2047,43 +1895,24 @@
     }
   }
 
-<<<<<<< HEAD
-  const toUpsert: {
-    id?: string
-    definition: GateCondition
-    title: string
-    owner: string
-  } = {
-=======
   const toUpsert: GateConditionObject & { owner: string } = {
->>>>>>> 6a61b28f
     definition: gateCondition.definition,
     title: gateCondition.title.trim(),
     owner: ownerAccount.toLowerCase(),
   }
 
-<<<<<<< HEAD
-  if (gateCondition.id) toUpsert.id = gateCondition.id
-=======
   if (gateCondition.id) {
     toUpsert.id = gateCondition.id
   }
->>>>>>> 6a61b28f
 
   const { data, error } = await db.supabase
     .from('gate_definition')
     .upsert([toUpsert])
 
-<<<<<<< HEAD
-  if (!error) return data[0] as GateConditionObject
-
-  throw error
-=======
   if (!error) {
     return data[0] as GateConditionObject
   }
   throw new Error(error.message)
->>>>>>> 6a61b28f
 }
 
 const deleteGateCondition = async (
@@ -2098,11 +1927,7 @@
   if (usageResponse.error) {
     Sentry.captureException(usageResponse.error)
     return false
-<<<<<<< HEAD
-  } else if (usageResponse.count) {
-=======
   } else if ((usageResponse.count || 0) > 0) {
->>>>>>> 6a61b28f
     throw new GateInUseError()
   }
 
@@ -2123,16 +1948,10 @@
     .delete()
     .eq('id', idToDelete)
 
-<<<<<<< HEAD
-  if (!error) return true
-
-  throw error
-=======
   if (!error) {
     return true
   }
   throw new Error(error.message)
->>>>>>> 6a61b28f
 }
 
 const getGateCondition = async (
@@ -2143,16 +1962,10 @@
     .select()
     .eq('id', conditionId)
 
-<<<<<<< HEAD
-  if (!error) return data[0] as GateConditionObject
-
-  throw error
-=======
   if (!error) {
     return data[0] as GateConditionObject
   }
   throw new Error(error.message)
->>>>>>> 6a61b28f
 }
 
 const getGateConditionsForAccount = async (
@@ -2163,16 +1976,10 @@
     .select()
     .eq('owner', ownerAccount.toLowerCase())
 
-<<<<<<< HEAD
-  if (!error) return data as GateConditionObject[]
-
-  throw error
-=======
   if (!error) {
     return data as GateConditionObject[]
   }
   throw new Error(error.message)
->>>>>>> 6a61b28f
 }
 
 const getAppToken = async (tokenType: string): Promise<any | null> => {
@@ -2360,13 +2167,9 @@
     .upsert(slots, { onConflict: 'id' })
 
   //TODO: handle error
-<<<<<<< HEAD
-  if (error) throw error
-=======
-  if (error) {
-    throw new Error(error.message)
-  }
->>>>>>> 6a61b28f
+  if (error) {
+    throw new Error(error.message)
+  }
 
   meetingResponse.id = data[index].id
   meetingResponse.created_at = data[index].created_at
@@ -2453,13 +2256,9 @@
     .from('office_event_mapping')
     .insert({ office_id, mww_id })
 
-<<<<<<< HEAD
-  if (error) throw error
-=======
-  if (error) {
-    throw new Error(error.message)
-  }
->>>>>>> 6a61b28f
+  if (error) {
+    throw new Error(error.message)
+  }
 }
 
 const getOfficeEventMappingId = async (
@@ -2470,13 +2269,9 @@
     .select()
     .eq('mww_id', mww_id)
 
-<<<<<<< HEAD
-  if (error) throw error
-=======
-  if (error) {
-    throw new Error(error.message)
-  }
->>>>>>> 6a61b28f
+  if (error) {
+    throw new Error(error.message)
+  }
 
   return data[0].office_id
 }
@@ -2489,13 +2284,9 @@
     .select()
     .eq('address', account_address)
 
-<<<<<<< HEAD
-  if (error) throw error
-=======
-  if (error) {
-    throw new Error(error.message)
-  }
->>>>>>> 6a61b28f
+  if (error) {
+    throw new Error(error.message)
+  }
 
   if (data.length === 0) return undefined
 
@@ -2510,13 +2301,9 @@
     .select()
     .eq('discord_id', discord_id)
 
-<<<<<<< HEAD
-  if (error) throw error
-=======
-  if (error) {
-    throw new Error(error.message)
-  }
->>>>>>> 6a61b28f
+  if (error) {
+    throw new Error(error.message)
+  }
 
   if (data.length === 0) return null
 
@@ -2624,6 +2411,7 @@
   getSlotsForDashboard,
   getUserGroups,
   initAccountDBForWallet,
+  initDB,
   insertOfficeEventMapping,
   isGroupAdmin,
   isSlotFree,
