--- conflicted
+++ resolved
@@ -706,7 +706,6 @@
   if (error) {
     throw new Error(error.message)
   }
-<<<<<<< HEAD
 
   return data[0]
 }
@@ -795,96 +794,6 @@
     throw new Error(error.message)
   }
 
-=======
-
-  return data[0]
-}
-const handleGuestCancel = async (
-  metadata: string,
-  slotId: string,
-  timezone: string,
-  reason?: string
-) => {
-  metadata = decryptContent(process.env.NEXT_PUBLIC_SERVER_PUB_KEY!, metadata)
-  const participantGuestInfo: ParticipantInfoForNotification[] =
-    JSON.parse(metadata)
-  const actingGuest = participantGuestInfo.find(p => p.slot_id === slotId)
-  if (!actingGuest) {
-    throw new UnauthorizedError()
-  }
-
-  const conferenceMeeting = await getConferenceDataBySlotId(slotId)
-  if (!conferenceMeeting) {
-    throw new MeetingNotFoundError(slotId)
-  }
-  let addressesToRemove: Array<string> = []
-  let guestsToRemove: Array<ParticipantInfo> = []
-  let slotsToRemove: Array<string> = [slotId]
-  // If the guest scheduled the meeting cancel for all invitee
-  // For one on one meetings cancel meetings entirely for other user
-  if (
-    actingGuest.type === ParticipantType.Scheduler ||
-    conferenceMeeting.slots?.length <= 2
-  ) {
-    const slotData = await getSlotsByIds(
-      conferenceMeeting.slots.filter(s => s !== slotId)
-    )
-    addressesToRemove = slotData.map(s => s.account_address)
-    await db.supabase.from('slots').delete().in('id', conferenceMeeting.slots)
-    slotsToRemove = conferenceMeeting.slots
-    guestsToRemove = participantGuestInfo
-  }
-  await saveConferenceMeetingToDB({
-    ...conferenceMeeting,
-    slots: conferenceMeeting.slots.filter(s => slotsToRemove.includes(s)),
-  })
-
-  const body: MeetingCancelSyncRequest = {
-    participantActing: actingGuest,
-    addressesToRemove,
-    guestsToRemove,
-    meeting_id: conferenceMeeting.id,
-    start: new Date(conferenceMeeting.start),
-    end: new Date(conferenceMeeting.end),
-    created_at: new Date(conferenceMeeting.created_at!),
-    timezone,
-    reason,
-  }
-  // Doing notifications and syncs asynchronously
-  fetch(`${apiUrl}/server/meetings/syncAndNotify`, {
-    method: 'DELETE',
-    body: JSON.stringify(body),
-    headers: {
-      'X-Server-Secret': process.env.SERVER_SECRET!,
-      'Content-Type': 'application/json',
-    },
-  })
-}
-const handleMeetingCancelSync = async (
-  decryptedMeetingData: MeetingDecrypted
-) => {
-  const conferenceMeeting = await getConferenceMeetingFromDB(
-    decryptedMeetingData.meeting_id
-  )
-  if (!conferenceMeeting) {
-    throw new MeetingNotFoundError(decryptedMeetingData.meeting_id)
-  }
-  decryptedMeetingData.related_slot_ids =
-    decryptedMeetingData.related_slot_ids.filter(id =>
-      conferenceMeeting?.slots.includes(id)
-    )
-  decryptedMeetingData.participants = decryptedMeetingData.participants.filter(
-    p => conferenceMeeting?.slots.includes(p.slot_id!)
-  )
-  const { error, data: oldSlots } = await db.supabase
-    .from<DBSlot>('slots')
-    .select()
-    .in('id', conferenceMeeting.slots)
-  if (error) {
-    throw new Error(error.message)
-  }
-
->>>>>>> 291f6748
   for (const slot of oldSlots) {
     const account = await getAccountFromDB(slot.account_address)
     await db.supabase
@@ -1012,10 +921,7 @@
     recurrence: meeting.meetingRepeat,
     version: MeetingVersion.V2,
     slots: meeting.allSlotIds || [],
-<<<<<<< HEAD
     title: meeting.title,
-=======
->>>>>>> 291f6748
   })
   if (!createdRootMeeting) {
     throw new Error(
@@ -2633,10 +2539,7 @@
     provider: meetingProvider,
     recurrence: meetingUpdateRequest.meetingRepeat,
     version: MeetingVersion.V2,
-<<<<<<< HEAD
     title: meetingUpdateRequest.title,
-=======
->>>>>>> 291f6748
     slots: meeting.slots?.filter(
       val => !meetingUpdateRequest.slotsToRemove.includes(val)
     ),
