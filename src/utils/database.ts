import * as Sentry from '@sentry/nextjs'
import { type SupabaseClient, createClient } from '@supabase/supabase-js'
import CryptoJS from 'crypto-js'
import { addMinutes, addMonths, isAfter } from 'date-fns'
import { utcToZonedTime } from 'date-fns-tz'
import EthCrypto, {
  decryptWithPrivateKey,
  Encrypted,
  encryptWithPublicKey,
} from 'eth-crypto'
import { validate } from 'uuid'

import {
  Account,
  AccountPreferences,
  DiscordConnectedAccounts,
  MeetingType,
  SimpleAccountInfo,
  TgConnectedAccounts,
} from '@/types/Account'
import {
  AccountNotifications,
  NotificationChannel,
} from '@/types/AccountNotifications'
import {
  CalendarSyncInfo,
  ConnectedCalendar,
} from '@/types/CalendarConnections'
import { SupportedChain } from '@/types/chains'
import {
  Contact,
  ContactSearch,
  DBContact,
  DBContactInvite,
  DBContactLean,
  SingleDBContact,
  SingleDBContactInvite,
} from '@/types/Contacts'
import { DiscordAccount } from '@/types/Discord'
import {
  CreateGroupsResponse,
  EmptyGroupsResponse,
  GetGroupsFullResponse,
  Group,
  GroupInviteFilters,
  GroupInvites,
  GroupInvitesResponse,
  GroupMemberQuery,
  GroupUsers,
  MemberType,
  UpdateGroupPayload,
  UserGroups,
} from '@/types/Group'
import {
  ConferenceMeeting,
  DBSlot,
  ExtendedDBSlot,
  GroupMeetingRequest,
  GroupNotificationType,
  MeetingAccessType,
  MeetingDecrypted,
  MeetingProvider,
  MeetingRepeat,
  MeetingVersion,
  ParticipantMappingType,
  TimeSlotSource,
} from '@/types/Meeting'
import {
  ParticipantBaseInfo,
  ParticipantInfo,
  ParticipantType,
} from '@/types/ParticipantInfo'
import {
  GroupInviteNotifyRequest,
  MeetingCancelSyncRequest,
  MeetingCreationRequest,
  MeetingCreationSyncRequest,
  MeetingUpdateRequest,
} from '@/types/Requests'
import { Subscription } from '@/types/Subscription'
import { GroupMembersRow, Row, TablesInsert } from '@/types/supabase'
import { TelegramConnection } from '@/types/Telegram'
import {
  GateConditionObject,
  GateUsage,
  GateUsageType,
} from '@/types/TokenGating'
import {
  AccountNotFoundError,
  AdminBelowOneError,
  AlreadyGroupMemberError,
  ContactAlreadyExists,
  ContactInviteNotFound,
  ContactNotFound,
  CouponAlreadyUsed,
  CouponExpired,
  CouponNotValid,
  GateConditionNotValidError,
  GateInUseError,
  GroupCreationError,
  GroupNotExistsError,
  IsGroupAdminError,
  MeetingChangeConflictError,
  MeetingCreationError,
  MeetingNotFoundError,
  NoActiveSubscription,
  NotGroupAdminError,
  NotGroupMemberError,
  SubscriptionNotCustom,
  TimeNotAvailableError,
  UnauthorizedError,
} from '@/utils/errors'
import { ParticipantInfoForNotification } from '@/utils/notification_helper'

import {
  generateDefaultMeetingType,
  generateEmptyAvailabilities,
} from './calendar_manager'
import { apiUrl } from './constants'
import { ChannelType, ContactStatus } from './constants/contact'
import { decryptContent, encryptContent } from './cryptography'
import { addRecurrence } from './date_helper'
import { isTimeInsideAvailabilities } from './slots.helper'
import { isProAccount } from './subscription_manager'
import { isConditionValid } from './token.gate.service'
import { isValidEVMAddress } from './validations'

// TODO: better typing
type SupabaseRecords = { ready: boolean } & Record<string, SupabaseClient>
const db: SupabaseRecords = {
  ready: false,
} as SupabaseRecords

const initDB = () => {
  if (!db.ready) {
    db.supabase = createClient(
      process.env.NEXT_SUPABASE_URL!,
      process.env.NEXT_SUPABASE_KEY!
    )
    db.ready = true
  }

  return db
}

initDB()

const initAccountDBForWallet = async (
  address: string,
  signature: string,
  timezone: string,
  nonce: number,
  is_invited?: boolean
): Promise<Account> => {
  if (!isValidEVMAddress(address)) {
    throw new Error('Invalid address')
  }

  try {
    //make sure account doesn't exist
    const account = await getAccountFromDB(address)
    if (!account.is_invited) {
      return account
    }
    return await updateAccountFromInvite(address, signature, timezone, nonce)
  } catch (error) {}

  const newIdentity = EthCrypto.createIdentity()

  const encryptedPvtKey = encryptContent(signature, newIdentity.privateKey)

  const createdUserAccount = await db.supabase.from('accounts').insert([
    {
      address: address.toLowerCase(),
      internal_pub_key: is_invited
        ? process.env.NEXT_PUBLIC_SERVER_PUB_KEY!
        : newIdentity.publicKey,
      encoded_signature: encryptedPvtKey,
      nonce,
      is_invited: is_invited || false,
    },
  ])

  if (createdUserAccount.error) {
    throw new Error(createdUserAccount.error.message)
  }
  const defaultMeetingType = generateDefaultMeetingType()
  const defaultAvailabilities = generateEmptyAvailabilities()

  const preferences: AccountPreferences = {
    availableTypes: [defaultMeetingType],
    description: '',
    availabilities: defaultAvailabilities,
    socialLinks: [],
    timezone,
    meetingProviders: [MeetingProvider.GOOGLE_MEET],
  }

  if (!createdUserAccount.data || createdUserAccount.data.length === 0) {
    throw new Error('User account not created')
  }
  const user_account = createdUserAccount.data[0]

  try {
    const responsePrefs = await db.supabase.from('account_preferences').insert({
      ...preferences,
      owner_account_address: user_account.address,
    })

    if (responsePrefs.error) {
      Sentry.captureException(responsePrefs.error)
      throw new Error("Account preferences couldn't be created")
    }

    user_account.preferences = preferences
    user_account.is_invited = is_invited || false

    return user_account
  } catch (error) {
    Sentry.captureException(error)
    throw new Error("Account couldn't be created")
  }
}

const updateAccountFromInvite = async (
  account_address: string,
  signature: string,
  timezone: string,
  nonce: number
): Promise<Account> => {
  const existingAccount = await getAccountFromDB(account_address)
  if (!existingAccount.is_invited) {
    // do not screw up accounts that already have been set up
    return existingAccount
  }

  //fetch this before changing internal pub key
  const currentMeetings = await getSlotsForAccount(account_address)

  const newIdentity = EthCrypto.createIdentity()

  const encryptedPvtKey = encryptContent(signature, newIdentity.privateKey)

  const { error } = await db.supabase.from<Account>('accounts').upsert(
    [
      {
        address: account_address.toLowerCase(),
        internal_pub_key: newIdentity.publicKey,
        encoded_signature: encryptedPvtKey,
        nonce,
        is_invited: false,
      },
    ],
    { onConflict: 'address' }
  )

  if (error) {
    throw new Error(error.message)
  }

  const account = await getAccountFromDB(account_address)
  account.preferences.timezone = timezone

  await updateAccountPreferences(account)

  for (const slot of currentMeetings) {
    try {
      const encrypted = slot.meeting_info_encrypted as Encrypted

      const privateInfo = await decryptWithPrivateKey(
        process.env.NEXT_SERVER_PVT_KEY!,
        encrypted
      )
      const newPvtInfo = await encryptWithPublicKey(
        newIdentity.publicKey,
        privateInfo
      )

      const { error } = await db.supabase
        .from('slots')
        .update({
          meeting_info_encrypted: newPvtInfo,
        })
        .match({ id: slot.id })

      if (error) {
        throw new Error(error.message)
      }
    } catch (err) {
      //if any fail, don't fail them all
    }
  }

  return account
}

const workMeetingTypeGates = async (meetingTypes: MeetingType[]) => {
  const toAdd: GateUsage[] = []
  const toRemove = []

  for (const meetingType of meetingTypes) {
    // clean all gate usages for the meeting types
    toRemove.push(meetingType.id)

    // re add for those who were defined in the request
    if (meetingType.scheduleGate) {
      toAdd.push({
        type: GateUsageType.MeetingSchedule,
        gate_id: meetingType.scheduleGate,
        gated_entity_id: meetingType.id,
      })
    } else {
    }
  }

  if (toRemove.length > 0) {
    const removal = await db.supabase
      .from('gate_usage')
      .delete()
      .match({ type: GateUsageType.MeetingSchedule })
      .or(toRemove.map(id => `gated_entity_id.eq.${id}`).join(','))

    if (removal.error) {
      Sentry.captureException(removal.error)
      //TODO: handle error
    }
  }

  if (toAdd.length > 0) {
    const additions = await db.supabase.from('gate_usage').insert(toAdd)

    if (additions.error) {
      Sentry.captureException(additions.error)
      //TODO: handle error
    }
  }
}

const updateAccountPreferences = async (account: Account): Promise<Account> => {
  const preferences = { ...account.preferences! }
  preferences.name = preferences.name?.trim()
  preferences.description = preferences.description?.trim()
  preferences.socialLinks = preferences.socialLinks?.map(link => ({
    ...link,
    url: link.url?.trim(),
  }))

  await workMeetingTypeGates(account.preferences.availableTypes || [])

  const responsePrefsUpdate = await db.supabase
    .from('account_preferences')
    .update({
      description: preferences.description,
      timezone: preferences.timezone,
      availabilities: preferences.availabilities,
      name: preferences.name,
      socialLinks: preferences.socialLinks,
      availableTypes: preferences.availableTypes,
      meetingProviders: preferences.meetingProviders,
    })
    .match({ owner_account_address: account.address.toLowerCase() })

  if (responsePrefsUpdate.error) {
    Sentry.captureException(responsePrefsUpdate.error)
    throw new Error("Account preferences couldn't be updated")
  }

  account.preferences = responsePrefsUpdate.data?.[0] as AccountPreferences

  account.subscriptions = await getSubscriptionFromDBForAccount(account.address)

  return account
}

const getAccountNonce = async (identifier: string): Promise<number> => {
  const query = validate(identifier)
    ? `id.eq.${identifier}`
    : `address.ilike.${identifier.toLowerCase()},internal_pub_key.eq.${identifier}`

  const { data, error } = await db.supabase
    .from('accounts')
    .select('nonce')
    .or(query)
  if (!error && data.length > 0) {
    return data[0].nonce
  }

  throw new AccountNotFoundError(identifier)
}

export const getAccountPreferences = async (
  owner_account_address: string
): Promise<AccountPreferences> => {
  const { data: account_preferences, error: account_preferences_error } =
    await db.supabase
      .from<AccountPreferences>('account_preferences')
      .select()
      .match({ owner_account_address: owner_account_address.toLowerCase() })

  if (
    account_preferences_error ||
    !account_preferences ||
    account_preferences.length === 0
  ) {
    console.error(account_preferences_error)
    throw new Error("Couldn't get account's preferences")
  }

  // fix badly migrated accounts - should be removed at some point in the future
  if (account_preferences[0].availabilities.length === 0) {
    const defaultAvailabilities = generateEmptyAvailabilities()
    const { data: newPreferences, error: newPreferencesError } =
      await db.supabase
        .from<AccountPreferences>('account_preferences')
        .update({
          availabilities: defaultAvailabilities,
        })
        .match({ owner_account_address: owner_account_address.toLowerCase() })

    if (newPreferencesError) {
      console.error(newPreferences)
      throw new Error('Error while completing empty preferences')
    }

    return Array.isArray(newPreferences) ? newPreferences[0] : newPreferences
  }

  return account_preferences[0]
}

const getExistingAccountsFromDB = async (
  addresses: string[],
  fullInformation?: boolean
): Promise<SimpleAccountInfo[] | Account[]> => {
  let queryString = ` 
      address,
      internal_pub_key
    `
  if (fullInformation) {
    queryString += `
      ,calendars: connected_calendars(provider),
      preferences: account_preferences(*)
      `
  }
  const { data, error } = await db.supabase
    .from('accounts')
    .select(queryString)
    .in(
      'address',
      addresses.map(address => address.toLowerCase())
    )
  if (error) {
    throw new Error(error.message)
  }

  for (const account of data) {
    if (account.calendars) {
      account.isCalendarConnected = account?.calendars?.length > 0
      delete account.calendars
    }
  }

  return data
}

const getAccountFromDB = async (
  identifier: string,
  includePrivateInformation?: boolean
): Promise<Account> => {
  const { data, error } = await db.supabase.rpc<Account>('fetch_account', {
    identifier: identifier.toLowerCase(),
  })
  if (data) {
    const account = Array.isArray(data) ? data[0] : data
    try {
      account.preferences = await getAccountPreferences(
        account.address.toLowerCase()
      )
    } catch (e) {
      Sentry.captureException(e)
      throw new Error("Couldn't get account's preferences")
    }
    account.subscriptions = await getSubscriptionFromDBForAccount(
      account.address
    )
    if (includePrivateInformation) {
      const discord_account = await getDiscordAccount(account.address)

      account.discord_account = discord_account
    }
    return account
  } else if (error) {
    throw new Error(error.message)
  }
  throw new AccountNotFoundError(identifier)
}

const getSlotsForAccount = async (
  account_address: string,
  start?: Date,
  end?: Date,
  limit?: number,
  offset?: number
): Promise<DBSlot[]> => {
  const account = await getAccountFromDB(account_address)

  const _start = start ? start.toISOString() : '1970-01-01'
  const _end = end ? end.toISOString() : '2500-01-01'
  const { data, error } = await db.supabase
    .from('slots')
    .select()
    .eq('account_address', account.address)
    .or(
      `and(start.gte.${_start},end.lte.${_end}),and(start.lte.${_start},end.gte.${_end}),and(start.gt.${_start},end.lte.${_end}),and(start.gte.${_start},end.lt.${_end})`
    )
    .range(offset || 0, (offset || 0) + (limit ? limit - 1 : 999999999999999))
    .order('start')

  if (error) {
    throw new Error(error.message)
    // //TODO: handle error
  }

  return data || []
}
<<<<<<< HEAD

=======
>>>>>>> bb0008dc
const getSlotsForAccountMinimal = async (
  account_address: string,
  start?: Date,
  end?: Date,
  limit?: number,
  offset?: number
): Promise<DBSlot[]> => {
  const _start = start ? start.toISOString() : '1970-01-01'
  const _end = end ? end.toISOString() : '2500-01-01'
  const { data, error } = await db.supabase
    .from('slots')
    .select()
    .eq('account_address', account_address)
    .or(
      `and(start.gte.${_start},end.lte.${_end}),and(start.lte.${_start},end.gte.${_end}),and(start.gt.${_start},end.lte.${_end}),and(start.gte.${_start},end.lt.${_end})`
    )
    .range(offset || 0, (offset || 0) + (limit ? limit - 1 : 999999999999999))
    .order('start')

  if (error) {
    throw new Error(error.message)
    // //TODO: handle error
  }

  return data || []
}
const updateRecurringSlots = async (identifier: string) => {
  const account = await getAccountFromDB(identifier)
  const _end = new Date().toISOString()
  const { data: allSlots, error } = await db.supabase
    .from('slots')
    .select()
    .eq('account_address', account.address)
    .lte('end', _end)
    .neq('recurrence', MeetingRepeat.NO_REPEAT)
  if (error) {
    return
  }
  if (allSlots) {
    const toUpdate = []
    for (const data of allSlots) {
      const slot = data as DBSlot
      const interval = addRecurrence(
        new Date(slot.start),
        new Date(slot.end),
        slot.recurrence
      )
      const newSlot = { ...slot, start: interval.start, end: interval.end }
      toUpdate.push(newSlot)
    }
    if (toUpdate.length > 0) {
      await db.supabase.from('slots').upsert(toUpdate)
    }
  }
}
const updateAllRecurringSlots = async () => {
  const _end = new Date().toISOString()
  const { data: allSlots, error } = await db.supabase
    .from('slots')
    .select()
    .lte('end', _end)
    .neq('recurrence', MeetingRepeat.NO_REPEAT)
  if (error) {
    return
  }
  if (allSlots) {
    const toUpdate = []
    for (const data of allSlots) {
      const slot = data as DBSlot
      const interval = addRecurrence(
        new Date(slot.start),
        new Date(slot.end),
        slot.recurrence
      )
      const newSlot = { ...slot, start: interval.start, end: interval.end }
      toUpdate.push(newSlot)
    }
    if (toUpdate.length > 0) {
      await db.supabase.from('slots').upsert(toUpdate)
    }
  }
}

const getSlotsForDashboard = async (
  identifier: string,
  end: Date,
  limit: number,
  offset: number
): Promise<ExtendedDBSlot[]> => {
  const account = await getAccountFromDB(identifier)

  const _end = end.toISOString()

  const { data, error } = await db.supabase
    .from('slots')
    .select()
    .eq('account_address', account.address)
    .gte('end', _end)
    .range(offset, offset + limit)
    .order('start')

  if (error) {
    throw new Error(error.message)
    // //TODO: handle error
  }
  for (const slot of data) {
    if (!slot.id) continue
    const conferenceMeeting = await getConferenceDataBySlotId(slot.id)
    slot.conferenceData = conferenceMeeting
  }
  return data || []
}
const getSlotsByIds = async (slotIds: string[]): Promise<DBSlot[]> => {
  const { data, error } = await db.supabase
    .from('slots')
    .select()
    .in('id', slotIds)

  if (error) {
    throw new Error(error.message)
  }
  return data || []
}

const isSlotFree = async (
  account_address: string,
  start: Date,
  end: Date,
  meetingTypeId: string
): Promise<boolean> => {
  const account = await getAccountFromDB(account_address)

  const minTime = account.preferences?.availableTypes.filter(
    (mt: MeetingType) => mt.id === meetingTypeId
  )

  if (
    minTime &&
    minTime.length > 0 &&
    minTime[0].minAdvanceTime &&
    isAfter(addMinutes(new Date(), minTime[0].minAdvanceTime), start)
  ) {
    return false
  }

  return (
    (await (await getSlotsForAccount(account_address, start, end)).length) == 0
  )
}

const getMeetingFromDB = async (slot_id: string): Promise<DBSlot> => {
  const { data, error } = await db.supabase
    .from<DBSlot>('slots')
    .select()
    .eq('id', slot_id)

  if (error) {
    throw new Error(error.message)
    // todo handle error
  }

  if (data.length == 0) {
    throw new MeetingNotFoundError(slot_id)
  }

  const dbMeeting = data[0]
  const meeting: DBSlot = dbMeeting

  return meeting
}

const getConferenceMeetingFromDB = async (
  meetingId: string
): Promise<ConferenceMeeting> => {
  const { data, error } = await db.supabase
    .from<ConferenceMeeting>('meetings')
    .select()
    .eq('id', meetingId)

  if (error) {
    throw new Error(error.message)
  }

  if (data.length == 0) {
    throw new MeetingNotFoundError(meetingId)
  }

  const dbMeeting = data[0]
  return dbMeeting
}

const getMeetingsFromDB = async (slotIds: string[]): Promise<DBSlot[]> => {
  const { data, error } = await db.supabase
    .from('slots')
    .select()
    .in('id', slotIds)

  if (error) {
    throw new Error(error.message)
    // todo handle error
  }

  if (data.length == 0) return []

  const meetings = []
  for (const dbMeeting of data) {
    const meeting: DBSlot = dbMeeting

    meetings.push(meeting)
  }

  return meetings
}
const getConferenceDataBySlotId = async (
  slotId: string
): Promise<ConferenceMeeting> => {
  const { data, error } = await db.supabase
    .from<ConferenceMeeting>('meetings')
    .select('*')
    .filter('slots', 'cs', [`{${slotId}}`])
  if (error) {
    throw new Error(error.message)
  }

  return data[0]
}
const handleGuestCancel = async (
  metadata: string,
  slotId: string,
  timezone: string,
  reason?: string
) => {
  metadata = decryptContent(process.env.NEXT_PUBLIC_SERVER_PUB_KEY!, metadata)
  const participantGuestInfo: ParticipantInfoForNotification[] =
    JSON.parse(metadata)
  const actingGuest = participantGuestInfo.find(p => p.slot_id === slotId)
  if (!actingGuest) {
    throw new UnauthorizedError()
  }

  const conferenceMeeting = await getConferenceDataBySlotId(slotId)
  if (!conferenceMeeting) {
    throw new MeetingNotFoundError(slotId)
  }
  let addressesToRemove: Array<string> = []
  let guestsToRemove: Array<ParticipantInfo> = []
  let slotsToRemove: Array<string> = [slotId]
  // If the guest scheduled the meeting cancel for all invitee
  // For one on one meetings cancel meetings entirely for other user
  if (
    actingGuest.type === ParticipantType.Scheduler ||
    conferenceMeeting.slots?.length <= 2
  ) {
    const slotData = await getSlotsByIds(
      conferenceMeeting.slots.filter(s => s !== slotId)
    )
    addressesToRemove = slotData.map(s => s.account_address)
    await db.supabase.from('slots').delete().in('id', conferenceMeeting.slots)
    slotsToRemove = conferenceMeeting.slots
    guestsToRemove = participantGuestInfo
  }
  await saveConferenceMeetingToDB({
    ...conferenceMeeting,
    slots: conferenceMeeting.slots.filter(s => slotsToRemove.includes(s)),
  })

  const body: MeetingCancelSyncRequest = {
    participantActing: actingGuest,
    addressesToRemove,
    guestsToRemove,
    meeting_id: conferenceMeeting.id,
    start: new Date(conferenceMeeting.start),
    end: new Date(conferenceMeeting.end),
    created_at: new Date(conferenceMeeting.created_at!),
    timezone,
    reason,
  }
  // Doing notifications and syncs asynchronously
  fetch(`${apiUrl}/server/meetings/syncAndNotify`, {
    method: 'DELETE',
    body: JSON.stringify(body),
    headers: {
      'X-Server-Secret': process.env.SERVER_SECRET!,
      'Content-Type': 'application/json',
    },
  })
}
const handleMeetingCancelSync = async (
  decryptedMeetingData: MeetingDecrypted
) => {
  const conferenceMeeting = await getConferenceMeetingFromDB(
    decryptedMeetingData.meeting_id
  )
  if (!conferenceMeeting) {
    throw new MeetingNotFoundError(decryptedMeetingData.meeting_id)
  }
  decryptedMeetingData.related_slot_ids =
    decryptedMeetingData.related_slot_ids.filter(id =>
      conferenceMeeting?.slots.includes(id)
    )
  decryptedMeetingData.participants = decryptedMeetingData.participants.filter(
    p => conferenceMeeting?.slots.includes(p.slot_id!)
  )
  const { error, data: oldSlots } = await db.supabase
    .from<DBSlot>('slots')
    .select()
    .in('id', conferenceMeeting.slots)
  if (error) {
    throw new Error(error.message)
  }

  for (const slot of oldSlots) {
    const account = await getAccountFromDB(slot.account_address)
    await db.supabase
      .from('slots')
      .update({
        meeting_info_encrypted: await encryptWithPublicKey(
          account.internal_pub_key,
          JSON.stringify(decryptedMeetingData)
        ),
        version: slot.version + 1,
      })
      .eq('id', slot.id)
  }
}
const deleteMeetingFromDB = async (
  participantActing: ParticipantBaseInfo,
  slotIds: string[],
  guestsToRemove: ParticipantInfo[],
  meeting_id: string,
  timezone: string,
  reason?: string
) => {
  if (!slotIds?.length) throw new Error('No slot ids provided')

  const oldSlots: DBSlot[] =
    (await db.supabase.from<DBSlot>('slots').select().in('id', slotIds)).data ||
    []

  const { error } = await db.supabase.from('slots').delete().in('id', slotIds)

  if (error) {
    throw new Error(error.message)
  }

  const body: MeetingCancelSyncRequest = {
    participantActing,
    addressesToRemove: oldSlots.map(s => s.account_address),
    guestsToRemove,
    meeting_id,
    start: new Date(oldSlots[0].start),
    end: new Date(oldSlots[0].end),
    created_at: new Date(oldSlots[0].created_at!),
    timezone,
    reason,
  }
  // Doing notifications and syncs asynchronously
  fetch(`${apiUrl}/server/meetings/syncAndNotify`, {
    method: 'DELETE',
    body: JSON.stringify(body),
    headers: {
      'X-Server-Secret': process.env.SERVER_SECRET!,
      'Content-Type': 'application/json',
    },
  })
}

const saveMeeting = async (
  participantActing: ParticipantBaseInfo,
  meeting: MeetingCreationRequest
): Promise<DBSlot> => {
  if (
    new Set(
      meeting.participants_mapping.map(p => p.account_address || p.guest_email)
    ).size !== meeting.participants_mapping.length
  )
    //means there are duplicate participants
    throw new MeetingCreationError()

  const slots = []
  let meetingResponse: Partial<DBSlot> = {}
  let index = 0
  let i = 0

  const existingAccounts = await getExistingAccountsFromDB(
    meeting.participants_mapping.map(p => p.account_address!)
  )

  const ownerParticipant =
    meeting.participants_mapping.find(p => p.type === ParticipantType.Owner) ||
    null

  const ownerAccount = ownerParticipant
    ? await getAccountFromDB(ownerParticipant.account_address!)
    : null

  const schedulerAccount =
    meeting.participants_mapping.find(
      p => p.type === ParticipantType.Scheduler
    ) || null

  const ownerIsNotScheduler =
    !!ownerParticipant &&
    !!schedulerAccount &&
    ownerParticipant.account_address !== schedulerAccount.account_address

  if (ownerIsNotScheduler && schedulerAccount) {
    const gatesResponse = await db.supabase
      .from('gate_usage')
      .select()
      .eq('gated_entity_id', meeting.meetingTypeId)
      .eq('type', GateUsageType.MeetingSchedule)

    if (gatesResponse.data && gatesResponse.data.length > 0) {
      const gate = await getGateCondition(gatesResponse.data[0].gate_id)
      const valid = await isConditionValid(
        gate!.definition,
        schedulerAccount.account_address!
      )

      if (!valid.isValid) {
        throw new GateConditionNotValidError()
      }
    }
  }

  // we create here the root meeting data, with enough data
  const createdRootMeeting = await saveConferenceMeetingToDB({
    id: meeting.meeting_id,
    start: meeting.start,
    end: meeting.end,
    meeting_url: meeting.meeting_url,
    access_type: MeetingAccessType.OPEN_MEETING,
    provider: meeting.meetingProvider,
    reminders: meeting.meetingReminders || [],
    recurrence: meeting.meetingRepeat,
    version: MeetingVersion.V2,
    slots: meeting.allSlotIds || [],
    title: meeting.title,
  })
  if (!createdRootMeeting) {
    throw new Error(
      'Could not create your meeting right now, get in touch with us if the problem persists'
    )
  }
  const timezone = meeting.participants_mapping[0].timeZone
  for (const participant of meeting.participants_mapping) {
    if (participant.account_address) {
      if (
        existingAccounts
          .map(account => account.address)
          .includes(participant.account_address!) &&
        participant.type === ParticipantType.Owner
      ) {
        // only validate slot if meeting is being scheduled on someone's calendar and not by the person itself (from dashboard for example)
        const participantIsOwner = Boolean(
          ownerParticipant &&
            ownerParticipant.account_address?.toLowerCase() ===
              participant.account_address.toLowerCase()
        )

        const slotIsTaken = async () =>
          !(await isSlotFree(
            participant.account_address!,
            new Date(meeting.start),
            new Date(meeting.end),
            meeting.meetingTypeId
          ))
        const isTimeAvailable = () =>
          isTimeInsideAvailabilities(
            utcToZonedTime(meeting.start, ownerAccount!.preferences.timezone),
            utcToZonedTime(meeting.end, ownerAccount!.preferences.timezone),
            ownerAccount!.preferences.availabilities
          )
        if (
          participantIsOwner &&
          ownerIsNotScheduler &&
          (!isTimeAvailable() || (await slotIsTaken()))
        )
          throw new TimeNotAvailableError()
      }

      let account: Account

      if (
        existingAccounts
          .map(account => account.address)
          .includes(participant.account_address!)
      ) {
        account = await getAccountFromDB(participant.account_address!)
        participant.timeZone = account.preferences.timezone
      } else {
        account = await initAccountDBForWallet(
          participant.account_address!,
          '',
          participant.timeZone,
          0,
          true
        )
      }

      // Not adding source here given on our database the source is always MWW
      const dbSlot: DBSlot = {
        id: participant.slot_id,
        start: meeting.start,
        end: meeting.end,
        account_address: account.address,
        version: 0,
        meeting_info_encrypted: participant.privateInfo,
        recurrence: meeting.meetingRepeat,
      }

      slots.push(dbSlot)

      if (
        participant.account_address.toLowerCase() ===
          schedulerAccount?.account_address?.toLowerCase() ||
        (!schedulerAccount &&
          participant.account_address?.toLowerCase() === ownerAccount?.address)
      ) {
        index = i
        meetingResponse = {
          ...dbSlot,
          meeting_info_encrypted: participant.privateInfo,
        }
      }
      i++
    }
  }

  const { data, error } = await db.supabase.from('slots').insert(slots)

  //TODO: handle error
  if (error) {
    throw new Error(error.message)
  }

  meetingResponse.id = data[index].id
  meetingResponse.created_at = data[index].created_at

  const body: MeetingCreationSyncRequest = {
    participantActing,
    meeting_id: meeting.meeting_id,
    start: meeting.start,
    end: meeting.end,
    created_at: meetingResponse.created_at!,
    timezone,
    meeting_url: meeting.meeting_url,
    participants: meeting.participants_mapping,
    title: meeting.title,
    content: meeting.content,
    meetingProvider: meeting.meetingProvider,
    meetingReminders: meeting.meetingReminders,
    meetingRepeat: meeting.meetingRepeat,
  }
  // Doing notifications and syncs asynchronously
  fetch(`${apiUrl}/server/meetings/syncAndNotify`, {
    method: 'POST',
    body: JSON.stringify(body),
    headers: {
      'X-Server-Secret': process.env.SERVER_SECRET!,
      'Content-Type': 'application/json',
    },
  })

  return meetingResponse as DBSlot
}

const getAccountNotificationSubscriptions = async (
  address: string
): Promise<AccountNotifications> => {
  const { data, error } = await db.supabase
    .from('account_notifications')
    .select()
    .eq('account_address', address.toLowerCase())

  if (error) {
    throw new Error(error.message)
  }

  if (data && data[0]) return data[0] as AccountNotifications

  return { account_address: address, notification_types: [] }
}
const getAccountsNotificationSubscriptions = async (
  addresses: Array<string>
): Promise<Array<AccountNotifications>> => {
  const { data, error } = await db.supabase
    .from('account_notifications')
    .select()
    .in(
      'account_address',
      addresses.map(val => val.toLowerCase())
    )

  if (error) {
    throw new Error(error.message)
  }

  if (data) return data as Array<AccountNotifications>

  return addresses.map(address => ({
    account_address: address,
    notification_types: [],
  }))
}
const getAccountNotificationSubscriptionEmail = async (
  address: string
): Promise<string> => {
  const notifications = await getAccountNotificationSubscriptions(address)
  const userEmail = notifications?.notification_types.find(
    n => n.channel === NotificationChannel.EMAIL
  )?.destination
  return userEmail || ''
}

const getAccountsNotificationSubscriptionEmails = async (
  address: Array<string>
): Promise<Array<string>> => {
  const notifications = await getAccountsNotificationSubscriptions(address)
  const userEmails = []
  for (const notification of notifications) {
    const userEmail = notification?.notification_types.find(
      n => n.channel === NotificationChannel.EMAIL
    )?.destination
    if (userEmail) userEmails.push(userEmail)
  }
  return userEmails
}

const getUserGroups = async (
  address: string,
  limit: number,
  offset: number,
  email?: string
): Promise<Array<UserGroups>> => {
  const { data: invites, error: invitesError } = await db.supabase
    .from('group_invites')
    .select(
      `
      role,
      group: groups( id, name, slug )
  `
    )
    .or(
      `user_id.eq.${address.toLowerCase()}${email ? `,email.eq.${email}` : ''}`
    )
    .range(
      offset || 0,
      (offset || 0) + (limit ? limit - 1 : 999_999_999_999_999)
    )
  const { data, error } = await db.supabase
    .from('group_members')
    .select(
      `
      role,
      group: groups( id, name, slug )
  `
    )
    .eq('member_id', address.toLowerCase())
    .range(
      offset || 0,
      (offset || 0) +
        (limit ? limit - 1 - (invites?.length || 0) : 999_999_999_999_999)
    )

  if (invitesError) {
    throw new Error(invitesError.message)
  }
  if (error) {
    throw new Error(error.message)
  }
  if (data || invites) {
    return invites
      .map(val => ({ ...val, invitePending: true }))
      .concat(data.map(val => ({ ...val, invitePending: false })))
  }
  return []
}
const getGroupsAndMembers = async (
  address: string,
  limit: number,
  offset: number
): Promise<Array<GetGroupsFullResponse>> => {
  const { data, error } = await db.supabase
    .from('group_members')
    .select(
      `
      role,
      group: groups( id, name, slug )
  `
    )
    .eq('member_id', address.toLowerCase())
    .range(
      offset || 0,
      (offset || 0) + (limit ? limit - 1 : 999_999_999_999_999)
    )
  if (error) {
    throw new Error(error.message)
  }
  const groups = []
  for (const group of data) {
    const { data: membersData, error: membersError } = await db.supabase
      .from('group_members')
      .select()
      .eq('group_id', group.group.id)
    if (membersError) {
      throw new Error(membersError.message)
    }
    const addresses = membersData.map(
      (member: GroupMemberQuery) => member.member_id
    )
    const { data: members, error } = await db.supabase
      .from('accounts')
      .select(
        `
         group_members: group_members(*),
         preferences: account_preferences(name)
    `
      )
      .in('address', addresses)
      .filter('group_members.group_id', 'eq', group.group.id)
      .range(
        offset || 0,
        (offset || 0) + (limit ? limit - 1 : 999_999_999_999_999)
      )
    if (error) {
      throw new Error(error.message)
    }

    if (data) {
      groups.push({
        ...group.group,
        members: members.map(member => ({
          userId: member.group_members?.[0]?.id,
          displayName: member.preferences?.name,
          address: member.group_members?.[0]?.member_id as string,
          role: member.group_members?.[0].role,
          invitePending: false,
        })),
      })
    }
  }
  return groups
}
async function findGroupsWithSingleMember(
  groupIDs: Array<string>
): Promise<Array<EmptyGroupsResponse>> {
  const filteredGroups = []
  for (const groupID of groupIDs) {
    const { data: group, error } = await db.supabase
      .from('group_members')
      .select('count')
      .eq('group_id', groupID)
    if (error) {
      throw new Error(error.message)
    } else if (group.length === 1 && group[0].count === 1) {
      const { data: groupDetails, error: groupError } = await db.supabase
        .from('groups')
        .select('id, name, slug')
        .eq('id', groupID)
      if (groupError) {
        throw new Error(groupError.message)
      }
      filteredGroups.push(groupDetails[0])
    }
  }
  return filteredGroups
}

const getGroupsEmpty = async (
  address: string
): Promise<Array<EmptyGroupsResponse>> => {
  const { data: memberGroups, error } = await db.supabase
    .from('group_members')
    .select('group_id')
    .eq('member_id', address.toLowerCase())

  if (error) {
    throw new Error(error.message)
  }
  if (memberGroups.length > 0) {
    const groupIDs = memberGroups.map(
      (group: { group_id: string }) => group.group_id
    )
    return findGroupsWithSingleMember(groupIDs)
  } else {
    // user is not part of any group
    return []
  }
}

export const getGroupInvite = async (identifier: {
  email?: string
  user_id?: string
}): Promise<GroupInvitesResponse | null> => {
  const { email, user_id } = identifier
  let query = db.supabase.from('group_invites').select()

  if (email) {
    query = query.eq('email', email)
  } else if (user_id) {
    query = query.eq('user_id', user_id)
  } else {
    console.error('No identifier provided')
    return null
  }

  const { data, error } = await query

  if (error) {
    console.error('Error fetching group invite:', error)
    return null
  }

  if (data.length === 0) return null

  return data[0] as GroupInvitesResponse
}
const getGroupName = async (group_id: string): Promise<Group> => {
  const { data, error } = await db.supabase
    .from('groups')
    .select(
      `
      id,
    name
    `
    )
    .eq('id', group_id)
  if (error) {
    throw new Error(error.message)
  }
  if (data) {
    return data[0]
  }
  throw new GroupNotExistsError()
}

const getGroupInvites = async ({
  address,
  group_id,
  user_id,
  email,
  discord_id,
  limit,
  offset,
}: GroupInviteFilters): Promise<Array<UserGroups>> => {
  let query = db.supabase.from('group_invites').select(`
    id,
    role,
    group: groups(id, name, slug)
  `)
  let orQuery = ''
  if (address) {
    orQuery = `user_id.eq.${address.toLowerCase()}`
  }
  if (group_id) {
    orQuery += (orQuery ? ',' : '') + `group_id.eq.${group_id}`
    query = query.eq('group_id', group_id)
  }
  if (user_id) {
    orQuery += (orQuery ? ',' : '') + `user_id.eq.${user_id.toLowerCase()}`
  }
  if (email) {
    orQuery += (orQuery ? ',' : '') + `email.eq.${email}`
  }
  if (discord_id) {
    orQuery += (orQuery ? ',' : '') + `discord_id.eq.${discord_id}`
  }
  query.or(orQuery)
  query = query.range(
    offset || 0,
    (offset || 0) + (limit ? limit - 1 : 999999999999999)
  )

  try {
    const { data, error } = await query
    if (error) {
      console.error('Error executing query:', error)
      throw new Error(error.message)
    }

    const result = data.map((item: any) => ({
      ...item,
      invitePending: true, // Since this is from group_invites, set invitePending to true
    }))
    return result
  } catch (error) {
    if (error instanceof Error) {
      console.error('Error in getGroupInvites function:', error.message)
      throw new Error(error.message)
    } else {
      console.error('Unexpected error in getGroupInvites function:', error)
      throw new Error('An unexpected error occurred')
    }
  }
}
const publicGroupJoin = async (group_id: string, address: string) => {
  const groupUsers = await getGroupMembersInternal(group_id)
  if (groupUsers.map(val => val.member_id).includes(address.toLowerCase())) {
    throw new AlreadyGroupMemberError()
  }
  await addUserToGroup(group_id, address.toLowerCase(), MemberType.MEMBER)
}

const manageGroupInvite = async (
  group_id: string,
  address: string,
  reject?: boolean,
  email_address?: string
): Promise<void> => {
  const query = email_address
    ? `email.eq.${email_address},user_id.eq.${address.toLowerCase()}`
    : `user_id.eq.${address.toLowerCase()}`
  const groupUsers = await getGroupMembersInternal(group_id)
  const { error, data } = await db.supabase
    .from<GroupInvites>('group_invites')
    .delete()
    .eq('group_id', group_id)
    .or(query)

  if (error) {
    throw new Error(error.message)
  }
  if (groupUsers.map(val => val.member_id).includes(address.toLowerCase())) {
    throw new AlreadyGroupMemberError()
  }
  if (!data || !data[0]?.role) {
    throw new Error('Invite Expired')
  }
  if (reject) {
    return
  }
  await addUserToGroup(group_id, address.toLowerCase(), data[0].role)
}
const addUserToGroup = async (
  group_id: string,
  member_id: string,
  role = MemberType.MEMBER
) => {
  const { error } = await db.supabase.from('group_members').insert({
    group_id,
    member_id,
    role,
  })
  if (error) {
    throw new Error(error.message)
  }
}

const getGroupAdminsFromDb = async (
  group_id: string
): Promise<Array<GroupMembersRow>> => {
  const { data, error } = await db.supabase
    .from('group_members')
    .select('member_id')
    .eq('group_id', group_id)
    .eq('role', MemberType.ADMIN)
  if (error) {
    throw new Error(error.message)
  }
  return data
}

const rejectGroupInvite = async (
  group_id: string,
  address: string,
  email_address?: string
): Promise<void> => {
  await manageGroupInvite(group_id, address, true, email_address)
  const admins = await getGroupAdminsFromDb(group_id)
  const body: GroupInviteNotifyRequest = {
    group_id: group_id,
    accountsToNotify: admins.map(val => val.member_id),
    notifyType: GroupNotificationType.REJECT,
  }
  fetch(`${apiUrl}/server/groups/syncAndNotify`, {
    method: 'POST',
    body: JSON.stringify(body),
    headers: {
      'X-Server-Secret': process.env.SERVER_SECRET!,
      'Content-Type': 'application/json',
    },
  })
}
const leaveGroup = async (
  group_id: string,
  userIdentifier: string,
  invite_pending?: boolean
) => {
  const { data: groupData, error: groupError } = await db.supabase
    .from('groups')
    .select()
    .eq('id', group_id)
  if (groupError) {
    throw new Error(groupError.message)
  }
  if (!groupData) {
    throw new GroupNotExistsError()
  }
  const query = db.supabase
    .from(invite_pending ? 'group_invites' : 'group_members')
    .select('role')
    .eq('group_id', group_id)
  if (invite_pending) {
    query.eq('id', userIdentifier)
  } else {
    query.eq('member_id', userIdentifier)
  }
  const { data, error: groupMemberError } = await query
  if (groupMemberError) {
    throw new Error(groupMemberError.message)
  }
  if (!data || data.length === 0) {
    throw new NotGroupMemberError()
  }
  const groupAdmins = await getGroupAdminsFromDb(group_id)
  if (
    groupAdmins.length === 1 &&
    groupAdmins.every(val => val.member_id === userIdentifier)
  ) {
    throw new IsGroupAdminError()
  }
  const deleteQuery = db.supabase
    .from(invite_pending ? 'group_invites' : 'group_members')
    .delete()
    .eq('group_id', group_id)
  if (invite_pending) {
    deleteQuery.eq('id', userIdentifier)
  } else {
    deleteQuery.eq('member_id', userIdentifier.toLowerCase())
  }
  const { error } = await deleteQuery
  if (error) {
    throw new Error(error.message)
  }
}
const removeMember = async (
  group_id: string,
  address: string,
  member_id: string,
  invite_pending: boolean
) => {
  const isAddressAdmin = await isGroupAdmin(group_id, address)
  if (!isAddressAdmin) {
    throw new NotGroupAdminError()
  }
  return leaveGroup(group_id, member_id, invite_pending)
}

const getGroupUsers = async (
  group_id: string,
  address: string,
  limit: number,
  offset: number
): Promise<Array<GroupUsers & GroupInvites>> => {
  if (await isGroupExists(group_id)) {
    const { data: inviteData, error: inviteError } = await db.supabase
      .from('group_invites')
      .select()
      .eq('group_id', group_id)
    if (inviteError) {
      throw new Error(inviteError.message)
    }
    const { data: membersData, error: membersError } = await db.supabase
      .from('group_members')
      .select()
      .eq('group_id', group_id)
    if (membersError) {
      throw new Error(membersError.message)
    }
    const addresses = membersData
      .map((member: GroupMemberQuery) => member.member_id)
      .concat(inviteData.map((val: GroupMemberQuery) => val.user_id))
    const nonUsers = inviteData?.filter(data => !data.user_id)
    if (!addresses.includes(address)) {
      throw new NotGroupMemberError()
    }
    const { data, error } = await db.supabase
      .from('accounts')
      .select(
        `
      group_members: group_members(*),
      group_invites: group_invites(*),
      preferences: account_preferences(name),
      subscriptions: subscriptions(*) 
    `
      )
      .in('address', addresses)
      .filter('group_members.group_id', 'eq', group_id)
      .filter('group_invites.group_id', 'eq', group_id)
      .range(
        offset || 0,
        (offset || 0) + (limit ? limit - 1 : 999_999_999_999_999)
      )
    if (error) {
      throw new Error(error.message)
    }

    if (data) {
      return [...data, ...nonUsers]
    }
  }
  return []
}

const isGroupAdmin = async (groupId: string, userIdentifier?: string) => {
  const { data, error } = await db.supabase
    .from('group_members')
    .select('role')
    .eq('group_id', groupId)
    .eq('member_id', userIdentifier)
  if (error) {
    throw new Error(error.message)
  }
  if (!data[0]) {
    throw new NotGroupMemberError()
  }
  return data[0]?.role === MemberType.ADMIN
}

const changeGroupRole = async (
  groupId: string,
  userIdentifier: string,
  newRole: MemberType,
  invitePending: boolean
) => {
  const groupUsers = await getGroupUsersInternal(groupId)
  if (newRole === MemberType.MEMBER) {
    const adminCount = groupUsers.filter(
      val => val?.role === MemberType.ADMIN
    ).length
    if (adminCount < 2) {
      throw new AdminBelowOneError()
    }
  }
  const query = db.supabase
    .from(invitePending ? 'group_invites' : 'group_members')
    .update({ role: newRole })
    .eq('group_id', groupId)
  if (invitePending) {
    query.eq('id', userIdentifier)
  } else {
    query.eq('member_id', userIdentifier)
  }
  const { error } = await query
  if (error) {
    throw new Error(error.message)
  }
  return true
}

const getGroupUsersInternal = async (
  group_id: string
): Promise<Array<GroupMemberQuery>> => {
  if (await isGroupExists(group_id)) {
    const { data: inviteData, error: inviteError } = await db.supabase
      .from<GroupMemberQuery>('group_invites')
      .select()
      .eq('group_id', group_id)
    if (inviteError) {
      throw new Error(inviteError.message)
    }
    const { data: membersData, error: membersError } = await db.supabase
      .from<GroupMemberQuery>('group_members')
      .select()
      .eq('group_id', group_id)
    if (membersError) {
      throw new Error(membersError.message)
    }
    const members = membersData.concat(inviteData)
    return members
  }
  return []
}

const getGroupMembersInternal = async (
  group_id: string
): Promise<Array<GroupMemberQuery>> => {
  if (await isGroupExists(group_id)) {
    const { data: membersData, error: membersError } = await db.supabase
      .from<GroupMemberQuery>('group_members')
      .select()
      .eq('group_id', group_id)
    if (membersError) {
      throw new Error(membersError.message)
    }
    return membersData
  }
  return []
}
const isGroupExists = async (group_id: string) => {
  const { data: groupData, error: groupError } = await db.supabase
    .from('groups')
    .select()
    .eq('id', group_id)
  if (groupError) {
    throw new Error(groupError.message)
  }
  if (!groupData) {
    throw new GroupNotExistsError()
  }
  return true
}
const getGroupInternal = async (group_id: string) => {
  const { data, error } = await db.supabase
    .from('groups')
    .select(
      `
    name,
    id,
    slug
    `
    )
    .eq('id', group_id)
  if (error) {
    throw new Error(error.message)
  }
  if (data) {
    return data[0]
  }
  throw new GroupNotExistsError()
}
const getGroup = async (group_id: string, address: string): Promise<Group> => {
  const groupUsers = await getGroupUsersInternal(group_id)
  const isGroupMember = groupUsers.some(
    user =>
      user.member_id?.toLowerCase() === address.toLowerCase() ||
      user.user_id?.toLowerCase() === address.toLowerCase()
  )
  if (!isGroupMember) {
    throw new NotGroupMemberError()
  }
  return getGroupInternal(group_id)
}
const editGroup = async (
  group_id: string,
  address: string,
  name?: string,
  slug?: string
): Promise<void> => {
  await isGroupExists(group_id)
  const checkAdmin = await isGroupAdmin(group_id, address)
  if (!checkAdmin) {
    throw new NotGroupAdminError()
  }
  const data: UpdateGroupPayload = {}
  if (name) {
    data.name = name
  }
  if (slug) {
    data.slug = slug
  }
  const { error } = await db.supabase
    .from('groups')
    .update(data)
    .eq('id', group_id)
  if (error) {
    throw new Error('Group with slug already exists', {
      cause: error.message,
    })
  }
}
const deleteGroup = async (group_id: string, address: string) => {
  await isGroupExists(group_id)
  const checkAdmin = await isGroupAdmin(group_id, address)
  if (!checkAdmin) {
    throw new NotGroupAdminError()
  }
  await deleteGroupMembers(group_id)
  await deleteGroupInvites(group_id)
  const { error } = await db.supabase.from('groups').delete().eq('id', group_id)
  if (error) {
    throw new Error(error.message)
  }
}

const deleteGroupMembers = async (group_id: string) => {
  const { error } = await db.supabase
    .from('group_members')
    .delete()
    .eq('group_id', group_id)
  if (error) {
    throw new Error(error.message)
  }
}

const deleteGroupInvites = async (group_id: string) => {
  const { error } = await db.supabase
    .from('group_invites')
    .delete()
    .eq('group_id', group_id)
  if (error) {
    throw new Error(error.message)
  }
}

export const createGroupInvite = async (
  groupId: string,
  email?: string,
  discordId?: string,
  userId?: string
): Promise<void> => {
  try {
    const { error } = await db.supabase.from('group_invites').insert({
      email,
      discord_id: discordId,
      user_id: userId || null,
      group_id: groupId,
    })

    if (error) {
      throw new Error(error.message)
    }
  } catch (error) {
    console.error('Error creating group invite:', error)
    throw error
  }
}

export const addUserToGroupInvites = async (
  groupId: string,
  role: MemberType,
  email?: string,
  accountAddress?: string
): Promise<void> => {
  try {
    const { error } = await db.supabase.from('group_invites').insert({
      email,
      user_id: accountAddress || null,
      group_id: groupId,
      role: role || MemberType.MEMBER, // default to member
    })

    if (error) {
      throw new Error(error.message)
    }
  } catch (error) {
    console.error('Error creating group invite:', error)
    throw error
  }
}

export const updateGroupInviteUserId = async (
  inviteId: string,
  userId: string
): Promise<void> => {
  const { error } = await db.supabase
    .from('group_invites')
    .update({ user_id: userId })
    .eq('id', inviteId)

  if (error) {
    console.error('Error updating group invite user ID:', error)
    throw new Error(error.message)
  }
}

const setAccountNotificationSubscriptions = async (
  address: string,
  notifications: AccountNotifications
): Promise<AccountNotifications> => {
  const account = await getAccountFromDB(address)
  if (!isProAccount(account)) {
    notifications.notification_types = notifications.notification_types.filter(
      n => n.channel !== NotificationChannel.EPNS
    )
  }

  const { error } = await db.supabase
    .from('account_notifications')
    .upsert(notifications, { onConflict: 'account_address' })
    .eq('account_address', address.toLowerCase())
  if (error) {
    throw new Error(error.message)
  }

  return notifications
}

export const createOrUpdatesDiscordAccount = async (
  discordAccount: DiscordAccount
): Promise<DiscordAccount | undefined> => {
  const account = await getAccountFromDiscordId(discordAccount.discord_id)
  if (!account) {
    const { data, error } = await db.supabase
      .from('discord_accounts')
      .insert([discordAccount])
    if (error) {
      throw new Error(error.message)
    }
    return data[0]
  } else {
    const { data, error } = await db.supabase
      .from('discord_accounts')
      .update(discordAccount)
      .eq('discord_id', discordAccount.discord_id)
    if (error) {
      throw new Error(error.message)
    }
    return data[0]
  }
}

export const deleteDiscordAccount = async (accountAddress: string) => {
  const { error } = await db.supabase
    .from('discord_accounts')
    .delete()
    .eq('address', accountAddress)
  if (error) {
    throw new Error(error.message)
  }
}

const saveEmailToDB = async (email: string, plan: string): Promise<boolean> => {
  const { error } = await db.supabase.from('emails').upsert([
    {
      email,
      plan,
    },
  ])

  if (!error) {
    return true
  }
  throw new Error(error.message)
}

const saveConferenceMeetingToDB = async (
  payload: Omit<ConferenceMeeting, 'created_at'>
): Promise<boolean> => {
  const { error } = await db.supabase.from('meetings').upsert([
    {
      ...payload,
      created_at: new Date(),
    },
  ])

  if (!error) {
    return true
  }
  throw new Error(error.message)
}

const getConnectedCalendars = async (
  address: string,
  {
    syncOnly,
    activeOnly,
  }: {
    syncOnly?: boolean
    activeOnly?: boolean
  }
): Promise<ConnectedCalendar[]> => {
  const query = db.supabase
    .from('connected_calendars')
    .select()
    .eq('account_address', address.toLowerCase())
    .order('id', { ascending: true })

  const [{ data, error }, account] = await Promise.all([
    query,
    getAccountFromDB(address),
  ])

  if (error) {
    throw new Error(error.message)
  }

  if (!data) return []

  const connectedCalendars: ConnectedCalendar[] =
    !isProAccount(account) && activeOnly ? data.slice(0, 1) : data

  if (syncOnly) {
    const calendars: ConnectedCalendar[] = JSON.parse(
      JSON.stringify(connectedCalendars)
    )
    for (const cal of calendars) {
      cal.calendars = cal.calendars.filter(c => c.sync)
    }
    return calendars
  }

  return connectedCalendars
}

const connectedCalendarExists = async (
  address: string,
  email: string,
  provider: TimeSlotSource
): Promise<ConnectedCalendar | undefined> => {
  const { data, error } = await db.supabase
    .from('connected_calendars')
    .select()
    .eq('account_address', address.toLowerCase())
    .ilike('email', email.toLowerCase())
    .eq('provider', provider)

  if (error) {
    throw new Error(error.message)
  }

  return data[0]
}

export const updateCalendarPayload = async (
  address: string,
  email: string,
  provider: TimeSlotSource,
  payload: any
): Promise<void> => {
  const { error } = await db.supabase
    .from('connected_calendars')
    .update({ payload, updated: new Date() })
    .eq('account_address', address.toLowerCase())
    .ilike('email', email.toLowerCase())
    .eq('provider', provider)

  if (error) {
    throw new Error(error.message)
  }
}

const addOrUpdateConnectedCalendar = async (
  address: string,
  email: string,
  provider: TimeSlotSource,
  calendars: CalendarSyncInfo[],
  // Unknown as it can be anything
  _payload?: unknown
): Promise<ConnectedCalendar> => {
  const existingConnection = await connectedCalendarExists(
    address,
    email,
    provider
  )

  let queryPromise
  const payload = _payload ? _payload : existingConnection?.payload
  if (existingConnection) {
    queryPromise = db.supabase
      .from('connected_calendars')
      .update({
        payload,
        calendars,
        updated: new Date(),
      })
      .eq('account_address', address.toLowerCase())
      .ilike('email', email.toLowerCase())
      .eq('provider', provider)
  } else {
    if (calendars.filter(c => c.enabled).length === 0) {
      calendars[0].enabled = true
      // ensure at least one is enabled when adding it
    }
    queryPromise = db.supabase.from('connected_calendars').insert({
      email,
      payload,
      calendars,
      created: new Date(),
      account_address: address,
      provider,
    })
  }

  const { data, error } = await queryPromise

  if (error) {
    throw new Error(error.message)
  }

  return data[0] as ConnectedCalendar
}

const removeConnectedCalendar = async (
  address: string,
  email: string,
  provider: TimeSlotSource
): Promise<ConnectedCalendar> => {
  const { data, error } = await db.supabase
    .from<ConnectedCalendar>('connected_calendars')
    .delete()
    .eq('account_address', address.toLowerCase())
    .ilike('email', email.toLowerCase())
    .eq('provider', provider)

  if (error) {
    throw new Error(error.message)
  }

  return Array.isArray(data) ? data[0] : data
}

export const getSubscriptionFromDBForAccount = async (
  accountAddress: string,
  chain?: SupportedChain
): Promise<Subscription[]> => {
  const query = db.supabase
    .from<Subscription>('subscriptions')
    .select()
    .gt('expiry_time', new Date().toISOString())
    .eq('owner_account', accountAddress.toLowerCase())
  if (chain) {
    query.eq('chain', chain)
  }
  const { data, error } = await query
  if (error) {
    throw new Error(error.message)
  }

  if (data && data.length > 0) {
    let subscriptions = data as Subscription[]
    const collidingDomains = subscriptions.map(s => s.domain).filter(s => s)
    if (collidingDomains.length === 0) return subscriptions
    const collisionExists = await db.supabase
      .from('subscriptions')
      .select()
      .neq('owner_account', accountAddress.toLowerCase())
      .or(collidingDomains.map(domain => `domain.ilike.${domain}`).join(','))

    if (collisionExists.error) {
      throw new Error(collisionExists.error.message)
    }

    // If for any reason some smart ass registered a domain manually
    // on the blockchain, but such domain already existed for someone
    // else and is not expired, we remove it here.
    for (const collision of collisionExists.data) {
      if (!collision.domain) continue
      if (
        (collision as Subscription).registered_at <
        subscriptions.find(s => s.domain === collision.domain)!.registered_at
      ) {
        subscriptions = subscriptions.filter(s => s.domain !== collision.domain)
      }
    }

    return subscriptions
  }
  return []
}

export const getSubscription = async (
  domain: string
): Promise<Subscription | undefined> => {
  const { data, error } = await db.supabase
    .from('subscriptions')
    .select()
    .ilike('domain', domain.toLowerCase())
    .gt('expiry_time', new Date().toISOString())
    .order('registered_at', { ascending: true })

  if (error) {
    throw new Error(error.message)
  }

  if (data && data?.length > 0) return data[0] as Subscription

  return undefined
}

export const getExistingSubscriptionsByAddress = async (
  address: string
): Promise<Subscription[] | undefined> => {
  const { data, error } = await db.supabase
    .from('subscriptions')
    .select()
    .ilike('owner_account', address.toLocaleLowerCase())
    .gt('expiry_time', new Date().toISOString())
    .order('registered_at', { ascending: true })

  if (error) {
    Sentry.captureException(error)
  }

  if (data && data?.length > 0) {
    return data as Subscription[]
  }

  return undefined
}

export const getExistingSubscriptionsByDomain = async (
  domain: string
): Promise<Subscription[] | undefined> => {
  const { data, error } = await db.supabase
    .from('subscriptions')
    .select()
    .ilike('domain', domain.toLocaleLowerCase())
    .gt('expiry_time', new Date().toISOString())
    .order('registered_at', { ascending: true })

  if (error) Sentry.captureException(error)
  if (data && data?.length > 0) return data as Subscription[]

  return undefined
}

export const updateAccountSubscriptions = async (
  subscriptions: Subscription[]
): Promise<Subscription[]> => {
  for (const subscription of subscriptions) {
    const { data, error } = await db.supabase
      .from<Subscription>('subscriptions')
      .update({
        expiry_time: subscription.expiry_time,
        config_ipfs_hash: subscription.config_ipfs_hash,
        plan_id: subscription.plan_id,
        domain: subscription.domain,
      })
      .eq('owner_account', subscription.owner_account)
      .eq('chain', subscription.chain)
      .eq('plan_id', subscription.plan_id)

    if (error) {
      console.error(error)
      throw new Error(error.message)
    }

    if (!data || data.length == 0) {
      const { error } = await db.supabase
        .from<Subscription>('subscriptions')
        .insert(subscription)

      if (error) {
        throw new Error(error.message)
      }
    }
  }

  return subscriptions
}

const upsertGateCondition = async (
  ownerAccount: string,
  gateCondition: GateConditionObject
): Promise<GateConditionObject | null> => {
  if (gateCondition.id) {
    const response = await db.supabase
      .from('gate_definition')
      .select()
      .eq('id', gateCondition.id)

    if (response.error) {
      Sentry.captureException(response.error)
      return null
    } else if (response.data[0].owner !== ownerAccount) {
      throw new UnauthorizedError()
    }
  }

  const toUpsert: GateConditionObject & { owner: string } = {
    definition: gateCondition.definition,
    title: gateCondition.title.trim(),
    owner: ownerAccount.toLowerCase(),
  }

  if (gateCondition.id) {
    toUpsert.id = gateCondition.id
  }

  const { data, error } = await db.supabase
    .from('gate_definition')
    .upsert([toUpsert])

  if (!error) {
    return data[0] as GateConditionObject
  }
  throw new Error(error.message)
}

const deleteGateCondition = async (
  ownerAccount: string,
  idToDelete: string
): Promise<boolean> => {
  const usageResponse = await db.supabase
    .from('gate_usage')
    .select('id', { count: 'exact' })
    .eq('gate_id', idToDelete)

  if (usageResponse.error) {
    Sentry.captureException(usageResponse.error)
    return false
  } else if ((usageResponse.count || 0) > 0) {
    throw new GateInUseError()
  }

  const response = await db.supabase
    .from('gate_definition')
    .select()
    .eq('id', idToDelete)

  if (response.error) {
    Sentry.captureException(response.error)
    return false
  } else if (response.data[0].owner !== ownerAccount) {
    throw new UnauthorizedError()
  }

  const { error } = await db.supabase
    .from('gate_definition')
    .delete()
    .eq('id', idToDelete)

  if (!error) {
    return true
  }
  throw new Error(error.message)
}

const getGateCondition = async (
  conditionId: string
): Promise<GateConditionObject | null> => {
  const { data, error } = await db.supabase
    .from('gate_definition')
    .select()
    .eq('id', conditionId)

  if (!error) {
    return data[0] as GateConditionObject
  }
  throw new Error(error.message)
}

const getGateConditionsForAccount = async (
  ownerAccount: string
): Promise<GateConditionObject[]> => {
  const { data, error } = await db.supabase
    .from('gate_definition')
    .select()
    .eq('owner', ownerAccount.toLowerCase())

  if (!error) {
    return data as GateConditionObject[]
  }
  throw new Error(error.message)
}

const getAppToken = async (tokenType: string): Promise<any | null> => {
  const { data, error } = await db.supabase
    .from('application_tokens')
    .select()
    .eq('type', tokenType)

  if (!error) return data[0]

  return null
}

const updateMeeting = async (
  participantActing: ParticipantBaseInfo,
  meetingUpdateRequest: MeetingUpdateRequest
): Promise<DBSlot> => {
  if (
    new Set(
      meetingUpdateRequest.participants_mapping.map(p => p.account_address)
    ).size !== meetingUpdateRequest.participants_mapping.length
  ) {
    //means there are duplicate participants
    throw new MeetingCreationError()
  }

  const slots = []
  let meetingResponse = {} as DBSlot
  let index = 0
  let i = 0

  const existingAccounts = await getExistingAccountsFromDB(
    meetingUpdateRequest.participants_mapping.map(p => p.account_address!)
  )
  const ownerParticipant =
    meetingUpdateRequest.participants_mapping.find(
      p => p.type === ParticipantType.Owner
    ) || null

  const ownerAccount = ownerParticipant
    ? await getAccountFromDB(ownerParticipant.account_address!)
    : null

  const schedulerAccount =
    meetingUpdateRequest.participants_mapping.find(
      p => p.type === ParticipantType.Scheduler
    ) || null

  const timezone = meetingUpdateRequest.participants_mapping[0].timeZone
  let changingTime = null

  for (const participant of meetingUpdateRequest.participants_mapping) {
    const isEditing = participant.mappingType === ParticipantMappingType.KEEP

    if (participant.account_address) {
      if (
        existingAccounts
          .map(account => account.address)
          .includes(participant.account_address!)
      ) {
        // only validate slot if meeting is being scheduled on someones calendar and not by the person itself (from dashboard for example)
        const participantIsOwner = Boolean(
          ownerParticipant &&
            ownerParticipant.account_address?.toLowerCase() ===
              participant.account_address.toLowerCase()
        )
        const ownerIsNotScheduler = Boolean(
          ownerParticipant &&
            schedulerAccount &&
            ownerParticipant.account_address !==
              schedulerAccount.account_address
        )

        let isEditingToSameTime = false

        if (isEditing) {
          const existingSlot = await getMeetingFromDB(participant.slot_id!)
          const sameStart =
            new Date(existingSlot.start).getTime() ===
            new Date(meetingUpdateRequest.start).getTime()
          const sameEnd =
            new Date(existingSlot.end).getTime() ===
            new Date(meetingUpdateRequest.end).getTime()
          isEditingToSameTime = sameStart && sameEnd
          changingTime = !isEditingToSameTime
            ? {
                oldStart: new Date(existingSlot.start),
                oldEnd: new Date(existingSlot.end),
              }
            : null
        }

        const slotIsTaken = async () =>
          !(await isSlotFree(
            participant.account_address!,
            new Date(meetingUpdateRequest.start),
            new Date(meetingUpdateRequest.end),
            meetingUpdateRequest.meetingTypeId
          ))

        const isTimeAvailable = () =>
          isTimeInsideAvailabilities(
            utcToZonedTime(
              meetingUpdateRequest.start,
              ownerAccount!.preferences.timezone
            ),
            utcToZonedTime(
              meetingUpdateRequest.end,
              ownerAccount!.preferences.timezone
            ),
            ownerAccount!.preferences.availabilities
          )

        if (
          participantIsOwner &&
          ownerIsNotScheduler &&
          !isEditingToSameTime &&
          participantActing.account_address !== participant.account_address &&
          (!isTimeAvailable() || (await slotIsTaken()))
        )
          throw new TimeNotAvailableError()
      }

      let account: Account

      if (
        existingAccounts
          .map(account => account.address)
          .includes(participant.account_address!)
      ) {
        account = await getAccountFromDB(participant.account_address!)
      } else {
        account = await initAccountDBForWallet(
          participant.account_address!,
          '',
          'UTC',
          0,
          true
        )
      }

      // Not adding source here given on our database the source is always MWW
      const dbSlot: DBSlot = {
        id: participant.slot_id,
        start: new Date(meetingUpdateRequest.start),
        end: new Date(meetingUpdateRequest.end),
        account_address: account.address,
        version: meetingUpdateRequest.version,
        meeting_info_encrypted: participant.privateInfo,
        recurrence: meetingUpdateRequest.meetingRepeat,
      }

      slots.push(dbSlot)

      if (
        participant.account_address.toLowerCase() ===
          schedulerAccount?.account_address?.toLowerCase() ||
        (!schedulerAccount?.account_address &&
          participant.account_address.toLowerCase() ===
            ownerAccount?.address.toLowerCase())
      ) {
        index = i
        meetingResponse = {
          ...dbSlot,
          meeting_info_encrypted: participant.privateInfo,
        }
      }
      i++
    }
  }

  // one last check to make sure that the version did not change
  const everySlotId = meetingUpdateRequest.participants_mapping
    .filter(it => it.slot_id)
    .map(it => it.slot_id) as string[]
  const everySlot = await getMeetingsFromDB(everySlotId)
  if (everySlot.find(it => it.version + 1 !== meetingUpdateRequest.version))
    throw new MeetingChangeConflictError()

  // there is no support from suppabase to really use optimistic locking,
  // right now we do the best we can assuming that no update will happen in the EXACT same time
  // to the point that our checks will not be able to stop conflicts

  const { data, error } = await db.supabase
    .from('slots')
    .upsert(slots, { onConflict: 'id' })

  //TODO: handle error
  if (error) {
    throw new Error(error.message)
  }

  meetingResponse.id = data[index].id
  meetingResponse.created_at = data[index].created_at

  // TODO: for now
  let meetingProvider = MeetingProvider.CUSTOM
  if (meetingUpdateRequest.meeting_url.includes('huddle')) {
    meetingProvider = MeetingProvider.HUDDLE
  }
  const meeting = await getConferenceMeetingFromDB(
    meetingUpdateRequest.meeting_id
  )
  // now that everything happened without error, it is safe to update the root meeting data
  const createdRootMeeting = await saveConferenceMeetingToDB({
    id: meetingUpdateRequest.meeting_id,
    start: meetingUpdateRequest.start,
    end: meetingUpdateRequest.end,
    meeting_url: meetingUpdateRequest.meeting_url,
    access_type: MeetingAccessType.OPEN_MEETING,
    provider: meetingProvider,
    recurrence: meetingUpdateRequest.meetingRepeat,
    version: MeetingVersion.V2,
    title: meetingUpdateRequest.title,
    slots: meeting.slots?.filter(
      val => !meetingUpdateRequest.slotsToRemove.includes(val)
    ),
  })

  if (!createdRootMeeting)
    throw new Error(
      'Could not update your meeting right now, get in touch with us if the problem persists'
    )

  const body: MeetingCreationSyncRequest = {
    participantActing,
    meeting_id: meetingUpdateRequest.meeting_id,
    start: meetingUpdateRequest.start,
    end: meetingUpdateRequest.end,
    created_at: meetingResponse.created_at!,
    timezone,
    meeting_url: meetingUpdateRequest.meeting_url,
    meetingProvider: meetingUpdateRequest.meetingProvider,
    participants: meetingUpdateRequest.participants_mapping,
    title: meetingUpdateRequest.title,
    content: meetingUpdateRequest.content,
    changes: changingTime ? { dateChange: changingTime } : undefined,
    meetingReminders: meetingUpdateRequest.meetingReminders,
    meetingRepeat: meetingUpdateRequest.meetingRepeat,
  }

  // Doing notifications and syncs asynchronously
  fetch(`${apiUrl}/server/meetings/syncAndNotify`, {
    method: 'PATCH',
    body: JSON.stringify(body),
    headers: {
      'X-Server-Secret': process.env.SERVER_SECRET!,
      'Content-Type': 'application/json',
    },
  })

  if (
    meetingUpdateRequest.slotsToRemove.length > 0 ||
    meetingUpdateRequest.guestsToRemove.length > 0
  )
    await deleteMeetingFromDB(
      participantActing,
      meetingUpdateRequest.slotsToRemove,
      meetingUpdateRequest.guestsToRemove,
      meetingUpdateRequest.meeting_id,
      timezone
    )

  return meetingResponse
}

const selectTeamMeetingRequest = async (
  id: string
): Promise<GroupMeetingRequest | null> => {
  const { data, error } = await db.supabase
    .from('group_meeting_request')
    .select()
    .eq('id', id)

  if (!error) return data[0] as GroupMeetingRequest

  return null
}

const insertOfficeEventMapping = async (
  office_id: string,
  mww_id: string
): Promise<void> => {
  const { error } = await db.supabase
    .from('office_event_mapping')
    .insert({ office_id, mww_id })

  if (error) {
    throw new Error(error.message)
  }
}

const getOfficeEventMappingId = async (
  mww_id: string
): Promise<string | null> => {
  const { data, error } = await db.supabase
    .from('office_event_mapping')
    .select()
    .eq('mww_id', mww_id)

  if (error) {
    throw new Error(error.message)
  }

  return data[0].office_id
}

export const getDiscordAccount = async (
  account_address: string
): Promise<DiscordAccount | undefined> => {
  const { data, error } = await db.supabase
    .from('discord_accounts')
    .select()
    .eq('address', account_address)

  if (error) {
    throw new Error(error.message)
  }

  if (data.length === 0) return undefined

  return data[0] as DiscordAccount
}

export const getAccountFromDiscordId = async (
  discord_id: string
): Promise<Account | null> => {
  const { data, error } = await db.supabase
    .from('discord_accounts')
    .select()
    .eq('discord_id', discord_id)

  if (error) {
    throw new Error(error.message)
  }

  if (data.length === 0) return null

  const address = data[0].address

  return getAccountFromDB(address)
}

export async function isUserAdminOfGroup(
  groupId: string,
  userAddress: string
): Promise<boolean> {
  const { data, error } = await db.supabase
    .from<GroupMembersRow>('group_members')
    .select('role')
    .eq('group_id', groupId)
    .eq('member_id', userAddress)
    .eq('role', 'admin')
    .single()

  if (error) {
    console.error('Error checking admin status:', error)
    throw error
  }

  return data?.role === MemberType.ADMIN
}

export async function createGroupInDB(
  name: string,
  account_address: string,
  slug?: string
): Promise<CreateGroupsResponse> {
  const { data, error } = await db.supabase
    .from<TablesInsert<'groups'>>('groups')
    .insert([
      {
        name,
        slug,
      },
    ])

  if (error) {
    throw new GroupCreationError(
      'Group with slug already exists',
      error.message
    )
  }

  const newGroup = data[0]
  if (!newGroup || !newGroup.id) {
    throw new Error('Failed to create group: missing ID')
  }

  const admin = {
    group_id: newGroup.id,
    member_id: account_address,
    role: MemberType.ADMIN,
  }
  const members = [admin]
  const { error: memberError } = await db.supabase
    .from('group_members')
    .insert(members)
  if (memberError) {
    throw new GroupCreationError(
      'Error adding group admin to group',
      memberError.message
    )
  }
  return {
    id: newGroup.id,
    name: newGroup.name,
    slug: newGroup.slug!,
  }
}

const createTgConnection = async (
  account_address: string
): Promise<TelegramConnection> => {
  const hash = CryptoJS.SHA1(account_address).toString(CryptoJS.enc.Hex)
  const { error, data } = await db.supabase
    .from('telegram_connections')
    .insert([{ account_address, tg_id: hash }])

  if (error) {
    throw new Error(error.message)
  }
  return data[0]
}
const getTgConnectionByTgId = async (
  tg_id: string
): Promise<TelegramConnection | null> => {
  const { data, error } = await db.supabase
    .from('telegram_connections')
    .select()
    .eq('tg_id', tg_id)

  if (error) {
    throw new Error(error.message)
  }

  return data[0]
}

const deleteTgConnection = async (tg_id: string): Promise<void> => {
  const { error } = await db.supabase
    .from('telegram_connections')
    .delete()
    .eq('tg_id', tg_id)

  if (error) {
    throw new Error(error.message)
  }
}
const deleteAllTgConnections = async (
  account_address: string
): Promise<void> => {
  const { error } = await db.supabase
    .from('telegram_connections')
    .delete()
    .eq('account_address', account_address)

  if (error) {
    throw new Error(error.message)
  }
}
const getTgConnection = async (
  account_address: string
): Promise<TelegramConnection> => {
  const { data, error } = await db.supabase
    .from('telegram_connections')
    .select()
    .eq('account_address', account_address)

  if (error) {
    throw new Error(error.message)
  }

  return data[0]
}
const getNumberOfCouponClaimed = async (plan_id: string) => {
  const couponUsageData = await db.supabase
    .from<Row<'subscriptions'>>('subscriptions')
    .select('id', { count: 'exact' })
    .eq('plan_id', plan_id)
  return couponUsageData.count ?? 0
}
const subscribeWithCoupon = async (
  coupon_code: string,
  account_address: string,
  domain?: string
) => {
  const { data, error } = await db.supabase
    .from('coupons')
    .select()
    .ilike('code', coupon_code.toLowerCase())
  if (error) {
    throw new Error(error.message)
  }
  const coupon = data?.[0]
  if (!coupon) {
    throw new CouponNotValid()
  }
  const couponUses = getNumberOfCouponClaimed(coupon.plan_id)
  if (couponUses >= coupon.max_uses) {
    throw new CouponExpired()
  }

  const { data: subscriptionData, error: subscriptionError } = await db.supabase
    .from<Row<'subscriptions'>>('subscriptions')
    .select()
    .eq('owner_account', account_address)
    .eq('plan_id', coupon.plan_id)
  if (subscriptionError) {
    throw new Error(subscriptionError.message)
  }
  if ((subscriptionData?.length ?? 0) > 0) {
    throw new CouponAlreadyUsed()
  }
  const { data: planData, error: planError } = await db.supabase
    .from<Row<'subscriptions'>>('subscriptions')
    .insert([
      {
        plan_id: coupon.plan_id,
        owner_account: account_address,
        domain,
        chain: SupportedChain.CUSTOM,
        expiry_time: addMonths(new Date(), coupon.period).toISOString(),
        registered_at: new Date().toISOString(),
      },
    ])
  if (planError) {
    throw new Error(planError.message)
  }
  return planData[0]
}
const updateCustomSubscriptionDomain = async (
  account_address: string,
  domain: string
) => {
  const { data: subscriptionData, error: subscriptionError } = await db.supabase
    .from<Row<'subscriptions'>>('subscriptions')
    .select()
    .eq('owner_account', account_address)
    .gte('expiry_time', new Date().toISOString())
  if (subscriptionError) {
    throw new Error(subscriptionError.message)
  }
  const subscription = subscriptionData[0]
  if (!subscription) {
    throw new NoActiveSubscription()
  }
  if (subscription.chain !== SupportedChain.CUSTOM) {
    throw new SubscriptionNotCustom()
  }
  const { error, data } = await db.supabase
    .from('subscriptions')
    .update({ domain })
    .eq('owner_account', account_address)
    .gte('expiry_time', new Date().toISOString())

  if (error) {
    throw new Error(error.message)
  }
  return data
}
const getNewestCoupon = async () => {
  const { data, error } = await db.supabase
    .from('coupons')
    .select()
    .order('created_at', { ascending: false })
    .limit(1)

  if (error) {
    throw new Error(error.message)
  }

  const coupon = data[0]
  if (coupon) {
    coupon.claims = await getNumberOfCouponClaimed(coupon.plan_id)
  }
  return coupon
}
const getAccountsWithTgConnected = async (): Promise<
  Array<TgConnectedAccounts>
> => {
  const { data, error } = await db.supabase.rpc<TgConnectedAccounts>(
    'get_telegram_notifications'
  )
  if (error) {
    throw new Error(error.message)
  }
  return data
}
const getDiscordAccounts = async (): Promise<
  Array<DiscordConnectedAccounts>
> => {
  const { data, error } = await db.supabase.rpc<DiscordConnectedAccounts>(
    'get_discord_notifications'
  )
  if (error) {
    throw new Error(error.message)
  }
  return data
}

const findAccountsByText = async (
  current_address: string,
  search: string,
  limit = 10,
  offset = 0
) => {
  const { data, error } = await db.supabase.rpc<ContactSearch>(
    'search_accounts',
    {
      search,
      max_results: limit,
      skip: offset,
      current_address,
    }
  )
  if (error) {
    throw new Error(error.message)
  }
  return data?.[0]
}

const getOrCreateContactInvite = async (
  owner_address: string,
  address?: string,
  email?: string
) => {
  const { data, error: searchError } = await db.supabase
    .from('contact_invite')
    .select()
    .eq('account_owner_address', owner_address)
    .eq('destination', address || email)
  if (searchError) {
    throw new Error(searchError.message)
  }
  if ((data?.length || 0) > 0) {
    return data?.[0]
  }
  let channel = ChannelType.ACCOUNT
  if (email) {
    channel = ChannelType.EMAIL
  }
  if (address) {
    channel = ChannelType.ACCOUNT
  }

  const { data: insertData, error: insertError } = await db.supabase
    .from('contact_invite')
    .insert([
      {
        account_owner_address: owner_address,
        destination: address || email,
        channel,
      },
    ])
  if (insertError) {
    throw new Error(insertError.message)
  }
  return insertData[0]
}
const isUserContact = async (owner_address: string, address: string) => {
  const { data, error } = await db.supabase
    .from('contact')
    .select('*', { count: 'exact', head: true })
    .eq('account_owner_address', owner_address)
    .eq('contact_address', address)
  if (error) {
    throw new Error(error.message)
  }
  return data?.[0]
}

const getContacts = async (
  address: string,
  query = '',
  limit = 10,
  offset = 0
): Promise<DBContact> => {
  const { data, error } = await db.supabase.rpc('search_contacts', {
    search: query,
    max_results: limit,
    skip: offset,
    current_account: address,
  })
  if (error) {
    throw new Error(error.message)
  }
  return data as unknown as DBContact
}

const getContactLean = async (
  address: string,
  query = '',
  limit = 10,
  offset = 0
): Promise<DBContactLean> => {
  const { data, error } = await db.supabase.rpc<DBContactLean>(
    'search_contacts_lean',
    {
      search: query,
      max_results: limit,
      skip: offset,
      current_account: address,
    }
  )
  if (error) {
    throw new Error(error.message)
  }
  return data as unknown as DBContactLean
}

const getContactById = async (
  id: string,
  address: string
): Promise<SingleDBContact> => {
  const { data, error } = await db.supabase
    .from('contact')
    .select(
      `
      id,
       contact_address,
        account_owner_address,
        status,
        account: accounts(
          preferences: account_preferences(name, avatar_url, description),
          calendars_exist: connected_calendars(id),
          account_notifications(notification_types)
        )
    `
    )
    .eq('id', id)
    .eq('account_owner_address', address)
    .eq('status', ContactStatus.ACTIVE)

  if (error) {
    throw new Error(error.message)
  }
  const contact = data?.[0]
  if (!contact) {
    throw new ContactNotFound()
  }
  return contact
}
const getContactInvites = async (
  address: string,
  query = '',
  limit = 10,
  offset = 0
): Promise<DBContactInvite> => {
  const { data, error } = await db.supabase.rpc('search_contact_invites', {
    search: query,
    max_results: limit,
    skip: offset,
    current_account: address,
  })
  if (error) {
    throw new Error(error.message)
  }
  return data as unknown as DBContactInvite
}
const getContactByAddress = async (
  owner_address: string,
  address: string
): Promise<DBContact> => {
  const { data, error } = await db.supabase
    .from('contact')
    .select(
      `
      id,
       contact_address,
        account_owner_address,
        status,
        account: accounts(
          preferences: account_preferences(name, avatar_url, description),
          calendars_exist: connected_calendars(id),
          account_notifications(notification_types)
        )
    `
    )
    .eq('account_owner_address', owner_address)
    .eq('contact_address', address)
    .eq('status', ContactStatus.ACTIVE)
    .single()
  if (error) {
    throw new Error(error.message)
  }
  return data
}
const getContactInvitesCount = async (address: string) => {
  const { error, count } = await db.supabase
    .from('contact_invite')
    .select('id', { count: 'exact' })
    .eq('destination', address)
  if (error) {
    throw new Error(error.message)
  }
  return count
}
const getContactInviteById = async (
  id: string
): Promise<SingleDBContactInvite> => {
  const { data, error } = await db.supabase
    .from('contact_invite')
    .select(
      `
      id,
       destination,
        account_owner_address,
        channel,
        account: accounts(
          preferences: account_preferences(name, avatar_url, description),
          calendars_exist: connected_calendars(id),
          account_notifications(notification_types)
        )
    `
    )
    .eq('id', id)
  if (error) {
    throw new Error(error.message)
  }
  const invite = data?.[0]
  if (!invite) {
    throw new ContactInviteNotFound()
  }
  return invite
}
const acceptContactInvite = async (
  invite_identifier: string,
  account_address: string
) => {
  const { data, error } = await db.supabase
    .from('contact_invite')
    .select()
    .eq('id', invite_identifier)
  if (error) {
    throw new Error(error.message)
  }
  const invite = data?.[0]
  if (!invite) {
    throw new ContactInviteNotFound()
  }

  // make sure the actual account owner accepts the invite
  if (
    invite?.channel === ChannelType.ACCOUNT &&
    invite?.destination !== account_address
  ) {
    throw new Error('Invalid invite')
  }

  const { data: contactExists } = await db.supabase
    .from('contact')
    .select()
    .in('account_owner_address', [
      account_address,
      invite?.account_owner_address,
    ])
    .in('contact_address', [account_address, invite?.account_owner_address])
    .eq('status', ContactStatus.ACTIVE)

  if (contactExists?.length) {
    await db.supabase
      .from('contact_invite')
      .delete()
      .eq('id', invite_identifier)

    throw new ContactAlreadyExists()
  }

  const { error: insertError } = await db.supabase.from('contact').insert([
    {
      account_owner_address: invite?.account_owner_address,
      contact_address: account_address,
      status: ContactStatus.ACTIVE,
    },
    {
      account_owner_address: account_address,
      contact_address: invite?.account_owner_address,
      status: ContactStatus.ACTIVE,
    },
  ])

  if (insertError) {
    throw new Error(insertError.message)
  }
  // clean up old status contacts
  const { error: contactClearError } = await db.supabase
    .from('contact')
    .delete()
    .in('account_owner_address', [
      account_address,
      invite?.account_owner_address,
    ])
    .in('contact_address', [account_address, invite?.account_owner_address])
    .eq('status', ContactStatus.INACTIVE)

  if (contactClearError) {
    throw new Error(contactClearError.message)
  }

  const { error: deleteError } = await db.supabase
    .from('contact_invite')
    .delete()
    .in('account_owner_address', [
      account_address,
      invite?.account_owner_address,
    ])
    .in('destination', [account_address, invite?.account_owner_address])
  if (deleteError) {
    throw new Error(deleteError.message)
  }
}
const rejectContactInvite = async (
  invite_identifier: string,
  account_address: string
) => {
  const { data, error } = await db.supabase
    .from('contact_invite')
    .select()
    .eq('id', invite_identifier)

  if (error) {
    throw new Error(error.message)
  }
  if (!data?.length) {
    throw new Error('Invite not found')
  }
  const invite = data[0]

  // make sure the actual account owner rejects the invite
  if (
    invite?.channel === ChannelType.ACCOUNT &&
    invite?.destination !== account_address
  ) {
    throw new Error('Invalid invite')
  }

  const { error: deleteError } = await db.supabase
    .from('contact_invite')
    .delete()
    .eq('id', invite_identifier)
  if (deleteError) {
    throw new Error(deleteError.message)
  }
}

const removeContact = async (address: string, contact_address: string) => {
  const { error: updateError } = await db.supabase
    .from('contact')
    .update({ status: ContactStatus.INACTIVE })
    .eq('account_owner_address', contact_address)
    .eq('contact_address', address)

  if (updateError) {
    throw new Error(updateError.message)
  }
  const { error: removeError } = await db.supabase
    .from('contact')
    .delete()
    .eq('account_owner_address', address)
    .eq('contact_address', contact_address)

  if (removeError) {
    throw new Error(removeError.message)
  }
}

export {
  acceptContactInvite,
  addOrUpdateConnectedCalendar,
  addUserToGroup,
  changeGroupRole,
  connectedCalendarExists,
  createTgConnection,
  deleteAllTgConnections,
  deleteGateCondition,
  deleteGroup,
  deleteMeetingFromDB,
  deleteTgConnection,
  editGroup,
  findAccountsByText,
  getAccountFromDB,
  getAccountNonce,
  getAccountNotificationSubscriptionEmail,
  getAccountNotificationSubscriptions,
  getAccountsNotificationSubscriptionEmails,
  getAccountsWithTgConnected,
  getAppToken,
  getConferenceDataBySlotId,
  getConferenceMeetingFromDB,
  getConnectedCalendars,
  getContactById,
  getContactInviteById,
  getContactInvites,
  getContactInvitesCount,
  getContactLean,
  getContacts,
  getDiscordAccounts,
  getExistingAccountsFromDB,
  getGateCondition,
  getGateConditionsForAccount,
  getGroup,
  getGroupInternal,
  getGroupInvites,
  getGroupName,
  getGroupsAndMembers,
  getGroupsEmpty,
  getGroupUsers,
  getGroupUsersInternal,
  getMeetingFromDB,
  getNewestCoupon,
  getOfficeEventMappingId,
  getOrCreateContactInvite,
  getSlotsForAccount,
  getSlotsForAccountMinimal,
  getSlotsForDashboard,
  getTgConnection,
  getTgConnectionByTgId,
  getUserGroups,
  handleGuestCancel,
  handleMeetingCancelSync,
  initAccountDBForWallet,
  initDB,
  insertOfficeEventMapping,
  isGroupAdmin,
  isSlotFree,
  isUserContact,
  leaveGroup,
  manageGroupInvite,
  publicGroupJoin,
  rejectContactInvite,
  rejectGroupInvite,
  removeConnectedCalendar,
  removeContact,
  removeMember,
  saveConferenceMeetingToDB,
  saveEmailToDB,
  saveMeeting,
  selectTeamMeetingRequest,
  setAccountNotificationSubscriptions,
  subscribeWithCoupon,
  updateAccountFromInvite,
  updateAccountPreferences,
  updateAllRecurringSlots,
  updateCustomSubscriptionDomain,
  updateMeeting,
  updateRecurringSlots,
  upsertGateCondition,
  workMeetingTypeGates,
}<|MERGE_RESOLUTION|>--- conflicted
+++ resolved
@@ -523,10 +523,6 @@
 
   return data || []
 }
-<<<<<<< HEAD
-
-=======
->>>>>>> bb0008dc
 const getSlotsForAccountMinimal = async (
   account_address: string,
   start?: Date,
