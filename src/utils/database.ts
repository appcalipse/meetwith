--- conflicted
+++ resolved
@@ -9011,20 +9011,6 @@
     : updatedPaymentAccount
 }
 
-<<<<<<< HEAD
-const getSlotInstance = async (slotInstanceId: string) => {
-  const { data: slotInstance, error } = await db.supabase.rpc<SlotInstance>(
-    'get_slot_instance_by_id',
-    { instance_id: slotInstanceId }
-  )
-  if (error) {
-    throw new Error('Could not fetch slot instance')
-  }
-  if (!slotInstance) {
-    throw new Error('Slot instance not found')
-  }
-  return Array.isArray(slotInstance) ? slotInstance[0] : slotInstance
-=======
 // Get all billing plans from the database
 const getBillingPlans = async (): Promise<Tables<'billing_plans'>[]> => {
   const { data, error } = await db.supabase
@@ -9629,7 +9615,20 @@
   }
 
   return data
->>>>>>> 98babcd4
+}
+
+const getSlotInstance = async (slotInstanceId: string) => {
+  const { data: slotInstance, error } = await db.supabase.rpc<SlotInstance>(
+    'get_slot_instance_by_id',
+    { instance_id: slotInstanceId }
+  )
+  if (error) {
+    throw new Error('Could not fetch slot instance')
+  }
+  if (!slotInstance) {
+    throw new Error('Slot instance not found')
+  }
+  return Array.isArray(slotInstance) ? slotInstance[0] : slotInstance
 }
 
 export {
@@ -9672,11 +9671,8 @@
   deleteVerifications,
   editGroup,
   expireStalePolls,
-<<<<<<< HEAD
+  expireStaleSubscriptionPeriods,
   findAccountByEmail,
-=======
-  expireStaleSubscriptionPeriods,
->>>>>>> 98babcd4
   findAccountByIdentifier,
   findAccountsByEmails,
   findAccountsByText,
