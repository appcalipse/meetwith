--- conflicted
+++ resolved
@@ -702,15 +702,7 @@
       .or(subscriptions.map(s => `domain.ilike.${s.domain}`).join(','))
 
     if (collisionExists.error) {
-<<<<<<< HEAD
-      console.log(collisionExists.error)
-      // Try-catch for handling browser
-      try {
-        Sentry.captureException(error)
-      } catch {}
-=======
       Sentry.captureException(error)
->>>>>>> 4f021432
     }
 
     // If for any reason some smart ass registered a domain manually on the blockchain, but such domain already existed for someone else and is not expired, we remove it here
