import * as Sentry from '@sentry/nextjs'
import { type SupabaseClient, createClient } from '@supabase/supabase-js'
import {
  currenciesMap,
  Currency,
  extractOnRampStatus,
  getOnrampMoneyTokenAddress,
} from '@utils/services/onramp.money'
import * as argon2 from 'argon2'
import CryptoJS from 'crypto-js'
import { add, addMinutes, addMonths, isAfter, sub } from 'date-fns'
import EthCrypto, {
  decryptWithPrivateKey,
  Encrypted,
  encryptWithPublicKey,
} from 'eth-crypto'
import { GaxiosError } from 'gaxios'
import { calendar_v3 } from 'googleapis'
import { DateTime, Interval } from 'luxon'
import { validate } from 'uuid'

import {
  Account,
  AccountPreferences,
  BaseMeetingType,
  DiscordConnectedAccounts,
  MeetingType,
  PaidMeetingTypes,
  PaymentPreferences,
  PublicAccount,
  SimpleAccountInfo,
  TgConnectedAccounts,
  TimeRange,
} from '@/types/Account'
import {
  AccountNotifications,
  NotificationChannel,
  VerificationChannel,
} from '@/types/AccountNotifications'
import { AvailabilityBlock } from '@/types/availability'
import {
  CalendarSyncInfo,
  ConnectedCalendar,
  ConnectedCalendarCore,
} from '@/types/CalendarConnections'
import {
  getChainDisplayName,
  getChainInfo,
  getTokenAddress,
  resolveTokenSymbolFromAddress,
  SupportedChain,
} from '@/types/chains'
import {
  ContactSearch,
  DBContact,
  DBContactInvite,
  DBContactLean,
  SingleDBContact,
  SingleDBContactInvite,
} from '@/types/Contacts'
import { DiscordAccount } from '@/types/Discord'
import {
  CreateGroupsResponse,
  EmptyGroupsResponse,
  GetGroupsFullRawResponse,
  GetGroupsFullResponse,
  Group,
  GroupInviteFilters,
  GroupInvites,
  GroupInvitesResponse,
  GroupMemberQuery,
  GroupUsers,
  MemberType,
  UpdateGroupPayload,
  UserGroups,
} from '@/types/Group'
import {
  ConferenceMeeting,
  DBSlot,
  ExtendedDBSlot,
  GroupMeetingRequest,
  GroupNotificationType,
  MeetingAccessType,
  MeetingInfo,
  MeetingProvider,
  MeetingRepeat,
  MeetingVersion,
  ParticipantMappingType,
  TimeSlotSource,
} from '@/types/Meeting'
import {
  ParticipantBaseInfo,
  ParticipantInfo,
  ParticipantType,
} from '@/types/ParticipantInfo'
import {
  ConfirmCryptoTransactionRequest,
  CreateMeetingTypeRequest,
  GroupInviteNotifyRequest,
  MeetingCancelSyncRequest,
  MeetingCreationRequest,
  MeetingCreationSyncRequest,
  MeetingUpdateRequest,
} from '@/types/Requests'
import { Subscription } from '@/types/Subscription'
import { GroupMembersRow, Row, TablesInsert } from '@/types/supabase'
import { TelegramConnection } from '@/types/Telegram'
import {
  GateConditionObject,
  GateUsage,
  GateUsageType,
} from '@/types/TokenGating'
import {
  Address,
  BaseMeetingSession,
  BaseTransaction,
  MeetingSession,
  OnrampMoneyWebhook,
  Transaction,
} from '@/types/Transactions'
import { PaymentNotificationType } from '@/utils/constants'
import {
  NO_MEETING_TYPE,
  PaymentDirection,
  PaymentStatus,
  PaymentType,
  TokenType,
} from '@/utils/constants/meeting-types'
import {
  AccountNotFoundError,
  AdminBelowOneError,
  AllMeetingSlotsUsedError,
  AlreadyGroupMemberError,
  AvailabilityBlockNotFoundError,
  ChainNotFound,
  ContactAlreadyExists,
  ContactInviteNotForAccount,
  ContactInviteNotFound,
  ContactNotFound,
  CouponAlreadyUsed,
  CouponExpired,
  CouponNotValid,
  DefaultAvailabilityBlockError,
  GateConditionNotValidError,
  GateInUseError,
  GroupCreationError,
  GroupNotExistsError,
  InvalidAvailabilityBlockError,
  IsGroupAdminError,
  LastMeetingTypeError,
  MeetingChangeConflictError,
  MeetingCreationError,
  MeetingDetailsModificationDenied,
  MeetingNotFoundError,
  MeetingSessionNotFoundError,
  MeetingSlugAlreadyExists,
  MeetingTypeNotFound,
  NoActiveSubscription,
  NotGroupAdminError,
  NotGroupMemberError,
  OwnInviteError,
  SubscriptionNotCustom,
  TimeNotAvailableError,
  TransactionIsRequired,
  TransactionNotFoundError,
  UnauthorizedError,
  UploadError,
} from '@/utils/errors'
import { ParticipantInfoForNotification } from '@/utils/notification_helper'
import { getTransactionFeeThirdweb } from '@/utils/transaction.helper'
import { thirdWebClient } from '@/utils/user_manager'

import {
  generateDefaultAvailabilities,
  generateDefaultMeetingType,
  generateEmptyAvailabilities,
  noNoReplyEmailForAccount,
} from './calendar_manager'
import {
  extractMeetingDescription,
  getBaseEventId,
  updateMeetingServer,
} from './calendar_sync_helpers'
import { apiUrl, appUrl, isProduction, WEBHOOK_URL } from './constants'
import { ChannelType, ContactStatus } from './constants/contact'
import { decryptContent, encryptContent } from './cryptography'
import { addRecurrence } from './date_helper'
import {
  sendCryptoDebitEmail,
  sendReceiptEmail,
  sendSessionBookingIncomeEmail,
} from './email_helper'
import { CalendarBackendHelper } from './services/calendar.backend.helper'
import { CalendarService } from './services/calendar.service.types'
import { getConnectedCalendarIntegration } from './services/connected_calendars.factory'
import { isTimeInsideAvailabilities } from './slots.helper'
import { isProAccount } from './subscription_manager'
import { isConditionValid } from './token.gate.service'
import { ellipsizeAddress } from './user_manager'
import { isValidEVMAddress } from './validations'

const PIN_SALT = process.env.PIN_SALT

// TODO: better typing
type SupabaseRecords = { ready: boolean } & Record<string, SupabaseClient>
const db: SupabaseRecords = {
  ready: false,
} as SupabaseRecords

const initDB = () => {
  if (!db.ready) {
    db.supabase = createClient(
      process.env.NEXT_SUPABASE_URL!,
      process.env.NEXT_SUPABASE_KEY!
    )
    db.ready = true
  }

  return db
}

initDB()

const initAccountDBForWallet = async (
  address: string,
  signature: string,
  timezone: string,
  nonce: number,
  is_invited?: boolean
): Promise<Account> => {
  if (!isValidEVMAddress(address)) {
    throw new Error('Invalid address')
  }

  try {
    //make sure account doesn't exist
    const account = await getAccountFromDB(address)
    if (!account.is_invited) {
      return account
    }
    return await updateAccountFromInvite(address, signature, timezone, nonce)
  } catch (error) {}

  const newIdentity = EthCrypto.createIdentity()

  const encryptedPvtKey = encryptContent(signature, newIdentity.privateKey)

  const createdUserAccount = await db.supabase.from('accounts').insert([
    {
      address: address.toLowerCase(),
      internal_pub_key: is_invited
        ? process.env.NEXT_PUBLIC_SERVER_PUB_KEY!
        : newIdentity.publicKey,
      encoded_signature: encryptedPvtKey,
      nonce,
      is_invited: is_invited || false,
    },
  ])

  if (createdUserAccount.error) {
    throw new Error(createdUserAccount.error.message)
  }

  if (!createdUserAccount.data || createdUserAccount.data.length === 0) {
    throw new Error('User account not created')
  }
  const user_account: Account = createdUserAccount.data[0]
  const defaultMeetingType = generateDefaultMeetingType()
  const defaultAvailabilities = generateEmptyAvailabilities()
  const defaultBlock = await createAvailabilityBlock(
    user_account.address,
    'Default',
    timezone,
    defaultAvailabilities,
    false // don't set as default yet
  )
  const preferences: AccountPreferences = {
    availableTypes: [defaultMeetingType],
    description: '',
    availabilities: defaultAvailabilities,
    socialLinks: [],
    timezone,
    meetingProviders: [MeetingProvider.GOOGLE_MEET],
    availaibility_id: defaultBlock.id,
  }
  try {
    const responsePrefs = await db.supabase.from('account_preferences').insert({
      ...preferences,
      owner_account_address: user_account.address,
    })

    if (responsePrefs.error) {
      Sentry.captureException(responsePrefs.error)
      throw new Error("Account preferences couldn't be created")
    }
    user_account.preferences = preferences
    user_account.is_invited = is_invited || false

    return user_account
  } catch (error) {
    Sentry.captureException(error)
    throw new Error("Account couldn't be created")
  }
}

const updateAccountFromInvite = async (
  account_address: string,
  signature: string,
  timezone: string,
  nonce: number
): Promise<Account> => {
  const existingAccount = await getAccountFromDB(account_address)
  if (!existingAccount.is_invited) {
    // do not screw up accounts that already have been set up
    return existingAccount
  }

  //fetch this before changing internal pub key
  const currentMeetings = await getSlotsForAccount(account_address)

  const newIdentity = EthCrypto.createIdentity()

  const encryptedPvtKey = encryptContent(signature, newIdentity.privateKey)

  const { error } = await db.supabase.from<Account>('accounts').upsert(
    [
      {
        address: account_address.toLowerCase(),
        internal_pub_key: newIdentity.publicKey,
        encoded_signature: encryptedPvtKey,
        nonce,
        is_invited: false,
      },
    ],
    { onConflict: 'address' }
  )

  if (error) {
    throw new Error(error.message)
  }

  const account = await getAccountFromDB(account_address)
  account.preferences.timezone = timezone

  await updateAccountPreferences(account)

  for (const slot of currentMeetings) {
    try {
      const encrypted = slot.meeting_info_encrypted as Encrypted

      const privateInfo = await decryptWithPrivateKey(
        process.env.NEXT_SERVER_PVT_KEY!,
        encrypted
      )
      const newPvtInfo = await encryptWithPublicKey(
        newIdentity.publicKey,
        privateInfo
      )

      const { error } = await db.supabase
        .from('slots')
        .update({
          meeting_info_encrypted: newPvtInfo,
        })
        .match({ id: slot.id })

      if (error) {
        throw new Error(error.message)
      }
    } catch (err) {
      //if any fail, don't fail them all
    }
  }

  return account
}

const workMeetingTypeGates = async (meetingTypes: MeetingType[]) => {
  const toAdd: GateUsage[] = []
  const toRemove = []

  for (const meetingType of meetingTypes) {
    // clean all gate usages for the meeting types
    toRemove.push(meetingType.id)

    // re add for those who were defined in the request
    if (meetingType.scheduleGate) {
      toAdd.push({
        type: GateUsageType.MeetingSchedule,
        gate_id: meetingType.scheduleGate,
        gated_entity_id: meetingType.id,
      })
    } else {
    }
  }

  if (toRemove.length > 0) {
    const removal = await db.supabase
      .from('gate_usage')
      .delete()
      .match({ type: GateUsageType.MeetingSchedule })
      .or(toRemove.map(id => `gated_entity_id.eq.${id}`).join(','))

    if (removal.error) {
      Sentry.captureException(removal.error)
      //TODO: handle error
    }
  }

  if (toAdd.length > 0) {
    const additions = await db.supabase.from('gate_usage').insert(toAdd)

    if (additions.error) {
      Sentry.captureException(additions.error)
      //TODO: handle error
    }
  }
}

const findAccountByIdentifier = async (
  identifier: string
): Promise<Array<Account>> => {
  const { data, error } = await db.supabase.rpc<Account>('find_account', {
    identifier: identifier,
  })
  if (error) {
    Sentry.captureException(error)
    return []
  }
  return data?.length > 0
    ? await Promise.all(
        data?.map(async account => {
          account.preferences = await getAccountPreferences(
            account.address.toLowerCase()
          )
          return account
        })
      )
    : []
}

const updateAccountPreferences = async (account: Account): Promise<Account> => {
  const preferences = { ...account.preferences! }
  preferences.name = preferences.name?.trim()
  preferences.description = preferences.description?.trim()
  preferences.socialLinks = preferences.socialLinks?.map(link => ({
    ...link,
    url: link.url?.trim(),
  }))

  await workMeetingTypeGates(account.preferences.availableTypes || [])

  const responsePrefsUpdate = await db.supabase
    .from('account_preferences')
    .update({
      description: preferences.description,
      timezone: preferences.timezone,
      availabilities: preferences.availabilities,
      name: preferences.name,
      socialLinks: preferences.socialLinks,
      availableTypes: preferences.availableTypes,
      meetingProviders: preferences.meetingProviders,
    })
    .match({ owner_account_address: account.address.toLowerCase() })

  if (responsePrefsUpdate.error) {
    Sentry.captureException(responsePrefsUpdate.error)
    throw new Error("Account preferences couldn't be updated")
  }

  account.preferences = responsePrefsUpdate.data?.[0] as AccountPreferences

  account.subscriptions = await getSubscriptionFromDBForAccount(account.address)

  return account
}

const updatePreferenceAvatar = async (
  address: string,
  filename: string,
  buffer: Buffer,
  mimeType: string
) => {
  const contentType = mimeType
  const file = `uploads/${Date.now()}-${filename}`
  const { error } = await db.supabase.storage
    .from('avatars')
    .upload(file, buffer, {
      contentType,
      upsert: true,
    })

  if (error) {
    Sentry.captureException(error)
    throw new UploadError(
      'Unable to upload avatar. Please try again or contact support if the problem persists.'
    )
  }

  const { data } = db.supabase.storage.from('avatars').getPublicUrl(file)

  const publicUrl = data?.publicURL
  if (!publicUrl) {
    Sentry.captureException(new Error('Public URL is undefined after upload'))
    throw new UploadError(
      "Avatar upload completed but couldn't generate preview URL. Please refresh and try again."
    )
  }

  const { error: updateError } = await db.supabase
    .from('account_preferences')
    .update({ avatar_url: publicUrl })
    .eq('owner_account_address', address.toLowerCase())
  if (updateError) {
    Sentry.captureException(updateError)
    throw new UploadError(
      "Avatar uploaded successfully but couldn't update your profile. Please refresh and try again."
    )
  }

  return publicUrl
}

const getAccountNonce = async (identifier: string): Promise<number> => {
  const query = validate(identifier)
    ? `id.eq.${identifier}`
    : `address.ilike.${identifier.toLowerCase()},internal_pub_key.eq.${identifier}`

  const { data, error } = await db.supabase
    .from('accounts')
    .select('nonce')
    .or(query)
  if (!error && data.length > 0) {
    return data[0].nonce
  }

  throw new AccountNotFoundError(identifier)
}

export const getAccountPreferences = async (
  owner_account_address: string
): Promise<AccountPreferences> => {
  const { data: account_preferences, error: account_preferences_error } =
    await db.supabase
      .from('account_preferences')
      .select(
        `
        *,
        default_availability:availabilities!account_preferences_availaibility_id_fkey(
          id,
          title,
          timezone,
          weekly_availability,
          created_at,
          updated_at
        )
      `
      )
      .eq('owner_account_address', owner_account_address.toLowerCase())
      .single()
  if (account_preferences_error || !account_preferences) {
    console.error(account_preferences_error)
    throw new Error("Couldn't get account's preferences")
  }

  // Transform the joined data to match the expected format
  const { default_availability, ...preferences } = account_preferences

  if (default_availability) {
    preferences.availabilities = default_availability.weekly_availability
    preferences.timezone = default_availability.timezone
  } else {
    preferences.availabilities = generateEmptyAvailabilities()
  }

  return preferences as AccountPreferences
}

async function getExistingAccountsFromDB(
  addresses: string[],
  fullInformation: true
): Promise<Account[]>
async function getExistingAccountsFromDB(
  addresses: string[],
  fullInformation?: false
): Promise<SimpleAccountInfo[]>
async function getExistingAccountsFromDB(
  addresses: string[],
  fullInformation?: boolean
): Promise<SimpleAccountInfo[] | Account[]> {
  let queryString = `
      address,
      internal_pub_key
    `
  if (fullInformation) {
    queryString += `
      ,calendars: connected_calendars(provider),
      preferences: account_preferences(
      *,
      default_availability:availabilities!account_preferences_availaibility_id_fkey(
          id,
          title,
          timezone,
          weekly_availability,
          created_at,
          updated_at
        )
      )
      `
  }

  const { data, error } = await db.supabase
    .from('accounts')
    .select(queryString)
    .in(
      'address',
      addresses.map(address => address.toLowerCase())
    )
  if (error) {
    throw new Error(error.message)
  }

  for (const account of data) {
    if (account.calendars) {
      account.isCalendarConnected = account?.calendars?.length > 0
      const { default_availability, ...preferences } = account.preferences
      if (default_availability) {
        preferences.availabilities = default_availability.weekly_availability
        preferences.timezone = default_availability.timezone
      }
      account.preferences = preferences
      delete account.calendars
    }
  }

  return data
}

const getAccountFromDB = async (
  identifier: string,
  includePrivateInformation?: boolean
): Promise<Account> => {
  const { data, error } = await db.supabase.rpc<Account>('fetch_account', {
    identifier: identifier.toLowerCase(),
  })
  if (data) {
    const account = Array.isArray(data) ? data[0] : data
    try {
      account.preferences = await getAccountPreferences(
        account.address.toLowerCase()
      )
    } catch (e) {
      Sentry.captureException(e)
      throw new Error("Couldn't get account's preferences")
    }
    account.subscriptions = await getSubscriptionFromDBForAccount(
      account.address
    )
    if (includePrivateInformation) {
      account.discord_account = await getDiscordAccount(account.address)
    }
    return account
  } else if (error) {
    throw new Error(error.message)
  }
  throw new AccountNotFoundError(identifier)
}

const getAccountFromDBPublic = async (
  identifier: string
): Promise<PublicAccount> => {
  const account: PublicAccount = await getAccountFromDB(identifier)
  const meetingTypes = await getMeetingTypes(account.address, 100, 0)
  account.meetingTypes = meetingTypes.map(val => ({
    ...val,
    calendars: undefined,
  }))
  return account
}

const getSlotsForAccount = async (
  account_address: string,
  start?: Date,
  end?: Date,
  limit?: number,
  offset?: number
): Promise<DBSlot[]> => {
  const account = await getAccountFromDB(account_address)

  const _start = start ? start.toISOString() : '1970-01-01'
  const _end = end ? end.toISOString() : '2500-01-01'
  const { data, error } = await db.supabase
    .from('slots')
    .select()
    .eq('account_address', account.address)
    .or(
      `and(start.gte.${_start},end.lte.${_end}),and(start.lte.${_start},end.gte.${_end}),and(start.gt.${_start},end.lte.${_end}),and(start.gte.${_start},end.lt.${_end})`
    )
    .range(offset || 0, (offset || 0) + (limit ? limit - 1 : 999999999999999))
    .order('start')

  if (error) {
    throw new Error(error.message)
    // //TODO: handle error
  }

  return data || []
}

const getSlotsForAccountMinimal = async (
  account_address: string,
  start?: Date,
  end?: Date,
  limit?: number,
  offset?: number
): Promise<DBSlot[]> => {
  const _start = start ? start.toISOString() : '1970-01-01'
  const _end = end ? end.toISOString() : '2500-01-01'
  const { data, error } = await db.supabase
    .from('slots')
    .select()
    .eq('account_address', account_address)
    .or(
      `and(start.gte.${_start},end.lte.${_end}),and(start.lte.${_start},end.gte.${_end}),and(start.gt.${_start},end.lte.${_end}),and(start.gte.${_start},end.lt.${_end})`
    )
    .range(offset || 0, (offset || 0) + (limit ? limit - 1 : 999999999999999))
    .order('start')

  if (error) {
    throw new Error(error.message)
    // //TODO: handle error
  }

  return data || []
}
const updateRecurringSlots = async (identifier: string) => {
  const account = await getAccountFromDB(identifier)
  const _end = new Date().toISOString()
  const { data: allSlots, error } = await db.supabase
    .from('slots')
    .select()
    .eq('account_address', account.address)
    .lte('end', _end)
    .neq('recurrence', MeetingRepeat.NO_REPEAT)
  if (error) {
    return
  }
  if (allSlots) {
    const toUpdate = []
    for (const data of allSlots) {
      const slot = data as DBSlot
      const interval = addRecurrence(
        new Date(slot.start),
        new Date(slot.end),
        slot.recurrence
      )
      const newSlot = { ...slot, start: interval.start, end: interval.end }
      toUpdate.push(newSlot)
    }
    if (toUpdate.length > 0) {
      await db.supabase.from('slots').upsert(toUpdate)
    }
  }
}
const updateAllRecurringSlots = async () => {
  const _end = new Date().toISOString()
  const { data: allSlots, error } = await db.supabase
    .from('slots')
    .select()
    .lte('end', _end)
    .neq('recurrence', MeetingRepeat.NO_REPEAT)
  if (error) {
    return
  }
  if (allSlots) {
    const toUpdate = []
    for (const data of allSlots) {
      const slot = data as DBSlot
      const interval = addRecurrence(
        new Date(slot.start),
        new Date(slot.end),
        slot.recurrence
      )
      const newSlot = { ...slot, start: interval.start, end: interval.end }
      toUpdate.push(newSlot)
    }
    if (toUpdate.length > 0) {
      await db.supabase.from('slots').upsert(toUpdate)
    }
  }
}

const getSlotsForDashboard = async (
  identifier: string,
  end: Date,
  limit: number,
  offset: number
): Promise<ExtendedDBSlot[]> => {
  const account = await getAccountFromDB(identifier)

  const _end = end.toISOString()

  const { data, error } = await db.supabase
    .from('slots')
    .select()
    .eq('account_address', account.address)
    .gte('end', _end)
    .range(offset, offset + limit)
    .order('start')

  if (error) {
    throw new Error(error.message)
    // //TODO: handle error
  }
  for (const slot of data) {
    if (!slot.id) continue
    const conferenceMeeting = await getConferenceDataBySlotId(slot.id)
    slot.conferenceData = conferenceMeeting
  }
  return data || []
}
const getSlotsByIds = async (slotIds: string[]): Promise<DBSlot[]> => {
  const { data, error } = await db.supabase
    .from('slots')
    .select()
    .in('id', slotIds)

  if (error) {
    throw new Error(error.message)
  }
  return data || []
}

const isSlotAvailable = async (
  account_address: string,
  start: Date,
  end: Date,
  meetingTypeId: string,
  txHash?: Address | null,
  meeting_id?: string
): Promise<boolean> => {
  if (meetingTypeId !== NO_MEETING_TYPE) {
    const meetingType = await getMeetingTypeFromDB(meetingTypeId)
    const minTime = meetingType.min_notice_minutes
    if (meetingType?.plan) {
      if (meeting_id) {
        const meetingSession = await getMeetingSessionByMeetingId(
          meeting_id,
          meetingTypeId
        )
        if (!meetingSession) {
          throw new MeetingSessionNotFoundError(meeting_id)
        }
      } else {
        if (!txHash) {
          throw new TransactionIsRequired()
        }
        const transaction = await getTransactionBytxHashAndMeetingType(
          txHash,
          meetingTypeId
        )
        const meetingSessions = transaction.meeting_sessions || []
        const isAnyMeetingSlotFree = meetingSessions.some(
          session => session.used_at === null
        )
        if (!isAnyMeetingSlotFree) {
          throw new AllMeetingSlotsUsedError()
        }
      }
    }

    if (isAfter(addMinutes(new Date(), minTime), start)) {
      return false
    }
  }
  const interval = Interval.fromDateTimes(
    DateTime.fromJSDate(start),
    DateTime.fromJSDate(end)
  )
  if (!interval.isValid) {
    return false
  }
  const busySlots = (
    await CalendarBackendHelper.getBusySlotsForAccount(
      account_address,
      interval.start?.startOf('day').toJSDate(),
      interval.end?.endOf('day').toJSDate()
    )
  ).map(slot =>
    Interval.fromDateTimes(
      DateTime.fromJSDate(new Date(slot.start)),
      DateTime.fromJSDate(new Date(slot.end))
    )
  )
  const isAvailable = busySlots.every(slot => !slot.overlaps(interval))
  return isAvailable
}

const getMeetingFromDB = async (slot_id: string): Promise<DBSlot> => {
  const { data, error } = await db.supabase
    .from<DBSlot>('slots')
    .select()
    .eq('id', slot_id)

  if (error) {
    throw new Error(error.message)
    // todo handle error
  }

  if (data.length == 0) {
    throw new MeetingNotFoundError(slot_id)
  }

  const dbMeeting = data[0]
  const meeting: DBSlot = dbMeeting

  return meeting
}

const getConferenceMeetingFromDB = async (
  meetingId: string
): Promise<ConferenceMeeting> => {
  const { data, error } = await db.supabase
    .from<ConferenceMeeting>('meetings')
    .select()
    .eq('id', meetingId)

  if (error) {
    throw new Error(error.message)
  }

  if (data.length == 0) {
    throw new MeetingNotFoundError(meetingId)
  }

  const dbMeeting = data[0]
  return dbMeeting
}

const getMeetingsFromDB = async (slotIds: string[]): Promise<DBSlot[]> => {
  const { data, error } = await db.supabase
    .from('slots')
    .select()
    .in('id', slotIds)

  if (error) {
    throw new Error(error.message)
    // todo handle error
  }

  if (data.length == 0) return []

  const meetings = []
  for (const dbMeeting of data) {
    const meeting: DBSlot = dbMeeting

    meetings.push(meeting)
  }

  return meetings
}
const getConferenceDataBySlotId = async (
  slotId: string
): Promise<ConferenceMeeting> => {
  const { data, error } = await db.supabase
    .from<ConferenceMeeting>('meetings')
    .select('*')
    .filter('slots', 'cs', [`{${slotId}}`])
  if (error) {
    throw new Error(error.message)
  }

  return data[0]
}
const handleGuestCancel = async (
  metadata: string,
  slotId: string,
  timezone: string,
  reason?: string
) => {
  metadata = decryptContent(process.env.NEXT_PUBLIC_SERVER_PUB_KEY!, metadata)
  const participantGuestInfo: ParticipantInfoForNotification[] =
    JSON.parse(metadata)
  const actingGuest = participantGuestInfo.find(p => p.slot_id === slotId)
  if (!actingGuest) {
    throw new UnauthorizedError()
  }

  const conferenceMeeting = await getConferenceDataBySlotId(slotId)
  if (!conferenceMeeting) {
    throw new MeetingNotFoundError(slotId)
  }
  let addressesToRemove: Array<string> = []
  let guestsToRemove: Array<ParticipantInfo> = []
  let slotsToRemove: Array<string> = [slotId]
  // If the guest scheduled the meeting cancel for all invitee
  // For one on one meetings cancel meetings entirely for other user
  if (
    actingGuest.type === ParticipantType.Scheduler ||
    conferenceMeeting.slots?.length <= 2
  ) {
    const slotData = await getSlotsByIds(
      conferenceMeeting.slots.filter(s => s !== slotId)
    )
    addressesToRemove = slotData.map(s => s.account_address)
    await db.supabase.from('slots').delete().in('id', conferenceMeeting.slots)
    slotsToRemove = conferenceMeeting.slots
    guestsToRemove = participantGuestInfo
  }
  await saveConferenceMeetingToDB({
    ...conferenceMeeting,
    slots: conferenceMeeting.slots.filter(s => !slotsToRemove.includes(s)),
  })

  const body: MeetingCancelSyncRequest = {
    participantActing: actingGuest,
    addressesToRemove,
    guestsToRemove,
    meeting_id: conferenceMeeting.id,
    start: new Date(conferenceMeeting.start),
    end: new Date(conferenceMeeting.end),
    created_at: new Date(conferenceMeeting.created_at!),
    timezone,
    reason,
  }
  // Doing notifications and syncs asynchronously
  fetch(`${apiUrl}/server/meetings/syncAndNotify`, {
    method: 'DELETE',
    body: JSON.stringify(body),
    headers: {
      'X-Server-Secret': process.env.SERVER_SECRET!,
      'Content-Type': 'application/json',
    },
  })
}
const handleMeetingCancelSync = async (
  decryptedMeetingData: MeetingInfo,
  actorSlotId: string
) => {
  const conferenceMeeting = await getConferenceMeetingFromDB(
    decryptedMeetingData.meeting_id
  )
  if (!conferenceMeeting) {
    throw new MeetingNotFoundError(decryptedMeetingData.meeting_id)
  }
  // The conference meeting is the authoritative source of truth for which slots exist
  // Update the meeting data to match the conference reality

  // Fetch all slots that currently exist in the conference meeting
  const { error, data: oldSlots } = await db.supabase
    .from<DBSlot>('slots')
    .select()
    .in('id', conferenceMeeting.slots)
  if (error) {
    throw new Error(error.message)
  }

  // Find orphaned slots: slots that exist in DB but have no corresponding participant data
  const existingSlotIds = oldSlots.map(slot => slot.id!)
  const missingParticipantSlots = existingSlotIds.filter(
    slotId => !decryptedMeetingData.participants.some(p => p.slot_id === slotId)
  )
  if (missingParticipantSlots.length > 0) {
    console.warn(
      `Found orphaned slots without corresponding participants, deleting them: ${missingParticipantSlots.join(
        ', '
      )}`
    )

    const { error: deleteOrphanedError } = await db.supabase
      .from('slots')
      .delete()
      .in('id', missingParticipantSlots)

    if (deleteOrphanedError) {
      console.warn(
        'Failed to delete orphaned slots:',
        deleteOrphanedError.message
      )
    }
    conferenceMeeting.slots = conferenceMeeting.slots.filter(
      slotId => !missingParticipantSlots.includes(slotId)
    )
    await saveConferenceMeetingToDB(conferenceMeeting)
    const validSlots = oldSlots.filter(
      slot => !missingParticipantSlots.includes(slot.id!)
    )
    oldSlots.length = 0
    oldSlots.push(...validSlots)
  }

  // Find and clean up any orphaned slots that might exist for this meeting
  // but are no longer in the conference (edge case handling)
  const originalSlotIds = decryptedMeetingData.related_slot_ids.concat([
    actorSlotId,
  ])
  //e7c8f220-f2d8-43e3-9189-4b71f60e148c
  const orphanedSlotIds = originalSlotIds.filter(
    id => !conferenceMeeting.slots.includes(id)
  )

  if (orphanedSlotIds.length > 0) {
    console.warn(
      `Found orphaned slots that are no longer in the conference: ${orphanedSlotIds.join(
        ', '
      )}`
    )
    const { error: deleteError } = await db.supabase
      .from('slots')
      .delete()
      .in('id', orphanedSlotIds)

    if (deleteError) {
      console.warn(
        'Failed to delete orphaned slots:',
        deleteError.message,
        orphanedSlotIds
      )
    }
  }
  decryptedMeetingData.related_slot_ids = conferenceMeeting.slots.filter(
    id => id !== actorSlotId // Exclude the current slot from related_slot_ids
  )
  decryptedMeetingData.participants = decryptedMeetingData.participants.filter(
    p => conferenceMeeting?.slots.includes(p.slot_id!)
  )
  // Update all existing conference slots with the synced meeting data
  for (const slot of oldSlots) {
    const account = await getAccountFromDB(slot.account_address)
    await db.supabase
      .from('slots')
      .update({
        meeting_info_encrypted: await encryptWithPublicKey(
          account.internal_pub_key,
          JSON.stringify(decryptedMeetingData)
        ),
        // Don't increment version for background sync operations
        // The version was already incremented during the original cancellation
      })
      .eq('id', slot.id)
  }
}
const deleteMeetingFromDB = async (
  participantActing: ParticipantBaseInfo,
  slotIds: string[],
  guestsToRemove: ParticipantInfo[],
  meeting_id: string,
  timezone: string,
  reason?: string,
  title?: string
) => {
  if (!slotIds?.length) throw new Error('No slot ids provided')

  const oldSlots: DBSlot[] =
    (await db.supabase.from<DBSlot>('slots').select().in('id', slotIds)).data ||
    []

  const { error } = await db.supabase.from('slots').delete().in('id', slotIds)

  if (error) {
    throw new Error(error.message)
  }

  const body: MeetingCancelSyncRequest = {
    participantActing,
    addressesToRemove: oldSlots.map(s => s.account_address),
    guestsToRemove,
    meeting_id,
    start: new Date(oldSlots[0].start),
    end: new Date(oldSlots[0].end),
    created_at: new Date(oldSlots[0].created_at!),
    title,
    timezone,
    reason,
  }
  // Doing notifications and syncs asynchronously
  fetch(`${apiUrl}/server/meetings/syncAndNotify`, {
    method: 'DELETE',
    body: JSON.stringify(body),
    headers: {
      'X-Server-Secret': process.env.SERVER_SECRET!,
      'Content-Type': 'application/json',
    },
  })
}

const saveMeeting = async (
  participantActing: ParticipantBaseInfo,
  meeting: MeetingCreationRequest
): Promise<DBSlot> => {
  if (
    new Set(
      meeting.participants_mapping.map(p => p.account_address || p.guest_email)
    ).size !== meeting.participants_mapping.length
  )
    //means there are duplicate participants
    throw new MeetingCreationError()

  const slots = []
  let meetingResponse: Partial<DBSlot> = {}
  let index = 0
  let i = 0

  const existingAccounts = await getExistingAccountsFromDB(
    meeting.participants_mapping.map(p => p.account_address!)
  )

  const ownerParticipants =
    meeting.participants_mapping.filter(
      p => p.type === ParticipantType.Owner
    ) || []

  const ownerAccounts =
    ownerParticipants.length > 0
      ? await Promise.all(
          ownerParticipants.map(
            async owner => await getAccountFromDB(owner.account_address!)
          )
        )
      : []

  const schedulerAccount =
    meeting.participants_mapping.find(
      p => p.type === ParticipantType.Scheduler
    ) || null

  const ownerIsNotScheduler = Boolean(
    schedulerAccount &&
      !ownerParticipants.some(
        val =>
          val?.account_address?.toLowerCase() ===
          schedulerAccount.account_address
      )
  )

  if (ownerIsNotScheduler && schedulerAccount) {
    const gatesResponse = await db.supabase
      .from('gate_usage')
      .select()
      .eq('gated_entity_id', meeting.meetingTypeId)
      .eq('type', GateUsageType.MeetingSchedule)

    if (gatesResponse.data && gatesResponse.data.length > 0) {
      const gate = await getGateCondition(gatesResponse.data[0].gate_id)
      const valid = await isConditionValid(
        gate!.definition,
        schedulerAccount.account_address!
      )

      if (!valid.isValid) {
        throw new GateConditionNotValidError()
      }
    }
  }

  const timezone = meeting.participants_mapping[0].timeZone
  for (const participant of meeting.participants_mapping) {
    if (participant.account_address) {
      const ownerAccount = ownerAccounts.find(
        val =>
          val?.address?.toLowerCase() ===
          participant?.account_address?.toLowerCase()
      )
      if (
        existingAccounts
          .map(account => account.address)
          .includes(participant.account_address!) &&
        participant.type === ParticipantType.Owner
      ) {
        // only validate slot if meeting is being scheduled on someone's calendar and not by the person itself (from dashboard for example)
        const participantIsOwner = ownerParticipants.some(
          val =>
            val?.account_address?.toLowerCase() ===
            participant?.account_address?.toLowerCase()
        )
        // check if trhe meeting type allows for the slot to be used
        const slotIsTaken = async () =>
          !(await isSlotAvailable(
            participant.account_address!,
            new Date(meeting.start),
            new Date(meeting.end),
            meeting.meetingTypeId,
            meeting.txHash
          ))
        let isTimeAvailable = () =>
          ownerAccount &&
          isTimeInsideAvailabilities(
            new Date(meeting.start),
            new Date(meeting.end),
            ownerAccount?.preferences.availabilities || [],
            ownerAccount?.preferences.timezone
          )
        if (
          meeting.meetingTypeId &&
          meeting.meetingTypeId !== NO_MEETING_TYPE
        ) {
          const accountAvailabilities =
            await getTypeMeetingAvailabilityTypeFromDB(meeting.meetingTypeId)
          isTimeAvailable = () =>
            ownerAccount &&
            accountAvailabilities?.some(availability =>
              isTimeInsideAvailabilities(
                new Date(meeting.start),
                new Date(meeting.end),
                availability?.weekly_availability || [],
                availability?.timezone
              )
            )
        }
        // TODO: check slots by meeting type and not users default Availability
        if (
          participantIsOwner &&
          ownerIsNotScheduler &&
          ((!meeting.ignoreOwnerAvailability && !isTimeAvailable()) ||
            (await slotIsTaken()))
        )
          throw new TimeNotAvailableError()
      }

      let account: Account

      if (
        existingAccounts
          .map(account => account.address)
          .includes(participant.account_address!)
      ) {
        account = await getAccountFromDB(participant.account_address!)
        participant.timeZone = account.preferences.timezone || 'UTC'
      } else {
        account = await initAccountDBForWallet(
          participant.account_address!,
          '',
          participant.timeZone,
          0,
          true
        )
      }

      // Not adding source here given on our database the source is always MWW
      const dbSlot: DBSlot = {
        id: participant.slot_id,
        start: meeting.start,
        end: meeting.end,
        account_address: account.address,
        version: 0,
        meeting_info_encrypted: participant.privateInfo,
        recurrence: meeting.meetingRepeat,
        role: participant.type,
      }

      slots.push(dbSlot)

      if (
        participant.account_address.toLowerCase() ===
          schedulerAccount?.account_address?.toLowerCase() ||
        (!schedulerAccount &&
          participant.account_address?.toLowerCase() === ownerAccount?.address)
      ) {
        index = i
        meetingResponse = {
          ...dbSlot,
          meeting_info_encrypted: participant.privateInfo,
        }
      }
      i++
    }
  }

  // we create here the root meeting data, with enough data
  const createdRootMeeting = await saveConferenceMeetingToDB({
    id: meeting.meeting_id,
    start: meeting.start,
    end: meeting.end,
    meeting_url: meeting.meeting_url,
    access_type: MeetingAccessType.OPEN_MEETING,
    provider: meeting.meetingProvider,
    reminders: meeting.meetingReminders || [],
    recurrence: meeting.meetingRepeat,
    version: MeetingVersion.V2,
    slots: meeting.allSlotIds || [],
    title: meeting.title,
    permissions: meeting.meetingPermissions,
  })
  if (!createdRootMeeting) {
    throw new Error(
      'Could not create your meeting right now, get in touch with us if the problem persists'
    )
  }
  const { data, error } = await db.supabase.from('slots').insert(slots)

  //TODO: handle error
  if (error) {
    throw new Error(error.message)
  }

  meetingResponse.id = data[index].id
  meetingResponse.created_at = data[index].created_at

  const body: MeetingCreationSyncRequest = {
    participantActing,
    meeting_id: meeting.meeting_id,
    start: meeting.start,
    end: meeting.end,
    created_at: meetingResponse.created_at!,
    timezone,
    meeting_url: meeting.meeting_url,
    participants: meeting.participants_mapping,
    title: meeting.title,
    content: meeting.content,
    meetingProvider: meeting.meetingProvider,
    meetingReminders: meeting.meetingReminders,
    meetingRepeat: meeting.meetingRepeat,
    meetingPermissions: meeting.meetingPermissions,
    meeting_type_id:
      meeting.meetingTypeId === NO_MEETING_TYPE
        ? undefined
        : meeting.meetingTypeId,
  }
  // Doing notifications and syncs asynchronously
  fetch(`${apiUrl}/server/meetings/syncAndNotify`, {
    method: 'POST',
    body: JSON.stringify(body),
    headers: {
      'X-Server-Secret': process.env.SERVER_SECRET!,
      'Content-Type': 'application/json',
    },
  })

  if (meeting.txHash) {
    await registerMeetingSession(meeting.txHash, meeting.meeting_id)
  }
  return meetingResponse as DBSlot
}

const getAccountNotificationSubscriptions = async (
  address: string
): Promise<AccountNotifications> => {
  const { data, error } = await db.supabase
    .from('account_notifications')
    .select()
    .eq('account_address', address.toLowerCase())

  if (error) {
    throw new Error(error.message)
  }

  if (data && data[0]) return data[0] as AccountNotifications

  return { account_address: address, notification_types: [] }
}
const getAccountsNotificationSubscriptions = async (
  addresses: Array<string>
): Promise<Array<AccountNotifications>> => {
  const { data, error } = await db.supabase
    .from('account_notifications')
    .select()
    .in(
      'account_address',
      addresses.map(val => val.toLowerCase())
    )

  if (error) {
    throw new Error(error.message)
  }

  if (data) return data as Array<AccountNotifications>

  return addresses.map(address => ({
    account_address: address,
    notification_types: [],
  }))
}
const getAccountNotificationSubscriptionEmail = async (
  address: string
): Promise<string> => {
  const notifications = await getAccountNotificationSubscriptions(address)
  const userEmail = notifications?.notification_types.find(
    n => n.channel === NotificationChannel.EMAIL
  )?.destination
  return userEmail || ''
}

const getAccountsNotificationSubscriptionEmails = async (
  address: Array<string>
): Promise<Array<string>> => {
  const notifications = await getAccountsNotificationSubscriptions(address)
  const userEmails = []
  for (const notification of notifications) {
    const userEmail = notification?.notification_types.find(
      n => n.channel === NotificationChannel.EMAIL
    )?.destination
    if (userEmail) userEmails.push(userEmail)
  }
  return userEmails
}

const getGroupsAndMembers = async (
  address: string,
  limit?: string,
  offset?: string,
  search?: string,
  includeInvites?: boolean
): Promise<Array<GetGroupsFullResponse>> => {
<<<<<<< HEAD
  const { data, error } = await db.supabase.rpc<GetGroupsFullResponse>(
=======
  const { data, error } = await db.supabase.rpc<GetGroupsFullRawResponse>(
>>>>>>> b60b9ff0
    'get_user_groups_with_members',
    {
      user_address: address.toLowerCase(),
      search_term: search || null,
      limit_count: limit || 1000,
      offset_count: offset || 0,
    }
  )

  if (error) {
    throw new Error(error.message)
  }

  return data.map(group => ({
<<<<<<< HEAD
    id: group.id,
    name: group.name,
    slug: group.slug,
=======
    id: group.group_id,
    name: group.group_name,
    slug: group.group_slug,
>>>>>>> b60b9ff0
    members:
      group.members.filter(member => {
        if (includeInvites) {
          return true
        }
        return !member.invitePending
      }) || [],
  })) as GetGroupsFullResponse[]
}

async function findGroupsWithSingleMember(
  groupIDs: Array<string>
): Promise<Array<EmptyGroupsResponse>> {
  const filteredGroups = []
  for (const groupID of groupIDs) {
    const { data: group, error } = await db.supabase
      .from('group_members')
      .select('count')
      .eq('group_id', groupID)
    if (error) {
      throw new Error(error.message)
    } else if (group.length === 1 && group[0].count === 1) {
      const { data: groupDetails, error: groupError } = await db.supabase
        .from('groups')
        .select('id, name, slug')
        .eq('id', groupID)
      if (groupError) {
        throw new Error(groupError.message)
      }
      filteredGroups.push(groupDetails[0])
    }
  }
  return filteredGroups
}

const getGroupsEmpty = async (
  address: string
): Promise<Array<EmptyGroupsResponse>> => {
  const { data: memberGroups, error } = await db.supabase
    .from('group_members')
    .select('group_id')
    .eq('member_id', address.toLowerCase())

  if (error) {
    throw new Error(error.message)
  }
  if (memberGroups.length > 0) {
    const groupIDs = memberGroups.map(
      (group: { group_id: string }) => group.group_id
    )
    return findGroupsWithSingleMember(groupIDs)
  } else {
    // user is not part of any group
    return []
  }
}

export const getGroupInvite = async (identifier: {
  email?: string
  user_id?: string
}): Promise<GroupInvitesResponse | null> => {
  const { email, user_id } = identifier
  let query = db.supabase.from('group_invites').select()

  if (email) {
    query = query.eq('email', email)
  } else if (user_id) {
    query = query.eq('user_id', user_id)
  } else {
    console.error('No identifier provided')
    return null
  }

  const { data, error } = await query

  if (error) {
    console.error('Error fetching group invite:', error)
    return null
  }

  if (data.length === 0) return null

  return data[0] as GroupInvitesResponse
}
const getGroupName = async (group_id: string): Promise<Group> => {
  const { data, error } = await db.supabase
    .from('groups')
    .select(
      `
      id,
    name
    `
    )
    .eq('id', group_id)
  if (error) {
    throw new Error(error.message)
  }
  if (data) {
    return data[0]
  }
  throw new GroupNotExistsError()
}

const getGroupInvites = async ({
  address,
  group_id,
  user_id,
  email,
  discord_id,
  limit,
  offset,
  search,
}: GroupInviteFilters): Promise<Array<UserGroups>> => {
  const { data, error } = await db.supabase.rpc(
    'get_group_invites_with_search',
    {
      user_address: address || null,
      target_group_id: group_id || null,
      target_user_id: user_id || null,
      target_email: email || null,
      target_discord_id: discord_id || null,
      search_term: search || null,
      limit_count: limit || 1000,
      offset_count: offset || 0,
    }
  )

  if (error) {
    console.error('Error executing query:', error)
    throw new Error(error.message)
  }

  return data.map(item => ({
    id: item.id,
    role: item.role,
    group: {
      id: item.group_id,
      name: item.group_name,
      slug: item.group_slug,
    },
    invitePending: item.invite_pending,
  }))
}
const getGroupInvitesCount = async ({
  address,
  group_id,
  user_id,
  email,
  discord_id,
}: GroupInviteFilters): Promise<number | null> => {
  let query = db.supabase.from('group_invites').select('id', { count: 'exact' })
  let orQuery = ''
  if (address) {
    orQuery = `user_id.eq.${address.toLowerCase()}`
  }
  if (group_id) {
    orQuery += (orQuery ? ',' : '') + `group_id.eq.${group_id}`
    query = query.eq('group_id', group_id)
  }
  if (user_id) {
    orQuery += (orQuery ? ',' : '') + `user_id.eq.${user_id.toLowerCase()}`
  }
  if (email) {
    orQuery += (orQuery ? ',' : '') + `email.eq.${email}`
  }
  if (discord_id) {
    orQuery += (orQuery ? ',' : '') + `discord_id.eq.${discord_id}`
  }
  query.or(orQuery)
  const { count, error } = await query
  if (error) {
    throw new Error(error.message)
  }
  return count
}
const publicGroupJoin = async (group_id: string, address: string) => {
  const groupUsers = await getGroupMembersInternal(group_id)
  if (groupUsers.map(val => val.member_id).includes(address.toLowerCase())) {
    throw new AlreadyGroupMemberError()
  }
  await addUserToGroup(group_id, address.toLowerCase(), MemberType.MEMBER)
}

const manageGroupInvite = async (
  group_id: string,
  address: string,
  reject?: boolean,
  email_address?: string
): Promise<void> => {
  const query = email_address
    ? `email.eq.${email_address},user_id.eq.${address.toLowerCase()}`
    : `user_id.eq.${address.toLowerCase()}`
  const groupUsers = await getGroupMembersInternal(group_id)
  const { error, data } = await db.supabase
    .from<GroupInvites>('group_invites')
    .delete()
    .eq('group_id', group_id)
    .or(query)

  if (error) {
    throw new Error(error.message)
  }
  if (groupUsers.map(val => val.member_id).includes(address.toLowerCase())) {
    throw new AlreadyGroupMemberError()
  }
  if (!data || !data[0]?.role) {
    throw new Error('Invite Expired')
  }
  if (reject) {
    return
  }
  await addUserToGroup(group_id, address.toLowerCase(), data[0].role)
}
const addUserToGroup = async (
  group_id: string,
  member_id: string,
  role = MemberType.MEMBER
) => {
  const { error } = await db.supabase.from('group_members').insert({
    group_id,
    member_id,
    role,
  })
  if (error) {
    throw new Error(error.message)
  }
}

const getGroupAdminsFromDb = async (
  group_id: string
): Promise<Array<GroupMembersRow>> => {
  const { data, error } = await db.supabase
    .from('group_members')
    .select('member_id')
    .eq('group_id', group_id)
    .eq('role', MemberType.ADMIN)
  if (error) {
    throw new Error(error.message)
  }
  return data
}

const rejectGroupInvite = async (
  group_id: string,
  address: string,
  email_address?: string
): Promise<void> => {
  await manageGroupInvite(group_id, address, true, email_address)
  const admins = await getGroupAdminsFromDb(group_id)
  const body: GroupInviteNotifyRequest = {
    group_id: group_id,
    accountsToNotify: admins.map(val => val.member_id),
    notifyType: GroupNotificationType.REJECT,
  }
  fetch(`${apiUrl}/server/groups/syncAndNotify`, {
    method: 'POST',
    body: JSON.stringify(body),
    headers: {
      'X-Server-Secret': process.env.SERVER_SECRET!,
      'Content-Type': 'application/json',
    },
  })
}
const leaveGroup = async (
  group_id: string,
  userIdentifier: string,
  invite_pending?: boolean
) => {
  const { data: groupData, error: groupError } = await db.supabase
    .from('groups')
    .select()
    .eq('id', group_id)
  if (groupError) {
    throw new Error(groupError.message)
  }
  if (!groupData) {
    throw new GroupNotExistsError()
  }
  const query = db.supabase
    .from(invite_pending ? 'group_invites' : 'group_members')
    .select('role')
    .eq('group_id', group_id)
  if (invite_pending) {
    query.eq('id', userIdentifier)
  } else {
    query.eq('member_id', userIdentifier)
  }
  const { data, error: groupMemberError } = await query
  if (groupMemberError) {
    throw new Error(groupMemberError.message)
  }
  if (!data || data.length === 0) {
    throw new NotGroupMemberError()
  }
  const groupAdmins = await getGroupAdminsFromDb(group_id)
  if (
    groupAdmins.length === 1 &&
    groupAdmins.every(val => val.member_id === userIdentifier)
  ) {
    throw new IsGroupAdminError()
  }
  const deleteQuery = db.supabase
    .from(invite_pending ? 'group_invites' : 'group_members')
    .delete()
    .eq('group_id', group_id)
  if (invite_pending) {
    deleteQuery.eq('id', userIdentifier)
  } else {
    deleteQuery.eq('member_id', userIdentifier.toLowerCase())
  }
  const { error } = await deleteQuery
  if (error) {
    throw new Error(error.message)
  }
}
const removeMember = async (
  group_id: string,
  address: string,
  member_id: string,
  invite_pending: boolean
) => {
  const isAddressAdmin = await isGroupAdmin(group_id, address)
  if (!isAddressAdmin) {
    throw new NotGroupAdminError()
  }
  return leaveGroup(group_id, member_id, invite_pending)
}

const getGroupUsers = async (
  group_id: string,
  address: string,
  limit: number,
  offset: number
): Promise<Array<GroupUsers & GroupInvites>> => {
  if (await isGroupExists(group_id)) {
    const { data: inviteData, error: inviteError } = await db.supabase
      .from('group_invites')
      .select()
      .eq('group_id', group_id)
    if (inviteError) {
      throw new Error(inviteError.message)
    }
    const { data: membersData, error: membersError } = await db.supabase
      .from('group_members')
      .select()
      .eq('group_id', group_id)
    if (membersError) {
      throw new Error(membersError.message)
    }
    const addresses = membersData
      .map((member: GroupMemberQuery) => member.member_id)
      .concat(inviteData.map((val: GroupMemberQuery) => val.user_id))
    const nonUsers = inviteData?.filter(data => !data.user_id)
    if (!addresses.includes(address)) {
      throw new NotGroupMemberError()
    }
    const { data, error } = await db.supabase
      .from('accounts')
      .select(
        `
      group_members: group_members(*),
      group_invites: group_invites(*),
      preferences: account_preferences(name),
      subscriptions: subscriptions(*)
    `
      )
      .in('address', addresses)
      .filter('group_members.group_id', 'eq', group_id)
      .filter('group_invites.group_id', 'eq', group_id)
      .range(
        offset || 0,
        (offset || 0) + (limit ? limit - 1 : 999_999_999_999_999)
      )
    if (error) {
      throw new Error(error.message)
    }

    if (data) {
      return [...data, ...nonUsers]
    }
  }
  return []
}

const isGroupAdmin = async (groupId: string, userIdentifier?: string) => {
  const { data, error } = await db.supabase
    .from('group_members')
    .select('role')
    .eq('group_id', groupId)
    .eq('member_id', userIdentifier)
  if (error) {
    throw new Error(error.message)
  }
  if (!data[0]) {
    throw new NotGroupMemberError()
  }
  return data[0]?.role === MemberType.ADMIN
}

const changeGroupRole = async (
  groupId: string,
  userIdentifier: string,
  newRole: MemberType,
  invitePending: boolean
) => {
  const groupUsers = await getGroupUsersInternal(groupId)
  if (newRole === MemberType.MEMBER) {
    const adminCount = groupUsers.filter(
      val => val?.role === MemberType.ADMIN
    ).length
    if (adminCount < 2) {
      throw new AdminBelowOneError()
    }
  }
  const query = db.supabase
    .from(invitePending ? 'group_invites' : 'group_members')
    .update({ role: newRole })
    .eq('group_id', groupId)
  if (invitePending) {
    query.eq('id', userIdentifier)
  } else {
    query.eq('member_id', userIdentifier)
  }
  const { error } = await query
  if (error) {
    throw new Error(error.message)
  }
  return true
}

const getGroupUsersInternal = async (
  group_id: string
): Promise<Array<GroupMemberQuery>> => {
  if (await isGroupExists(group_id)) {
    const { data: inviteData, error: inviteError } = await db.supabase
      .from<GroupMemberQuery>('group_invites')
      .select()
      .eq('group_id', group_id)
    if (inviteError) {
      throw new Error(inviteError.message)
    }
    const { data: membersData, error: membersError } = await db.supabase
      .from<GroupMemberQuery>('group_members')
      .select()
      .eq('group_id', group_id)
    if (membersError) {
      throw new Error(membersError.message)
    }
    const members = membersData.concat(inviteData)
    return members
  }
  return []
}

const getGroupMembersInternal = async (
  group_id: string
): Promise<Array<GroupMemberQuery>> => {
  if (await isGroupExists(group_id)) {
    const { data: membersData, error: membersError } = await db.supabase
      .from<GroupMemberQuery>('group_members')
      .select()
      .eq('group_id', group_id)
    if (membersError) {
      throw new Error(membersError.message)
    }
    return membersData
  }
  return []
}
const isGroupExists = async (group_id: string) => {
  const { data: groupData, error: groupError } = await db.supabase
    .from('groups')
    .select()
    .eq('id', group_id)
  if (groupError) {
    throw new Error(groupError.message)
  }
  if (!groupData) {
    throw new GroupNotExistsError()
  }
  return true
}
const getGroupInternal = async (group_id: string) => {
  const { data, error } = await db.supabase
    .from('groups')
    .select(
      `
    name,
    id,
    slug
    `
    )
    .eq('id', group_id)
  if (error) {
    throw new Error(error.message)
  }
  if (data) {
    return data[0]
  }
  throw new GroupNotExistsError()
}
const getGroup = async (group_id: string, address: string): Promise<Group> => {
  const groupUsers = await getGroupUsersInternal(group_id)
  const isGroupMember = groupUsers.some(
    user =>
      user.member_id?.toLowerCase() === address.toLowerCase() ||
      user.user_id?.toLowerCase() === address.toLowerCase()
  )
  if (!isGroupMember) {
    throw new NotGroupMemberError()
  }
  return getGroupInternal(group_id)
}
const editGroup = async (
  group_id: string,
  address: string,
  name?: string,
  slug?: string
): Promise<void> => {
  await isGroupExists(group_id)
  const checkAdmin = await isGroupAdmin(group_id, address)
  if (!checkAdmin) {
    throw new NotGroupAdminError()
  }
  const data: UpdateGroupPayload = {}
  if (name) {
    data.name = name
  }
  if (slug) {
    data.slug = slug
  }
  const { error } = await db.supabase
    .from('groups')
    .update(data)
    .eq('id', group_id)
  if (error) {
    throw new Error('Group with slug already exists', {
      cause: error.message,
    })
  }
}
const deleteGroup = async (group_id: string, address: string) => {
  await isGroupExists(group_id)
  const checkAdmin = await isGroupAdmin(group_id, address)
  if (!checkAdmin) {
    throw new NotGroupAdminError()
  }
  await deleteGroupMembers(group_id)
  await deleteGroupInvites(group_id)
  const { error } = await db.supabase.from('groups').delete().eq('id', group_id)
  if (error) {
    throw new Error(error.message)
  }
}

const deleteGroupMembers = async (group_id: string) => {
  const { error } = await db.supabase
    .from('group_members')
    .delete()
    .eq('group_id', group_id)
  if (error) {
    throw new Error(error.message)
  }
}

const deleteGroupInvites = async (group_id: string) => {
  const { error } = await db.supabase
    .from('group_invites')
    .delete()
    .eq('group_id', group_id)
  if (error) {
    throw new Error(error.message)
  }
}

export const createGroupInvite = async (
  groupId: string,
  email?: string,
  discordId?: string,
  userId?: string
): Promise<void> => {
  try {
    const { error } = await db.supabase.from('group_invites').insert({
      email,
      discord_id: discordId,
      user_id: userId || null,
      group_id: groupId,
    })

    if (error) {
      throw new Error(error.message)
    }
  } catch (error) {
    console.error('Error creating group invite:', error)
    throw error
  }
}

export const addUserToGroupInvites = async (
  groupId: string,
  role: MemberType,
  email?: string,
  accountAddress?: string
): Promise<void> => {
  try {
    const { error } = await db.supabase.from('group_invites').insert({
      email,
      user_id: accountAddress || null,
      group_id: groupId,
      role: role || MemberType.MEMBER, // default to member
    })

    if (error) {
      throw new Error(error.message)
    }
  } catch (error) {
    console.error('Error creating group invite:', error)
    throw error
  }
}

export const updateGroupInviteUserId = async (
  inviteId: string,
  userId: string
): Promise<void> => {
  const { error } = await db.supabase
    .from('group_invites')
    .update({ user_id: userId })
    .eq('id', inviteId)

  if (error) {
    console.error('Error updating group invite user ID:', error)
    throw new Error(error.message)
  }
}

const setAccountNotificationSubscriptions = async (
  address: string,
  notifications: AccountNotifications
): Promise<AccountNotifications> => {
  const account = await getAccountFromDB(address)
  if (!isProAccount(account)) {
    notifications.notification_types = notifications.notification_types.filter(
      n => n.channel !== NotificationChannel.EPNS
    )
  }

  const { error } = await db.supabase
    .from('account_notifications')
    .upsert(notifications, { onConflict: 'account_address' })
    .eq('account_address', address.toLowerCase())
  if (error) {
    throw new Error(error.message)
  }

  return notifications
}

export const createOrUpdatesDiscordAccount = async (
  discordAccount: DiscordAccount
): Promise<DiscordAccount | undefined> => {
  const account = await getAccountFromDiscordId(discordAccount.discord_id)
  if (!account) {
    const { data, error } = await db.supabase
      .from('discord_accounts')
      .insert([discordAccount])
    if (error) {
      throw new Error(error.message)
    }
    return data[0]
  } else {
    const { data, error } = await db.supabase
      .from('discord_accounts')
      .update(discordAccount)
      .eq('discord_id', discordAccount.discord_id)
    if (error) {
      throw new Error(error.message)
    }
    return data[0]
  }
}

export const deleteDiscordAccount = async (accountAddress: string) => {
  const { error } = await db.supabase
    .from('discord_accounts')
    .delete()
    .eq('address', accountAddress)
  if (error) {
    throw new Error(error.message)
  }
}

const saveEmailToDB = async (email: string, plan: string): Promise<boolean> => {
  const { error } = await db.supabase.from('emails').upsert([
    {
      email,
      plan,
    },
  ])

  if (!error) {
    return true
  }
  throw new Error(error.message)
}

const saveConferenceMeetingToDB = async (
  payload: Omit<ConferenceMeeting, 'created_at'>
): Promise<boolean> => {
  const { error } = await db.supabase.from('meetings').upsert([
    {
      ...payload,
      created_at: new Date(),
    },
  ])

  if (!error) {
    return true
  }
  throw new Error(error.message)
}

const getConnectedCalendars = async (
  address: string,
  {
    syncOnly,
    activeOnly: _activeOnly,
  }: {
    syncOnly?: boolean
    activeOnly?: boolean
  }
): Promise<ConnectedCalendar[]> => {
  const query = db.supabase
    .from('connected_calendars')
    .select()
    .eq('account_address', address.toLowerCase())
    .order('id', { ascending: true })

  const { data, error } = await query

  if (error) {
    throw new Error(error.message)
  }

  if (!data) return []

  // const connectedCalendars: ConnectedCalendar[] =
  //   !isProAccount(account) && activeOnly ? data.slice(0, 1) : data
  // ignore pro for now
  const connectedCalendars: ConnectedCalendar[] = data
  if (syncOnly) {
    const calendars: ConnectedCalendar[] = JSON.parse(
      JSON.stringify(connectedCalendars)
    )
    for (const cal of calendars) {
      cal.calendars = cal.calendars.filter(c => c.sync)
    }
    return calendars
  }

  return connectedCalendars
}

const connectedCalendarExists = async (
  address: string,
  email: string,
  provider: TimeSlotSource
): Promise<ConnectedCalendar | undefined> => {
  const { data, error } = await db.supabase
    .from('connected_calendars')
    .select()
    .eq('account_address', address.toLowerCase())
    .ilike('email', email.toLowerCase())
    .eq('provider', provider)

  if (error) {
    throw new Error(error.message)
  }

  return data[0]
}

export const updateCalendarPayload = async (
  address: string,
  email: string,
  provider: TimeSlotSource,
  payload: any
): Promise<void> => {
  const { error } = await db.supabase
    .from('connected_calendars')
    .update({ payload, updated: new Date() })
    .eq('account_address', address.toLowerCase())
    .ilike('email', email.toLowerCase())
    .eq('provider', provider)

  if (error) {
    throw new Error(error.message)
  }
}

const addOrUpdateConnectedCalendar = async (
  address: string,
  email: string,
  provider: TimeSlotSource,
  calendars: CalendarSyncInfo[],
  // Unknown as it can be anything
  _payload?: unknown
): Promise<ConnectedCalendar> => {
  const existingConnection = await connectedCalendarExists(
    address,
    email,
    provider
  )

  let queryPromise
  const payload = _payload ? _payload : existingConnection?.payload
  if (existingConnection) {
    queryPromise = db.supabase
      .from('connected_calendars')
      .update({
        payload,
        calendars,
        updated: new Date(),
      })
      .eq('account_address', address.toLowerCase())
      .ilike('email', email.toLowerCase())
      .eq('provider', provider)
  } else {
    if (calendars.filter(c => c.enabled).length === 0) {
      calendars[0].enabled = true
      // ensure at least one is enabled when adding it
    }

    queryPromise = db.supabase.from('connected_calendars').insert({
      email,
      payload,
      calendars,
      created: new Date(),
      account_address: address,
      provider,
    })
  }
  const { data, error } = await queryPromise

  if (error) {
    throw new Error(error.message)
  }
  const calendar = data[0] as ConnectedCalendar
  if (provider === TimeSlotSource.GOOGLE) {
    try {
      const integration = getConnectedCalendarIntegration(
        address.toLowerCase(),
        email,
        provider,
        payload
      )
      for (const cal of calendars.filter(cal => cal.enabled && cal.sync)) {
        // don't parellelize this as it can make us hit google's rate limit
        await handleWebHook(cal.calendarId, calendar.id, integration)
      }
    } catch (e) {
      Sentry.captureException(e, {
        extra: {
          calendarId: calendar.id,
          accountAddress: address,
          email,
          provider,
        },
      })
      console.error('Error adding new calendar to existing meeting types:', e)
    }
  }
  return calendar
}

const addNewCalendarToAllExistingMeetingTypes = async (
  account_address: string,
  calendar: ConnectedCalendar
) => {
  const meetingTypes = await getMeetingTypesLean(account_address.toLowerCase())
  if (!meetingTypes || meetingTypes.length === 0) return

  await Promise.all(
    meetingTypes.map(async meetingType => {
      if (
        await checkCalendarAlreadyExistsForMeetingType(
          calendar.id,
          meetingType.id
        )
      ) {
        return
      }
      const { error } = await db.supabase
        .from('meeting_type_calendars')
        .insert({
          meeting_type_id: meetingType.id,
          calendar_id: calendar.id,
        })
      if (error) {
        console.error('Error adding calendar to meeting type:', error)
        Sentry.captureException(error, {
          extra: {
            calendarId: calendar.id,
            meetingTypeId: meetingType.id,
            accountAddress: account_address,
          },
        })
      }
    })
  )
  return true
}
const checkCalendarAlreadyExistsForMeetingType = async (
  calendarId: number,
  meetingTypeId: string
) => {
  const { data: current } = await db.supabase
    .from('meeting_type_calendars')
    .select()
    .eq('meeting_type_id', meetingTypeId)
    .eq('calendar_id', calendarId)
  return current && current.length > 0
}
const handleWebHook = async (
  calId: string,
  connectedCalendarId: number,
  integration: CalendarService<TimeSlotSource>
) => {
  try {
    if (!integration.setWebhookUrl || !integration.refreshWebhook) return
    const { data } = await db.supabase
      .from('calendar_webhooks')
      .select('*')
      .eq('calendar_id', calId)
      .eq('connected_calendar_id', connectedCalendarId)
    const calendarwbhk = data?.[0]
    if (calendarwbhk) {
      if (new Date(calendarwbhk.expires_at) < add(new Date(), { days: 1 })) {
        const result = await integration.refreshWebhook(
          calendarwbhk.channel_id,
          calendarwbhk.resource_id,
          WEBHOOK_URL,
          calId
        )
        const { calendarId, channelId, expiration, resourceId } = result
        const { error: updateError } = await db.supabase
          .from('calendar_webhooks')
          .update({
            channel_id: channelId,
            resource_id: resourceId,
            calendar_id: calendarId,
            expires_at: new Date(Number(expiration)).toISOString(),
          })
          .eq('id', calendarwbhk.id)

        if (updateError) {
          console.error(updateError)
        }
        return
      }
    }
    const result = await integration.setWebhookUrl(WEBHOOK_URL, calId)
    const { calendarId, channelId, expiration, resourceId } = result
    const { error: updateError } = await db.supabase
      .from('calendar_webhooks')
      .insert({
        channel_id: channelId,
        resource_id: resourceId,
        calendar_id: calendarId,
        connected_calendar_id: connectedCalendarId,
        expires_at: new Date(Number(expiration)).toISOString(),
      })
    if (updateError) {
      console.error(updateError)
    }
  } catch (e) {
    console.error('Error refreshing webhook:', e)
  }
}
const removeConnectedCalendar = async (
  address: string,
  email: string,
  provider: TimeSlotSource
): Promise<ConnectedCalendar> => {
  const { data, error } = await db.supabase
    .from<ConnectedCalendar>('connected_calendars')
    .delete()
    .eq('account_address', address.toLowerCase())
    .ilike('email', email.toLowerCase())
    .eq('provider', provider)
    .select('*')
  if (error) {
    throw new Error(error.message)
  }
  const calendar = Array.isArray(data) ? data[0] : data
  await removeCalendarFromAllExistingMeetingTypes(address, calendar)
  return calendar
}

const removeCalendarFromAllExistingMeetingTypes = async (
  account_address: string,
  calendar: ConnectedCalendar
) => {
  const meetingTypes = await getMeetingTypesLean(account_address.toLowerCase())
  if (!meetingTypes || meetingTypes.length === 0) return

  const { error } = await db.supabase
    .from('meeting_type_calendars')
    .delete()
    .eq('calendar_id', calendar.id)
    .in(
      'meeting_type_id',
      meetingTypes.map(mt => mt.id)
    )
  if (error) {
    Sentry.captureException(error, {
      extra: {
        account_address,
        calendar,
      },
    })
  }
  return true
}
export const getSubscriptionFromDBForAccount = async (
  accountAddress: string,
  chain?: SupportedChain
): Promise<Subscription[]> => {
  const query = db.supabase
    .from<Subscription>('subscriptions')
    .select()
    .gt('expiry_time', new Date().toISOString())
    .eq('owner_account', accountAddress.toLowerCase())
  if (chain) {
    query.eq('chain', chain)
  }
  const { data, error } = await query
  if (error) {
    throw new Error(error.message)
  }

  if (data && data.length > 0) {
    let subscriptions = data as Subscription[]
    const collidingDomains = subscriptions.map(s => s.domain).filter(s => s)
    if (collidingDomains.length === 0) return subscriptions
    const collisionExists = await db.supabase
      .from('subscriptions')
      .select()
      .neq('owner_account', accountAddress.toLowerCase())
      .or(collidingDomains.map(domain => `domain.ilike.${domain}`).join(','))

    if (collisionExists.error) {
      throw new Error(collisionExists.error.message)
    }

    // If for any reason some smart ass registered a domain manually
    // on the blockchain, but such domain already existed for someone
    // else and is not expired, we remove it here.
    for (const collision of collisionExists.data) {
      if (!collision.domain) continue
      if (
        (collision as Subscription).registered_at <
        subscriptions.find(s => s.domain === collision.domain)!.registered_at
      ) {
        subscriptions = subscriptions.filter(s => s.domain !== collision.domain)
      }
    }

    return subscriptions
  }
  return []
}

export const getSubscription = async (
  domain: string
): Promise<Subscription | undefined> => {
  const { data, error } = await db.supabase
    .from('subscriptions')
    .select()
    .ilike('domain', domain.toLowerCase())
    .gt('expiry_time', new Date().toISOString())
    .order('registered_at', { ascending: true })

  if (error) {
    throw new Error(error.message)
  }

  if (data && data?.length > 0) return data[0] as Subscription

  return undefined
}

export const getExistingSubscriptionsByAddress = async (
  address: string
): Promise<Subscription[] | undefined> => {
  const { data, error } = await db.supabase
    .from('subscriptions')
    .select()
    .ilike('owner_account', address.toLocaleLowerCase())
    .gt('expiry_time', new Date().toISOString())
    .order('registered_at', { ascending: true })

  if (error) {
    Sentry.captureException(error)
  }

  if (data && data?.length > 0) {
    return data as Subscription[]
  }

  return undefined
}

export const getExistingSubscriptionsByDomain = async (
  domain: string
): Promise<Subscription[] | undefined> => {
  const { data, error } = await db.supabase
    .from('subscriptions')
    .select()
    .ilike('domain', domain.toLocaleLowerCase())
    .gt('expiry_time', new Date().toISOString())
    .order('registered_at', { ascending: true })

  if (error) Sentry.captureException(error)
  if (data && data?.length > 0) return data as Subscription[]

  return undefined
}

export const updateAccountSubscriptions = async (
  subscriptions: Subscription[]
): Promise<Subscription[]> => {
  for (const subscription of subscriptions) {
    const { data, error } = await db.supabase
      .from<Subscription>('subscriptions')
      .update({
        expiry_time: subscription.expiry_time,
        config_ipfs_hash: subscription.config_ipfs_hash,
        plan_id: subscription.plan_id,
        domain: subscription.domain,
      })
      .eq('owner_account', subscription.owner_account)
      .eq('chain', subscription.chain)
      .eq('plan_id', subscription.plan_id)

    if (error) {
      console.error(error)
      throw new Error(error.message)
    }

    if (!data || data.length == 0) {
      const { error } = await db.supabase
        .from<Subscription>('subscriptions')
        .insert(subscription)

      if (error) {
        throw new Error(error.message)
      }
    }
  }

  return subscriptions
}

const upsertGateCondition = async (
  ownerAccount: string,
  gateCondition: GateConditionObject
): Promise<GateConditionObject | null> => {
  if (gateCondition.id) {
    const response = await db.supabase
      .from('gate_definition')
      .select()
      .eq('id', gateCondition.id)

    if (response.error) {
      Sentry.captureException(response.error)
      return null
    } else if (response.data[0].owner !== ownerAccount) {
      throw new UnauthorizedError()
    }
  }

  const toUpsert: GateConditionObject & { owner: string } = {
    definition: gateCondition.definition,
    title: gateCondition.title.trim(),
    owner: ownerAccount.toLowerCase(),
  }

  if (gateCondition.id) {
    toUpsert.id = gateCondition.id
  }

  const { data, error } = await db.supabase
    .from('gate_definition')
    .upsert([toUpsert])

  if (!error) {
    return data[0] as GateConditionObject
  }
  throw new Error(error.message)
}

const deleteGateCondition = async (
  ownerAccount: string,
  idToDelete: string
): Promise<boolean> => {
  const usageResponse = await db.supabase
    .from('gate_usage')
    .select('id', { count: 'exact' })
    .eq('gate_id', idToDelete)

  if (usageResponse.error) {
    Sentry.captureException(usageResponse.error)
    return false
  } else if ((usageResponse.count || 0) > 0) {
    throw new GateInUseError()
  }

  const response = await db.supabase
    .from('gate_definition')
    .select()
    .eq('id', idToDelete)

  if (response.error) {
    Sentry.captureException(response.error)
    return false
  } else if (response.data[0].owner !== ownerAccount) {
    throw new UnauthorizedError()
  }

  const { error } = await db.supabase
    .from('gate_definition')
    .delete()
    .eq('id', idToDelete)

  if (!error) {
    return true
  }
  throw new Error(error.message)
}

const getGateCondition = async (
  conditionId: string
): Promise<GateConditionObject | null> => {
  const { data, error } = await db.supabase
    .from('gate_definition')
    .select()
    .eq('id', conditionId)

  if (!error) {
    return data[0] as GateConditionObject
  }
  throw new Error(error.message)
}

const getGateConditionsForAccount = async (
  ownerAccount: string
): Promise<GateConditionObject[]> => {
  const { data, error } = await db.supabase
    .from('gate_definition')
    .select()
    .eq('owner', ownerAccount.toLowerCase())

  if (!error) {
    return data as GateConditionObject[]
  }
  throw new Error(error.message)
}

const getAppToken = async (tokenType: string): Promise<any | null> => {
  const { data, error } = await db.supabase
    .from('application_tokens')
    .select()
    .eq('type', tokenType)

  if (!error) return data[0]

  return null
}

const updateMeeting = async (
  participantActing: ParticipantBaseInfo,
  meetingUpdateRequest: MeetingUpdateRequest
): Promise<DBSlot> => {
  if (
    new Set(
      meetingUpdateRequest.participants_mapping.map(
        p => p.account_address || p.guest_email
      )
    ).size !== meetingUpdateRequest.participants_mapping.length
  ) {
    // means there are duplicate participants
    throw new MeetingCreationError()
  }
  const slots = []
  let meetingResponse = {} as DBSlot
  let index = 0
  let i = 0

  const existingAccounts = await getExistingAccountsFromDB(
    meetingUpdateRequest.participants_mapping.map(p => p.account_address!)
  )
  const ownerParticipants =
    meetingUpdateRequest.participants_mapping.filter(
      p => p.type === ParticipantType.Owner
    ) || []

  const ownerAccounts =
    ownerParticipants.length > 0
      ? await Promise.all(
          ownerParticipants.map(
            async owner => await getAccountFromDB(owner.account_address!)
          )
        )
      : []

  const schedulerAccount =
    meetingUpdateRequest.participants_mapping.find(
      p => p.type === ParticipantType.Scheduler
    ) || null

  const timezone = meetingUpdateRequest.participants_mapping[0].timeZone
  let changingTime = null

  for (const participant of meetingUpdateRequest.participants_mapping) {
    const isEditing = participant.mappingType === ParticipantMappingType.KEEP

    if (participant.account_address) {
      const ownerAccount = ownerAccounts.find(
        val =>
          val?.address?.toLowerCase() ===
          participant?.account_address?.toLowerCase()
      )
      if (
        existingAccounts
          .map(account => account.address)
          .includes(participant.account_address!)
      ) {
        // only validate slot if meeting is being scheduled on someones calendar and not by the person itself (from dashboard for example)
        const participantIsOwner = ownerParticipants.some(
          val =>
            val?.account_address?.toLowerCase() ===
            participant?.account_address?.toLowerCase()
        )

        const ownerIsNotScheduler = Boolean(
          schedulerAccount &&
            !ownerParticipants.some(
              val =>
                val?.account_address?.toLowerCase() ===
                schedulerAccount.account_address
            )
        )

        let isEditingToSameTime = false

        if (isEditing) {
          const existingSlot = await getMeetingFromDB(participant.slot_id!)
          const sameStart =
            new Date(existingSlot.start).getTime() ===
            new Date(meetingUpdateRequest.start).getTime()
          const sameEnd =
            new Date(existingSlot.end).getTime() ===
            new Date(meetingUpdateRequest.end).getTime()
          isEditingToSameTime = sameStart && sameEnd
          changingTime = !isEditingToSameTime
            ? {
                oldStart: new Date(existingSlot.start),
                oldEnd: new Date(existingSlot.end),
              }
            : null
        }

        const slotIsTaken = async () =>
          !(await isSlotAvailable(
            participant.account_address!,
            new Date(meetingUpdateRequest.start),
            new Date(meetingUpdateRequest.end),
            meetingUpdateRequest.meetingTypeId,
            undefined,
            meetingUpdateRequest.meeting_id
          ))

        let isTimeAvailable = () =>
          ownerAccount &&
          isTimeInsideAvailabilities(
            new Date(meetingUpdateRequest.start),
            new Date(meetingUpdateRequest.end),
            ownerAccount?.preferences.availabilities || [],
            ownerAccount?.preferences.timezone
          )
        if (
          meetingUpdateRequest.meetingTypeId &&
          meetingUpdateRequest.meetingTypeId !== NO_MEETING_TYPE
        ) {
          const accountAvailabilities =
            await getTypeMeetingAvailabilityTypeFromDB(
              meetingUpdateRequest.meetingTypeId
            )
          isTimeAvailable = () =>
            ownerAccount &&
            accountAvailabilities?.some(availability =>
              isTimeInsideAvailabilities(
                new Date(meetingUpdateRequest.start),
                new Date(meetingUpdateRequest.end),
                availability?.weekly_availability || [],
                availability?.timezone
              )
            )
        }

        if (
          participantIsOwner &&
          ownerIsNotScheduler &&
          !isEditingToSameTime &&
          participantActing.account_address !== participant.account_address &&
          ((!meetingUpdateRequest.ignoreOwnerAvailability &&
            !isTimeAvailable()) ||
            (await slotIsTaken()))
        )
          throw new TimeNotAvailableError()
      }

      let account: Account

      if (
        existingAccounts
          .map(account => account.address)
          .includes(participant.account_address!)
      ) {
        account = await getAccountFromDB(participant.account_address!)
      } else {
        account = await initAccountDBForWallet(
          participant.account_address!,
          '',
          'UTC',
          0,
          true
        )
      }

      // Not adding source here given on our database the source is always MWW
      const dbSlot: DBSlot = {
        id: participant.slot_id,
        start: new Date(meetingUpdateRequest.start),
        end: new Date(meetingUpdateRequest.end),
        account_address: account.address,
        version: meetingUpdateRequest.version,
        meeting_info_encrypted: participant.privateInfo,
        recurrence: meetingUpdateRequest.meetingRepeat,
        role: participant.type,
      }

      slots.push(dbSlot)

      if (
        participant.account_address.toLowerCase() ===
          schedulerAccount?.account_address?.toLowerCase() ||
        (!schedulerAccount?.account_address &&
          participant.account_address.toLowerCase() ===
            ownerAccount?.address.toLowerCase())
      ) {
        index = i
        meetingResponse = {
          ...dbSlot,
          meeting_info_encrypted: participant.privateInfo,
        }
      }
      i++
    }
  }

  // one last check to make sure that the version did not change
  const everySlotId = meetingUpdateRequest.participants_mapping
    .filter(it => it.slot_id)
    .map(it => it.slot_id) as string[]
  const everySlot = await getMeetingsFromDB(everySlotId)
  if (everySlot.find(it => it.version + 1 !== meetingUpdateRequest.version))
    throw new MeetingChangeConflictError()

  // there is no support from suppabase to really use optimistic locking,
  // right now we do the best we can assuming that no update will happen in the EXACT same time
  // to the point that our checks will not be able to stop conflicts

  const { data, error } = await db.supabase
    .from('slots')
    .upsert(slots, { onConflict: 'id' })

  //TODO: handle error
  if (error) {
    throw new Error(error.message)
  }

  meetingResponse.id = data[index].id
  meetingResponse.created_at = data[index].created_at

  const meeting = await getConferenceMeetingFromDB(
    meetingUpdateRequest.meeting_id
  )

  // now that everything happened without error, it is safe to update the root meeting data
  const existingSlots =
    meeting.slots?.filter(
      val => !meetingUpdateRequest.slotsToRemove.includes(val)
    ) || []

  // Add unique slot IDs from allSlotIds that aren't already present
  const allSlotIds = meetingUpdateRequest.allSlotIds || []
  const uniqueNewSlots = allSlotIds.filter(
    slotId => !existingSlots.includes(slotId)
  )
  const updatedSlots = [...existingSlots, ...uniqueNewSlots]

  // now that everything happened without error, it is safe to update the root meeting data
  const createdRootMeeting = await saveConferenceMeetingToDB({
    id: meetingUpdateRequest.meeting_id,
    start: meetingUpdateRequest.start,
    end: meetingUpdateRequest.end,
    meeting_url: meetingUpdateRequest.meeting_url,
    access_type: MeetingAccessType.OPEN_MEETING,
    provider: meetingUpdateRequest.meetingProvider,
    recurrence: meetingUpdateRequest.meetingRepeat,
    reminders: meetingUpdateRequest.meetingReminders,
    version: MeetingVersion.V2,
    title: meetingUpdateRequest.title,
    slots: updatedSlots,
    permissions: meetingUpdateRequest.meetingPermissions,
  })

  if (!createdRootMeeting)
    throw new Error(
      'Could not update your meeting right now, get in touch with us if the problem persists'
    )

  const body: MeetingCreationSyncRequest = {
    participantActing,
    meeting_id: meetingUpdateRequest.meeting_id,
    start: meetingUpdateRequest.start,
    end: meetingUpdateRequest.end,
    created_at: meetingResponse.created_at!,
    timezone,
    meeting_url: meetingUpdateRequest.meeting_url,
    meetingProvider: meetingUpdateRequest.meetingProvider,
    participants: meetingUpdateRequest.participants_mapping,
    title: meetingUpdateRequest.title,
    content: meetingUpdateRequest.content,
    changes: changingTime ? { dateChange: changingTime } : undefined,
    meetingReminders: meetingUpdateRequest.meetingReminders,
    meetingRepeat: meetingUpdateRequest.meetingRepeat,
    meetingPermissions: meetingUpdateRequest.meetingPermissions,
    meeting_type_id:
      meetingUpdateRequest.meetingTypeId === NO_MEETING_TYPE
        ? undefined
        : meetingUpdateRequest.meetingTypeId,
  }

  // Doing notifications and syncs asynchronously
  fetch(`${apiUrl}/server/meetings/syncAndNotify`, {
    method: 'PATCH',
    body: JSON.stringify(body),
    headers: {
      'X-Server-Secret': process.env.SERVER_SECRET!,
      'Content-Type': 'application/json',
    },
  })

  if (
    meetingUpdateRequest.slotsToRemove.length > 0 ||
    meetingUpdateRequest.guestsToRemove.length > 0
  )
    await deleteMeetingFromDB(
      participantActing,
      meetingUpdateRequest.slotsToRemove,
      meetingUpdateRequest.guestsToRemove,
      meetingUpdateRequest.meeting_id,
      timezone,
      undefined,
      meetingUpdateRequest.title
    )

  return meetingResponse
}

const selectTeamMeetingRequest = async (
  id: string
): Promise<GroupMeetingRequest | null> => {
  const { data, error } = await db.supabase
    .from('group_meeting_request')
    .select()
    .eq('id', id)

  if (!error) return data[0] as GroupMeetingRequest

  return null
}

const insertOfficeEventMapping = async (
  office_id: string,
  mww_id: string
): Promise<void> => {
  const { error } = await db.supabase
    .from('office_event_mapping')
    .insert({ office_id, mww_id })

  if (error) {
    throw new Error(error.message)
  }
}

const getOfficeEventMappingId = async (
  mww_id: string
): Promise<string | null> => {
  const { data, error } = await db.supabase
    .from('office_event_mapping')
    .select()
    .eq('mww_id', mww_id)

  if (error) {
    throw new Error(error.message)
  }

  return data[0].office_id
}

export const getDiscordAccount = async (
  account_address: string
): Promise<DiscordAccount | undefined> => {
  const { data, error } = await db.supabase
    .from('discord_accounts')
    .select()
    .eq('address', account_address)

  if (error) {
    throw new Error(error.message)
  }

  if (data.length === 0) return undefined

  return data[0] as DiscordAccount
}

export const getAccountFromDiscordId = async (
  discord_id: string
): Promise<Account | null> => {
  const { data, error } = await db.supabase
    .from('discord_accounts')
    .select()
    .eq('discord_id', discord_id)

  if (error) {
    throw new Error(error.message)
  }

  if (data.length === 0) return null

  const address = data[0].address

  return getAccountFromDB(address)
}

export async function isUserAdminOfGroup(
  groupId: string,
  userAddress: string
): Promise<boolean> {
  const { data, error } = await db.supabase
    .from<GroupMembersRow>('group_members')
    .select('role')
    .eq('group_id', groupId)
    .eq('member_id', userAddress)
    .eq('role', 'admin')
    .single()

  if (error) {
    console.error('Error checking admin status:', error)
    throw error
  }

  return data?.role === MemberType.ADMIN
}

export async function createGroupInDB(
  name: string,
  account_address: string,
  slug?: string
): Promise<CreateGroupsResponse> {
  const { data, error } = await db.supabase
    .from<TablesInsert<'groups'>>('groups')
    .insert([
      {
        name,
        slug,
      },
    ])

  if (error) {
    throw new GroupCreationError(
      'Group with slug already exists',
      error.message
    )
  }

  const newGroup = data[0]
  if (!newGroup || !newGroup.id) {
    throw new Error('Failed to create group: missing ID')
  }

  const admin = {
    group_id: newGroup.id,
    member_id: account_address,
    role: MemberType.ADMIN,
  }
  const members = [admin]
  const { error: memberError } = await db.supabase
    .from('group_members')
    .insert(members)
  if (memberError) {
    throw new GroupCreationError(
      'Error adding group admin to group',
      memberError.message
    )
  }
  return {
    id: newGroup.id,
    name: newGroup.name,
    slug: newGroup.slug!,
  }
}

const createTgConnection = async (
  account_address: string
): Promise<TelegramConnection> => {
  const hash = CryptoJS.SHA1(account_address).toString(CryptoJS.enc.Hex)
  const { error, data } = await db.supabase
    .from('telegram_connections')
    .insert([{ account_address, tg_id: hash }])

  if (error) {
    throw new Error(error.message)
  }
  return data[0]
}
const getTgConnectionByTgId = async (
  tg_id: string
): Promise<TelegramConnection | null> => {
  const { data, error } = await db.supabase
    .from('telegram_connections')
    .select()
    .eq('tg_id', tg_id)

  if (error) {
    throw new Error(error.message)
  }

  return data[0]
}

const deleteTgConnection = async (tg_id: string): Promise<void> => {
  const { error } = await db.supabase
    .from('telegram_connections')
    .delete()
    .eq('tg_id', tg_id)

  if (error) {
    throw new Error(error.message)
  }
}
const deleteAllTgConnections = async (
  account_address: string
): Promise<void> => {
  const { error } = await db.supabase
    .from('telegram_connections')
    .delete()
    .eq('account_address', account_address)

  if (error) {
    throw new Error(error.message)
  }
}
const getTgConnection = async (
  account_address: string
): Promise<TelegramConnection> => {
  const { data, error } = await db.supabase
    .from('telegram_connections')
    .select()
    .eq('account_address', account_address)

  if (error) {
    throw new Error(error.message)
  }

  return data[0]
}
const getNumberOfCouponClaimed = async (plan_id: string) => {
  const couponUsageData = await db.supabase
    .from<Row<'subscriptions'>>('subscriptions')
    .select('id', { count: 'exact' })
    .eq('plan_id', plan_id)
  return couponUsageData.count ?? 0
}
const subscribeWithCoupon = async (
  coupon_code: string,
  account_address: string,
  domain?: string
) => {
  const { data, error } = await db.supabase
    .from('coupons')
    .select()
    .ilike('code', coupon_code.toLowerCase())
  if (error) {
    throw new Error(error.message)
  }
  const coupon = data?.[0]
  if (!coupon) {
    throw new CouponNotValid()
  }
  const couponUses = getNumberOfCouponClaimed(coupon.plan_id)
  if (couponUses >= coupon.max_uses) {
    throw new CouponExpired()
  }

  const { data: subscriptionData, error: subscriptionError } = await db.supabase
    .from<Row<'subscriptions'>>('subscriptions')
    .select()
    .eq('owner_account', account_address)
    .eq('plan_id', coupon.plan_id)
  if (subscriptionError) {
    throw new Error(subscriptionError.message)
  }
  if ((subscriptionData?.length ?? 0) > 0) {
    throw new CouponAlreadyUsed()
  }
  const { data: planData, error: planError } = await db.supabase
    .from<Row<'subscriptions'>>('subscriptions')
    .insert([
      {
        plan_id: coupon.plan_id,
        owner_account: account_address,
        domain,
        chain: SupportedChain.CUSTOM,
        expiry_time: addMonths(new Date(), coupon.period).toISOString(),
        registered_at: new Date().toISOString(),
      },
    ])
  if (planError) {
    throw new Error(planError.message)
  }
  return planData[0]
}
const updateCustomSubscriptionDomain = async (
  account_address: string,
  domain: string
) => {
  const { data: subscriptionData, error: subscriptionError } = await db.supabase
    .from<Row<'subscriptions'>>('subscriptions')
    .select()
    .eq('owner_account', account_address)
    .gte('expiry_time', new Date().toISOString())
  if (subscriptionError) {
    throw new Error(subscriptionError.message)
  }
  const subscription = subscriptionData[0]
  if (!subscription) {
    throw new NoActiveSubscription()
  }
  if (subscription.chain !== SupportedChain.CUSTOM) {
    throw new SubscriptionNotCustom()
  }
  const { error, data } = await db.supabase
    .from('subscriptions')
    .update({ domain })
    .eq('owner_account', account_address)
    .gte('expiry_time', new Date().toISOString())

  if (error) {
    throw new Error(error.message)
  }
  return data
}
const getNewestCoupon = async () => {
  const { data, error } = await db.supabase
    .from('coupons')
    .select()
    .order('created_at', { ascending: false })
    .limit(1)

  if (error) {
    throw new Error(error.message)
  }

  const coupon = data[0]
  if (coupon) {
    coupon.claims = await getNumberOfCouponClaimed(coupon.plan_id)
  }
  return coupon
}
const getAccountsWithTgConnected = async (): Promise<
  Array<TgConnectedAccounts>
> => {
  const { data, error } = await db.supabase.rpc<TgConnectedAccounts>(
    'get_telegram_notifications'
  )
  if (error) {
    throw new Error(error.message)
  }
  return data
}
const getDiscordAccounts = async (): Promise<
  Array<DiscordConnectedAccounts>
> => {
  const { data, error } = await db.supabase.rpc<DiscordConnectedAccounts>(
    'get_discord_notifications'
  )
  if (error) {
    throw new Error(error.message)
  }
  return data
}

const findAccountsByText = async (
  current_address: string,
  search: string,
  limit = 10,
  offset = 0
) => {
  const { data, error } = await db.supabase.rpc<ContactSearch>(
    'search_accounts',
    {
      search,
      max_results: limit,
      skip: offset,
      current_address,
    }
  )
  if (error) {
    throw new Error(error.message)
  }
  return data?.[0]
}
const getGroupMembersOrInvite = async (
  group_id: string,
  address: string,
  state: 'pending' | 'accepted'
) => {
  const { data, error: searchError } = await db.supabase
    .from(state === 'accepted' ? 'group_members' : 'group_invites')
    .select()
    .eq('group_id', group_id)
    .eq(state === 'accepted' ? 'member_id' : 'user_id', address)
  if (searchError) {
    throw new Error(searchError.message)
  }
  return data?.[0]
}
const getOrCreateContactInvite = async (
  owner_address: string,
  address?: string,
  email?: string
) => {
  const { data, error: searchError } = await db.supabase
    .from('contact_invite')
    .select()
    .eq('account_owner_address', owner_address)
    .eq('destination', address || email)
  if (searchError) {
    throw new Error(searchError.message)
  }
  if ((data?.length || 0) > 0) {
    return data?.[0]
  }
  let channel = ChannelType.ACCOUNT
  if (email) {
    channel = ChannelType.EMAIL
  }
  if (address) {
    channel = ChannelType.ACCOUNT
  }

  const { data: insertData, error: insertError } = await db.supabase
    .from('contact_invite')
    .insert([
      {
        account_owner_address: owner_address,
        destination: address || email,
        channel,
      },
    ])
  if (insertError) {
    throw new Error(insertError.message)
  }
  return insertData[0]
}
const updateContactInviteCooldown = async (id: string) => {
  const SEVEN_DAYS = 7 * 24 * 60 * 60 * 1000
  const { error } = await db.supabase
    .from('contact_invite')
    .update({ last_invited: new Date(Date.now() + SEVEN_DAYS) })
    .eq('id', id)
  if (error) {
    throw new Error(error.message)
  }
}
const isUserContact = async (owner_address: string, address: string) => {
  const { data, error } = await db.supabase
    .from('contact')
    .select('*', { count: 'exact', head: true })
    .eq('account_owner_address', owner_address)
    .eq('contact_address', address)
  if (error) {
    throw new Error(error.message)
  }
  return data?.[0]
}

const getContacts = async (
  address: string,
  query = '',
  limit = 10,
  offset = 0
): Promise<DBContact> => {
  const { data, error } = await db.supabase.rpc('search_contacts', {
    search: query,
    max_results: limit,
    skip: offset,
    current_account: address,
  })
  if (error) {
    throw new Error(error.message)
  }
  return data as unknown as DBContact
}

const getContactLean = async (
  address: string,
  query = '',
  limit = 10,
  offset = 0
): Promise<DBContactLean> => {
  const { data, error } = await db.supabase.rpc<DBContactLean>(
    'search_contacts_lean',
    {
      search: query,
      max_results: limit,
      skip: offset,
      current_account: address,
    }
  )
  if (error) {
    throw new Error(error.message)
  }
  return data as unknown as DBContactLean
}

const checkContactExists = async (
  current_address: string,
  user_address: string
): Promise<DBContactLean> => {
  const { data, error } = await db.supabase.rpc<DBContactLean>(
    'check_contact_existence',
    {
      current_account: current_address,
      user_address: user_address,
    }
  )
  if (error) {
    throw new Error(error.message)
  }
  return data as unknown as DBContactLean
}

const getContactById = async (
  id: string,
  address: string
): Promise<SingleDBContact> => {
  const { data, error } = await db.supabase
    .from('contact')
    .select(
      `
      id,
       contact_address,
        account_owner_address,
        status,
        account: accounts(
          preferences: account_preferences(name, avatar_url, description),
          calendars_exist: connected_calendars(id),
          account_notifications(notification_types)
        )
    `
    )
    .eq('id', id)
    .eq('account_owner_address', address)
    .eq('status', ContactStatus.ACTIVE)

  if (error) {
    throw new Error(error.message)
  }
  const contact = data?.[0]
  if (!contact) {
    throw new ContactNotFound()
  }
  return contact
}

const getContactInvites = async (
  address: string,
  query = '',
  limit = 10,
  offset = 0
): Promise<DBContactInvite> => {
  const userEmail = await getAccountNotificationSubscriptionEmail(address)
  const { data, error } = await db.supabase.rpc('search_contact_invites', {
    search: query,
    max_results: limit,
    skip: offset,
    current_account: address,
    current_account_email: userEmail || '',
  })
  if (error) {
    throw new Error(error.message)
  }
  return data as unknown as DBContactInvite
}
const _getContactByAddress = async (
  owner_address: string,
  address: string
): Promise<DBContact> => {
  const { data, error } = await db.supabase
    .from('contact')
    .select(
      `
      id,
       contact_address,
        account_owner_address,
        status,
        account: accounts(
          preferences: account_preferences(name, avatar_url, description),
          calendars_exist: connected_calendars(id),
          account_notifications(notification_types)
        )
    `
    )
    .eq('account_owner_address', owner_address)
    .eq('contact_address', address)
    .eq('status', ContactStatus.ACTIVE)
    .single()
  if (error) {
    throw new Error(error.message)
  }
  return data
}
const getContactInvitesCount = async (address: string) => {
  const userEmail = await getAccountNotificationSubscriptionEmail(address)
  const query = `destination.eq.${address},destination.eq.${userEmail}`
  const { error, count } = await db.supabase
    .from('contact_invite')
    .select('id', { count: 'exact' })
    .or(query)
  if (error) {
    throw new Error(error.message)
  }
  return count
}
const getContactInviteById = async (
  id: string
): Promise<SingleDBContactInvite> => {
  const { data, error } = await db.supabase
    .from('contact_invite')
    .select(
      `
      id,
       destination,
        account_owner_address,
        channel,
        account: accounts(
          preferences: account_preferences(name, avatar_url, description),
          calendars_exist: connected_calendars(id),
          account_notifications(notification_types)
        )
    `
    )
    .eq('id', id)
  if (error) {
    throw new Error(error.message)
  }
  const invite = data?.[0]
  if (!invite) {
    throw new ContactInviteNotFound()
  }
  return invite
}
const acceptContactInvite = async (
  invite_identifier: string,
  account_address: string
) => {
  const { data, error } = await db.supabase
    .from('contact_invite')
    .select()
    .eq('id', invite_identifier)
  if (error) {
    throw new Error(error.message)
  }
  const invite = data?.[0]
  if (!invite) {
    throw new ContactInviteNotFound()
  }

  // make sure the actual account owner accepts the invite
  if (
    invite?.channel === ChannelType.ACCOUNT &&
    invite?.destination !== account_address
  ) {
    throw new ContactInviteNotForAccount()
  }
  if (invite?.account_owner_address === account_address) {
    throw new OwnInviteError()
  }

  const { data: contactExists } = await db.supabase
    .from('contact')
    .select()
    .in('account_owner_address', [
      account_address,
      invite?.account_owner_address,
    ])
    .in('contact_address', [account_address, invite?.account_owner_address])
    .eq('status', ContactStatus.ACTIVE)

  if (contactExists?.length) {
    await db.supabase
      .from('contact_invite')
      .delete()
      .eq('id', invite_identifier)

    throw new ContactAlreadyExists()
  }

  const { error: insertError } = await db.supabase.from('contact').insert([
    {
      account_owner_address: invite?.account_owner_address,
      contact_address: account_address,
      status: ContactStatus.ACTIVE,
    },
    {
      account_owner_address: account_address,
      contact_address: invite?.account_owner_address,
      status: ContactStatus.ACTIVE,
    },
  ])

  if (insertError) {
    throw new Error(insertError.message)
  }
  // clean up old status contacts
  const { error: contactClearError } = await db.supabase
    .from('contact')
    .delete()
    .in('account_owner_address', [
      account_address,
      invite?.account_owner_address,
    ])
    .in('contact_address', [account_address, invite?.account_owner_address])
    .eq('status', ContactStatus.INACTIVE)

  if (contactClearError) {
    throw new Error(contactClearError.message)
  }

  const { error: deleteError } = await db.supabase
    .from('contact_invite')
    .delete()
    .in('account_owner_address', [
      account_address,
      invite?.account_owner_address,
    ])
    .in('destination', [account_address, invite?.account_owner_address])
  if (deleteError) {
    throw new Error(deleteError.message)
  }
}
const addContactInvite = async (
  account_address: string,
  contact_address: string
) => {
  const { error: insertError } = await db.supabase.from('contact').insert([
    {
      account_owner_address: account_address,
      contact_address,
      status: ContactStatus.ACTIVE,
    },
    {
      account_owner_address: contact_address,
      contact_address: account_address,
      status: ContactStatus.ACTIVE,
    },
  ])

  if (insertError) {
    throw new Error(insertError.message)
  }
  // clean up old status contacts
  const { error: contactClearError } = await db.supabase
    .from('contact')
    .delete()
    .in('account_owner_address', [account_address, contact_address])
    .in('contact_address', [account_address, contact_address])
    .eq('status', ContactStatus.INACTIVE)

  if (contactClearError) {
    throw new Error(contactClearError.message)
  }
}
const rejectContactInvite = async (
  invite_identifier: string,
  account_address: string
) => {
  const { data, error } = await db.supabase
    .from('contact_invite')
    .select()
    .eq('id', invite_identifier)

  if (error) {
    throw new Error(error.message)
  }
  if (!data?.length) {
    throw new ContactInviteNotForAccount()
  }
  const invite = data[0]

  // make sure the actual account owner rejects the invite
  if (
    invite?.channel === ChannelType.ACCOUNT &&
    invite?.destination !== account_address
  ) {
    throw new ContactInviteNotForAccount()
  }
  if (invite?.account_owner_address === account_address) {
    throw new OwnInviteError()
  }

  const { error: deleteError } = await db.supabase
    .from('contact_invite')
    .delete()
    .eq('id', invite_identifier)
  if (deleteError) {
    throw new Error(deleteError.message)
  }
}
const contactInviteByEmailExists = async (
  owner_address: string,
  email: string
) => {
  const { data, error } = await db.supabase
    .from('contact_invite')
    .select()
    .eq('destination', email)
    .eq('channel', ChannelType.EMAIL)
    .eq('account_owner_address', owner_address)
  if (error) {
    throw new Error(error.message)
  }

  return data?.length > 0
}

const removeContact = async (address: string, contact_address: string) => {
  const { error: updateError } = await db.supabase
    .from('contact')
    .update({ status: ContactStatus.INACTIVE })
    .eq('account_owner_address', contact_address)
    .eq('contact_address', address)

  if (updateError) {
    throw new Error(updateError.message)
  }
  const { error: removeError } = await db.supabase
    .from('contact')
    .delete()
    .eq('account_owner_address', address)
    .eq('contact_address', contact_address)

  if (removeError) {
    throw new Error(removeError.message)
  }
}

const getDefaultAvailabilityBlockId = async (
  account_address: string
): Promise<string | null> => {
  const { data: accountPrefs } = await db.supabase
    .from('account_preferences')
    .select('availaibility_id')
    .eq('owner_account_address', account_address)
    .single()

  return accountPrefs?.availaibility_id || null
}

const checkTitleExists = async (
  account_address: string,
  title: string,
  excludeBlockId?: string
): Promise<void> => {
  const trimmedTitle = title.trim()

  let query = db.supabase
    .from('availabilities')
    .select('id')
    .eq('account_owner_address', account_address)
    .eq('title', trimmedTitle)

  if (excludeBlockId) {
    query = query.neq('id', excludeBlockId)
  }

  const { data: existingBlock, error: checkError } = await query.single()

  if (checkError && checkError.code !== 'PGRST116') {
    throw checkError
  }

  if (existingBlock) {
    throw new InvalidAvailabilityBlockError(
      'An availability block with this title already exists'
    )
  }
}

const isAvailabilityBlockDefault = async (
  id: string,
  account_address: string
): Promise<boolean> => {
  const defaultBlockId = await getDefaultAvailabilityBlockId(account_address)
  return defaultBlockId === id
}

export const createAvailabilityBlock = async (
  account_address: string,
  title: string,
  timezone: string,
  weekly_availability: Array<{ weekday: number; ranges: TimeRange[] }>,
  is_default = false
) => {
  const trimmedTitle = title.trim()
  await checkTitleExists(account_address, title)

  // Create the availability block
  const { data: block, error: blockError } = await db.supabase
    .from('availabilities')
    .insert([
      {
        title: trimmedTitle,
        timezone,
        weekly_availability,
        account_owner_address: account_address,
      },
    ])
    .select()
    .single()

  if (blockError) throw blockError

  // If this is being set as default, update account preferences
  if (is_default) {
    const { error: prefError } = await db.supabase
      .from('account_preferences')
      .update({
        availabilities: weekly_availability,
        timezone: timezone,
        availaibility_id: block.id,
      })
      .eq('owner_account_address', account_address)

    if (prefError) throw prefError
  }

  return block
}

export const getAvailabilityBlock = async (
  id: string,
  account_address: string
) => {
  const { data, error } = await db.supabase
    .from('availabilities')
    .select('*')
    .eq('id', id)
    .eq('account_owner_address', account_address)
    .single()

  if (error) {
    if (error.code === 'PGRST116') {
      throw new AvailabilityBlockNotFoundError()
    }
    throw error
  }

  // Check if this is the default block
  const isDefault = await isAvailabilityBlockDefault(id, account_address)

  return {
    ...data,
    isDefault,
  }
}

export const updateAvailabilityBlock = async (
  id: string,
  account_address: string,
  title: string,
  timezone: string,
  weekly_availability: Array<{ weekday: number; ranges: TimeRange[] }>,
  is_default = false
) => {
  const trimmedTitle = title.trim()
  await checkTitleExists(account_address, title, id)

  // Get current account preferences to check if this block is currently default
  const isCurrentlyDefault = await isAvailabilityBlockDefault(
    id,
    account_address
  )

  // If this block is being set as default, update account preferences
  if (is_default) {
    const { error: prefError } = await db.supabase
      .from('account_preferences')
      .update({
        availaibility_id: id,
      })
      .eq('owner_account_address', account_address)

    if (prefError) throw prefError
  } else if (isCurrentlyDefault) {
    throw new DefaultAvailabilityBlockError(
      'Cannot unset the default availability block without selecting a new default'
    )
  }

  const { data, error } = await db.supabase
    .from('availabilities')
    .update({
      title: trimmedTitle,
      timezone,
      weekly_availability,
    })
    .eq('id', id)
    .eq('account_owner_address', account_address)
    .select()
    .single()

  if (error) throw error
  return data
}

export const deleteAvailabilityBlock = async (
  id: string,
  account_address: string
) => {
  // Check if this is the default block by checking account preferences
  const isDefault = await isAvailabilityBlockDefault(id, account_address)

  if (isDefault) {
    throw new DefaultAvailabilityBlockError()
  }

  const { error } = await db.supabase
    .from('availabilities')
    .delete()
    .eq('id', id)
    .eq('account_owner_address', account_address)

  if (error) {
    if (error.code === 'PGRST116') {
      throw new AvailabilityBlockNotFoundError()
    }
    throw error
  }
}

export const duplicateAvailabilityBlock = async (
  id: string,
  account_address: string,
  modifiedData?: {
    title?: string
    timezone?: string
    weekly_availability?: Array<{ weekday: number; ranges: TimeRange[] }>
    is_default?: boolean
  }
) => {
  // First get the block to duplicate
  const block = await getAvailabilityBlock(id, account_address)
  if (!block) {
    throw new AvailabilityBlockNotFoundError()
  }

  const newTitle = modifiedData?.title || `${block.title} (Copy)`
  const trimmedTitle = newTitle.trim()

  await checkTitleExists(account_address, newTitle)

  // Create a new block with the same data but a new ID, applying any modifications
  const { data: newBlock, error: blockError } = await db.supabase
    .from('availabilities')
    .insert([
      {
        title: trimmedTitle,
        timezone: modifiedData?.timezone || block.timezone,
        weekly_availability:
          modifiedData?.weekly_availability || block.weekly_availability,
        account_owner_address: account_address,
      },
    ])
    .select()
    .single()

  if (blockError) {
    throw new InvalidAvailabilityBlockError('Failed to create duplicate block')
  }

  // If this is being set as default, update account preferences with the new block ID
  if (modifiedData?.is_default) {
    const { error: prefError } = await db.supabase
      .from('account_preferences')
      .update({
        availaibility_id: newBlock.id,
      })
      .eq('owner_account_address', account_address)

    if (prefError) {
      console.error('Error updating account preferences:', prefError)
      throw new InvalidAvailabilityBlockError('Failed to set as default block')
    }
  }

  return newBlock
}

export const isDefaultAvailabilityBlock = async (
  id: string,
  account_address: string
): Promise<boolean> => {
  return await isAvailabilityBlockDefault(id, account_address)
}

export const getAvailabilityBlocks = async (account_address: string) => {
  // Get all availability blocks with their associated meeting types in a single query
  const { data: blocks, error } = await db.supabase
    .from('availabilities')
    .select(
      `
      *,
      meeting_types: meeting_type_availabilities(
        meeting_type(
          id,
          title,
          deleted_at
        )
      )
    `
    )
    .eq('account_owner_address', account_address)
    .order('created_at', { ascending: true })

  if (error) throw error

  // Get account preferences to determine default block
  const defaultBlockId = await getDefaultAvailabilityBlockId(account_address)

  const blocksWithDefault = blocks.map(block => {
    const meetingTypes =
      block.meeting_types
        ?.map(
          (item: {
            meeting_type: MeetingType & { deleted_at?: string | null }
          }) => {
            const meetingType = item.meeting_type
            if (!meetingType || meetingType.deleted_at) return null

            return meetingType
          }
        )
        .filter(Boolean) || []

    return {
      ...block,
      isDefault: defaultBlockId === block.id,
      meetingTypes,
    }
  })

  // Sort blocks
  const sortedBlocks = blocksWithDefault.sort((a, b) => {
    if (a.isDefault) return -1
    if (b.isDefault) return 1

    return new Date(a.created_at).getTime() - new Date(b.created_at).getTime()
  })

  return sortedBlocks
}

const getMeetingTypesLean = async (
  account_address: string
): Promise<Array<MeetingType> | null> => {
  // we do not need all the details, just the basic info
  const { data, error } = await db.supabase
    .from<MeetingType>('meeting_type')
    .select(`*`)
    .eq('account_owner_address', account_address)
    .is('deleted_at', null)
    .order('created_at', { ascending: true })
  if (error) {
    Sentry.captureException(error)
  }
  return data
}
const getMeetingTypes = async (
  account_address: string,
  limit = 10,
  offset = 0
): Promise<Array<MeetingType>> => {
  const { data, error } = await db.supabase
    .from('meeting_type')
    .select(
      `
    *,
    availabilities: meeting_type_availabilities(availabilities(*)),
    plan: meeting_type_plan(*),
    connected_calendars: meeting_type_calendars(
       connected_calendars(id, email, provider)
    )
    `
    )
    .eq('account_owner_address', account_address)
    .is('deleted_at', null)
    .order('created_at', { ascending: true })
    .range(offset, offset + limit - 1)
  if (error) {
    throw new Error(error.message)
  }
  const transformedData = data?.map(meetingType => ({
    ...meetingType,
    calendars: meetingType?.connected_calendars?.map(
      (calendar: { connected_calendars: ConnectedCalendarCore }) =>
        calendar.connected_calendars
    ),
    availabilities: meetingType?.availabilities?.map(
      (availability: { availabilities: MeetingType['availabilities'][0] }) =>
        availability.availabilities
    ),
    plan: meetingType?.plan?.[0],
  }))

  return transformedData as MeetingType[]
}

const getMeetingTypesForAvailabilityBlock = async (
  account_address: string,
  availability_block_id: string
): Promise<MeetingType[]> => {
  // First verify the availability block exists and belongs to the account
  const { data: block, error: blockError } = await db.supabase
    .from('availabilities')
    .select('id')
    .eq('id', availability_block_id)
    .eq('account_owner_address', account_address)
    .single()

  if (blockError || !block) {
    throw new AvailabilityBlockNotFoundError()
  }

  const { data, error } = await db.supabase
    .from('meeting_type_availabilities')
    .select(
      `
      meeting_type: meeting_type(
        *,
        availabilities: meeting_type_availabilities(availabilities(*)),
        plan: meeting_type_plan(*),
        connected_calendars: meeting_type_calendars(
           connected_calendars(id, email, provider)
        )
      )
    `
    )
    .eq('availability_id', availability_block_id)
    .eq('meeting_type.account_owner_address', account_address)
    .is('meeting_type.deleted_at', null)

  if (error) {
    throw new Error('Failed to fetch meeting types')
  }

  const transformedData = data?.map(item => {
    const meetingType = item.meeting_type
    return {
      ...meetingType,
      calendars: meetingType?.connected_calendars?.map(
        (calendar: { connected_calendars: ConnectedCalendar }) =>
          calendar.connected_calendars
      ),
      availabilities: meetingType?.availabilities?.map(
        (availability: { availabilities: AvailabilityBlock }) =>
          availability.availabilities
      ),
      plan: meetingType?.plan?.[0],
    }
  })

  return transformedData as MeetingType[]
}

const checkSlugExists = async (
  account_address: string,
  slug: string,
  meeting_type_id?: string
) => {
  const query = db.supabase
    .from('meeting_type')
    .select('id,slug,account_owner_address')
    .eq('slug', slug)
    .is('deleted_at', null)
    .eq('account_owner_address', account_address)
    .range(0, 2)
  if (meeting_type_id) {
    query.neq('id', meeting_type_id)
  }
  const { data: meetingTypeExists, error: meetingTypeExistsError } = await query
  if (meetingTypeExistsError) {
    throw new Error(meetingTypeExistsError.message)
  }
  if (meetingTypeExists && meetingTypeExists.length > 0) {
    throw new MeetingSlugAlreadyExists(slug || '')
  }
}
const createMeetingType = async (
  account_address: string,
  meetingType: CreateMeetingTypeRequest
) => {
  await checkSlugExists(account_address, meetingType.slug)
  const payload: BaseMeetingType = {
    account_owner_address: account_address,
    type: meetingType.type,
    min_notice_minutes: meetingType.min_notice_minutes,
    duration_minutes: meetingType.duration_minutes,
    title: meetingType.title,
    slug: meetingType.slug,
    description: meetingType.description,
    custom_link: meetingType.custom_link,
    fixed_link: meetingType.fixed_link,
    meeting_platforms: meetingType.meeting_platforms,
  }
  const { data, error } = await db.supabase
    .from('meeting_type')
    .insert([payload])
  const meeting_type_id = data?.[0].id
  if (error) {
    throw new Error(error.message)
  }
  if (
    meetingType?.availability_ids &&
    meetingType?.availability_ids.length > 0
  ) {
    const { error: meetingTypeAvailaibilityError } = await db.supabase
      .from('meeting_type_availabilities')
      .insert(
        meetingType?.availability_ids?.map(availability_id => ({
          meeting_type_id,
          availability_id: availability_id,
        }))
      )
    if (meetingTypeAvailaibilityError) {
      throw new Error(meetingTypeAvailaibilityError.message)
    }
  }
  if (meetingType?.calendars && meetingType?.calendars?.length > 0) {
    const { error: calendarError } = await db.supabase
      .from('meeting_type_calendars')
      .insert(
        meetingType?.calendars?.map(calendar => ({
          meeting_type_id,
          calendar_id: calendar,
        }))
      )
    if (calendarError) {
      throw new Error(calendarError.message)
    }
  }
  if (meetingType?.plan) {
    const { error: planError } = await db.supabase
      .from('meeting_type_plan')
      .insert([
        {
          meeting_type_id,
          type: meetingType?.plan.type,
          price_per_slot: meetingType?.plan.price_per_slot,
          no_of_slot: meetingType?.plan.no_of_slot,
          payment_channel: meetingType?.plan.payment_channel,
          payment_address: meetingType?.plan.payment_address,
          default_chain_id: meetingType?.plan.crypto_network,
        },
      ])
    if (planError) {
      throw new Error(planError.message)
    }
  }
  return data?.[0] as MeetingType
}
const deleteMeetingType = async (
  account_address: string,
  meeting_type_id: string
): Promise<void> => {
  const { data: meetingTypes, error: MeetingTypeError } = await db.supabase
    .from('meeting_type')
    .select(`id`)
    .eq('account_owner_address', account_address)
    .is('deleted_at', null)
    .range(0, 2)
  if (MeetingTypeError) {
    throw new Error(MeetingTypeError.message)
  }
  if (meetingTypes?.length === 1) {
    throw new LastMeetingTypeError()
  }
  const { error } = await db.supabase
    .from('meeting_type')
    .update({ deleted_at: new Date().toISOString() })
    .eq('account_owner_address', account_address)
    .eq('id', meeting_type_id)

  if (error) {
    throw new Error(error.message)
  }

  const { error: assocError } = await db.supabase
    .from('meeting_type_availabilities')
    .delete()
    .eq('meeting_type_id', meeting_type_id)
  if (assocError) {
    throw new Error(assocError.message)
  }
}

// shared helper function to update associations between meeting types and availability blocks
const updateAssociations = async <T extends string | number>(
  table: string,
  primaryId: string,
  primaryField: string,
  secondaryField: string,
  newSecondaryIds: T[],
  errorMessage: string
) => {
  // Get current associations
  const { data: current } = await db.supabase
    .from(table)
    .select(secondaryField)
    .eq(primaryField, primaryId)

  const currentIds =
    current?.map((c: Record<string, T>) => c[secondaryField]) || []
  const newIds = newSecondaryIds

  const toDelete = currentIds.filter(id => !newIds.includes(id))
  const toInsert = newIds.filter(id => !currentIds.includes(id))

  // Delete removed associations
  if (toDelete.length > 0) {
    const { error: deleteError } = await db.supabase
      .from(table)
      .delete()
      .eq(primaryField, primaryId)
      .in(secondaryField, toDelete)

    if (deleteError) {
      throw new Error(`Failed to remove ${errorMessage}`)
    }
  }

  // Insert new associations
  if (toInsert.length > 0) {
    const { error: insertError } = await db.supabase.from(table).insert(
      toInsert.map(secondaryId => ({
        [primaryField]: primaryId,
        [secondaryField]: secondaryId,
      }))
    )

    if (insertError) {
      throw new Error(`Failed to add ${errorMessage}`)
    }
  }
}

const updateMeetingType = async (
  account_address: string,
  meeting_type_id: string,
  meetingType: CreateMeetingTypeRequest
): Promise<MeetingType> => {
  await checkSlugExists(account_address, meetingType.slug, meeting_type_id)
  const payload: Partial<BaseMeetingType> = {
    account_owner_address: account_address,
    min_notice_minutes: meetingType.min_notice_minutes,
    duration_minutes: meetingType.duration_minutes,
    title: meetingType.title,
    slug: meetingType.slug,
    description: meetingType.description,
    updated_at: new Date().toISOString(),
    custom_link: meetingType.custom_link,
    fixed_link: meetingType.fixed_link,
    meeting_platforms: meetingType.meeting_platforms,
  }
  const { data, error } = await db.supabase
    .from('meeting_type')
    .update(payload)
    .eq('account_owner_address', account_address)
    .eq('id', meeting_type_id)
  if (error) {
    throw new Error(error.message)
  }
  // Handle availability associations
  if (meetingType?.availability_ids !== undefined) {
    await updateAssociations(
      'meeting_type_availabilities',
      meeting_type_id,
      'meeting_type_id',
      'availability_id',
      meetingType.availability_ids,
      'availability associations'
    )
  }
  // Handle calendar associations
  if (meetingType?.calendars !== undefined) {
    await updateAssociations(
      'meeting_type_calendars',
      meeting_type_id,
      'meeting_type_id',
      'calendar_id',
      meetingType.calendars,
      'calendar associations'
    )
  }
  if (meetingType?.plan) {
    const { error: insertPlanError } = await db.supabase
      .from('meeting_type_plan')
      .update({
        type: meetingType?.plan.type,
        price_per_slot: meetingType?.plan.price_per_slot,
        no_of_slot: meetingType?.plan.no_of_slot,
        payment_channel: meetingType?.plan.payment_channel,
        payment_address: meetingType?.plan.payment_address,
        default_chain_id: meetingType?.plan.crypto_network,
        updated_at: new Date().toISOString(),
      })
      .eq('meeting_type_id', meeting_type_id)

    if (insertPlanError) {
      throw new Error(insertPlanError.message)
    }
  }
  return data?.[0] as MeetingType
}

const updateAvailabilityBlockMeetingTypes = async (
  account_address: string,
  availability_block_id: string,
  meeting_type_ids: string[]
) => {
  // First verify the availability block exists and belongs to the account
  const { data: block, error: blockError } = await db.supabase
    .from('availabilities')
    .select('id')
    .eq('id', availability_block_id)
    .eq('account_owner_address', account_address)
    .single()

  if (blockError || !block) {
    throw new AvailabilityBlockNotFoundError()
  }

  await updateAssociations(
    'meeting_type_availabilities',
    availability_block_id,
    'availability_id',
    'meeting_type_id',
    meeting_type_ids,
    'meeting type associations'
  )
}

const getTypeMeetingAvailabilityTypeFromDB = async (
  id: string
): Promise<MeetingType['availabilities'] | null> => {
  if (id === NO_MEETING_TYPE) return null
  const { data, error } = await db.supabase
    .from('meeting_type')
    .select(
      `
    *,
    availabilities: meeting_type_availabilities(availabilities(*))
    `
    )
    .eq('id', id)
    .is('deleted_at', null)
    .single()
  if (error) {
    throw new Error(error.message)
  }
  if (!data) {
    throw new MeetingTypeNotFound()
  }
  return data?.availabilities?.map(
    (availability: { availabilities: MeetingType['availabilities'][0] }) =>
      availability.availabilities
  )
}
const getMeetingTypeFromDB = async (id: string): Promise<MeetingType> => {
  const { data, error } = await db.supabase
    .from('meeting_type')
    .select(
      `
    *,
    plan: meeting_type_plan(*),
    connected_calendars: meeting_type_calendars(
       connected_calendars(id, email, provider)
    )
    `
    )
    .eq('id', id)
    .is('deleted_at', null)
    .single()
  if (error) {
    throw new Error(error.message)
  }
  if (!data) {
    throw new MeetingTypeNotFound()
  }
  data.plan = data.plan?.[0] || null
  data.calendars = data?.connected_calendars?.map(
    (calendar: { connected_calendars: ConnectedCalendarCore }) =>
      calendar.connected_calendars
  )
  return data
}
// Function to get transactions for a wallet (both sent and received) with optional token filtering
export const getWalletTransactions = async (
  walletAddress: string,
  tokenAddress?: string,
  chainId?: number,
  limit = 50,
  offset = 0,
  searchQuery?: string
) => {
  // Build base query for count
  let countQuery = db.supabase
    .from('transactions')
    .select('*', { count: 'exact', head: true })
    .or(
      `initiator_address.eq.${walletAddress},metadata->>receiver_address.eq.${walletAddress}`
    )

  // Apply optional token and chain filters to count query
  if (tokenAddress && typeof tokenAddress === 'string') {
    countQuery = countQuery.eq('token_address', tokenAddress.toLowerCase())
  }

  if (chainId && typeof chainId === 'number') {
    countQuery = countQuery.eq('chain_id', chainId)
  }

  const { count: totalCount, error: countError } = await countQuery

  if (countError) {
    throw new Error(countError.message)
  }

  // Build base query for transactions
  let query = db.supabase
    .from('transactions')
    .select('*')
    .or(
      `initiator_address.eq.${walletAddress},metadata->>receiver_address.eq.${walletAddress}`
    )

  // Apply optional token and chain filters
  if (tokenAddress && typeof tokenAddress === 'string') {
    query = query.eq('token_address', tokenAddress.toLowerCase())
  }

  if (chainId && typeof chainId === 'number') {
    query = query.eq('chain_id', chainId)
  }

  const { data: transactions, error } = await query
    .order('created_at', { ascending: false })
    .range(offset, offset + limit - 1)

  if (error) {
    throw new Error(error.message)
  }

  // Get meeting data for transactions that have meeting_type_id
  const transactionsWithMeetingData = await Promise.all(
    (transactions || []).map(async tx => {
      if (tx.meeting_type_id) {
        // Get meeting type data with joined meeting sessions
        let meetingQuery = db.supabase
          .from('meeting_type')
          .select(
            `
            id, 
            title, 
            account_owner_address, 
            description,
            meeting_sessions!inner(
              id, 
              guest_email, 
              guest_name, 
              session_number, 
              created_at, 
              updated_at
            )
          `
          )
          .eq('id', tx.meeting_type_id)
          .eq('meeting_sessions.transaction_id', tx.id)

        if (searchQuery && searchQuery.trim()) {
          meetingQuery = meetingQuery.filter(
            'meeting_sessions.guest_name',
            'ilike',
            `%${searchQuery.trim().toLowerCase()}%`
          )
        }

        const { data: meetingTypeData, error: typeError } =
          await meetingQuery.single()

        if (typeError) {
          console.error('Error fetching meeting type:', typeError)
        }

        let meeting_host_name: string | null = null
        if (meetingTypeData?.account_owner_address) {
          const ownerAddr = meetingTypeData.account_owner_address.toLowerCase()
          const { data: hostPrefs } = await db.supabase
            .from('account_preferences')
            .select('name')
            .eq('owner_account_address', ownerAddr)
            .single()
          meeting_host_name = hostPrefs?.name || null
          if (!meeting_host_name && ownerAddr) {
            meeting_host_name = `${ownerAddr.slice(0, 3)}***${ownerAddr.slice(
              -2
            )}`
          }
        }

        const meetingSessions = meetingTypeData?.meeting_sessions || []

        return {
          ...tx,
          meeting_types: meetingTypeData
            ? [
                {
                  id: meetingTypeData.id,
                  title: meetingTypeData.title,
                  account_owner_address: meetingTypeData.account_owner_address,
                  description: meetingTypeData.description,
                },
              ]
            : [],
          meeting_sessions: meetingSessions,
          meeting_host_name,
        }
      } else {
        return {
          ...tx,
          meeting_types: [],
          meeting_sessions: [],
        }
      }
    })
  )

  const transactionsToProcess =
    searchQuery && searchQuery.trim()
      ? transactionsWithMeetingData.filter(
          tx => tx.meeting_sessions && tx.meeting_sessions.length > 0
        )
      : transactionsWithMeetingData

  const processedTransactions = transactionsToProcess.map(tx => {
    const metadata = tx.metadata

    const isSender =
      tx.initiator_address.toLowerCase() === walletAddress.toLowerCase()
    const isReceiver =
      metadata?.receiver_address?.toLowerCase() === walletAddress.toLowerCase()

    // Determine direction based on whether current wallet is sender or receiver
    let direction: 'debit' | 'credit' | 'unknown' = 'unknown'
    let counterparty_address: string | undefined
    let counterparty_name: string | undefined

    if (isSender) {
      direction = 'debit'
      counterparty_address = metadata?.receiver_address
    } else if (isReceiver) {
      direction = 'credit'
      counterparty_address = tx.initiator_address
    } else {
      direction = 'unknown'
      counterparty_address = undefined
    }

    if (tx.meeting_type_id) {
      if (direction === 'credit') {
        counterparty_name = tx?.meeting_sessions?.[0]?.guest_name || undefined
      } else if (direction === 'debit') {
        counterparty_name = tx?.meeting_host_name || undefined
      }
    }

    return {
      ...tx,
      direction,
      counterparty_address,
      counterparty_name,
      has_full_metadata: !!(tx.initiator_address && metadata?.receiver_address),
    }
  })

  return {
    transactions: processedTransactions,
    totalCount:
      searchQuery && searchQuery.trim()
        ? transactionsToProcess.length
        : totalCount || 0,
  }
}

export const getWalletTransactionsByToken = async (
  walletAddress: string,
  tokenAddress?: string,
  chainId?: number,
  limit = 50,
  offset = 0
) => {
  return getWalletTransactions(
    walletAddress,
    tokenAddress,
    chainId,
    limit,
    offset
  )
}

const sendWalletDebitEmail = async (
  initiatorAddress: string,
  tx: ConfirmCryptoTransactionRequest,
  fallbackReceiver?: string | null
) => {
  try {
    // Respect user preferences: only send if 'send-tokens' is enabled
    const prefs = await getPaymentPreferences(initiatorAddress)
    const notifications = prefs?.notification || []
    if (!notifications.includes(PaymentNotificationType.SEND_TOKENS)) return

    const senderEmail = await getAccountNotificationSubscriptionEmail(
      initiatorAddress
    )
    if (!senderEmail) return

    await sendCryptoDebitEmail(senderEmail, {
      amount: tx.fiat_equivalent,
      currency: resolveTokenSymbolFromAddress(tx.chain, tx.token_address),
      recipientName:
        tx.receiver_address || fallbackReceiver || 'Unknown Recipient',
      transactionId: tx.transaction_hash,
      transactionDate: new Date().toLocaleString(),
    })
  } catch (e) {
    console.warn('Failed to send wallet transfer email:', e)
  }
}

const sendSessionIncomeEmail = async (
  meetingType: MeetingType | undefined | null,
  tx: ConfirmCryptoTransactionRequest
) => {
  try {
    const hostAddress = meetingType?.account_owner_address
    if (!hostAddress) return

    // Respect host preferences: only send if 'receive-tokens' is enabled
    const prefs = await getPaymentPreferences(hostAddress)
    const notifications = prefs?.notification || []
    if (!notifications.includes(PaymentNotificationType.RECEIVE_TOKENS)) return

    const hostEmail = await getAccountNotificationSubscriptionEmail(hostAddress)
    if (!hostEmail) return

    await sendSessionBookingIncomeEmail(hostEmail, {
      amount: tx.fiat_equivalent,
      currency: resolveTokenSymbolFromAddress(tx.chain, tx.token_address),
      senderName: tx.guest_name || 'Guest',
      transactionId: tx.transaction_hash,
      transactionDate: new Date().toLocaleString(),
    })
  } catch (e) {
    console.warn('Failed to send session booking income email:', e)
  }
}

const createCryptoTransaction = async (
  transactionRequest: ConfirmCryptoTransactionRequest,
  account_address?: string
) => {
  const chainInfo = getChainInfo(transactionRequest.chain)
  if (!chainInfo?.id) {
    throw new ChainNotFound(transactionRequest.chain)
  }
  // Fallback if RPC is unavailable
  let feeInUSD = 0
  let gasUsed = '0'
  let receiverAddress: string | null = null

  try {
    const feeDetails = await getTransactionFeeThirdweb(
      transactionRequest.transaction_hash,
      transactionRequest.chain
    )
    feeInUSD = feeDetails.feeInUSD
    gasUsed = feeDetails.gasUsed
    receiverAddress = feeDetails.receiverAddress
  } catch (error) {
    console.warn('Failed to fetch transaction details from RPC:', error)
    // Use fallback values - transaction will still be created
    feeInUSD = 0
    gasUsed = '0'
    receiverAddress = transactionRequest.receiver_address || null
  }

  // Determine payment direction based on transaction type
  const isWalletTransfer = !transactionRequest.meeting_type_id
  const paymentDirection = isWalletTransfer
    ? PaymentDirection.DEBIT
    : PaymentDirection.CREDIT

  const payload: BaseTransaction = {
    method: transactionRequest.payment_method,
    transaction_hash:
      transactionRequest.transaction_hash.toLowerCase() as Address,
    amount: transactionRequest.amount,
    direction: paymentDirection,
    chain_id: chainInfo?.id,
    token_address: transactionRequest.token_address,
    fiat_equivalent: transactionRequest.fiat_equivalent,
    meeting_type_id: transactionRequest?.meeting_type_id,
    initiator_address: account_address,
    status: PaymentStatus.COMPLETED,
    token_type: TokenType.ERC20,
    confirmed_at: new Date().toISOString(),
    provider_reference_id: transactionRequest.provider_reference_id,
    currency: Currency.USD,
    total_fee: transactionRequest.total_fee || feeInUSD,
    metadata: {
      ...transactionRequest.metadata,
      ...(receiverAddress && {
        receiver_address: receiverAddress.toLowerCase(),
      }),
    },
    fee_breakdown: {
      gas_used: gasUsed,
      fee_in_usd: feeInUSD,
      ...transactionRequest.fee_breakdown,
    },
  }
  const { data, error } = await db.supabase
    .from<Transaction>('transactions')
    .insert(payload)
  if (error) {
    throw new Error(error.message)
  }

  // Notify parties via email
  if (isWalletTransfer) {
    await sendWalletDebitEmail(
      account_address!,
      transactionRequest,
      receiverAddress
    )
  }

  // Only create meeting sessions and send receipt if this is a meeting-related transaction
  if (!isWalletTransfer) {
    const meetingType = await getMeetingTypeFromDB(
      transactionRequest.meeting_type_id!
    )
    const totalNoOfSlots = meetingType?.plan?.no_of_slot || 1

    // For meeting payments, add the meeting owner's address to metadata as receiver
    if (meetingType?.account_owner_address) {
      const { error: updateError } = await db.supabase
        .from('transactions')
        .update({
          metadata: {
            sender_address: account_address?.toLowerCase(),
            receiver_address: meetingType.account_owner_address.toLowerCase(),
          },
        })
        .eq(
          'transaction_hash',
          transactionRequest.transaction_hash.toLowerCase()
        )

      if (updateError) {
        console.error(
          'Failed to update transaction metadata with receiver address:',
          updateError
        )
      }
    }

    const meetingSessions: Array<BaseMeetingSession> = Array.from(
      { length: totalNoOfSlots },
      (_, i) => ({
        meeting_type_id: transactionRequest.meeting_type_id!,
        transaction_id: data[0]?.id,
        session_number: i + 1,
        guest_address: account_address,
        guest_email: transactionRequest?.guest_email,
        guest_name: transactionRequest?.guest_name,
        owner_address: meetingType?.account_owner_address,
      })
    )
    const { error: slotError } = await db.supabase
      .from('meeting_sessions')
      .insert(meetingSessions)
    if (slotError) {
      throw new Error(slotError.message)
    }

    // Only send receipt if guest email and name are provided
    if (transactionRequest.guest_email && transactionRequest.guest_name) {
      try {
        // don't wait for receipt to be sent before serving a response
        sendReceiptEmail(
          transactionRequest.guest_email,
          transactionRequest.guest_name,
          {
            full_name: transactionRequest.guest_name,
            email_address: transactionRequest.guest_email,
            plan: meetingType?.title || '',
            number_of_sessions: totalNoOfSlots.toString(),
            price: transactionRequest.amount.toString(),
            payment_method: transactionRequest.payment_method,
            transaction_fee: String(transactionRequest.total_fee || 0),
            transaction_status: PaymentStatus.COMPLETED,
            transaction_hash: transactionRequest.transaction_hash,
          }
        )
      } catch (e) {
        console.error(e)
      }
    }

    // Notify host about income
    await sendSessionIncomeEmail(meetingType, transactionRequest)
  }
  return data[0]
}

const getMeetingSessionsByTxHash = async (
  tx: Address
): Promise<Array<MeetingSession>> => {
  const { data: transaction, error: error } = await db.supabase
    .from('transactions')
    .select(
      `
      meeting_sessions(*)
      `
    )
    .eq('transaction_hash', tx.toLowerCase())
    .single()
  if (error) {
    throw new Error(error.message)
  }
  if (!transaction) {
    throw new TransactionNotFoundError(tx)
  }

  return transaction.meeting_sessions || []
}

const getTransactionBytxHashAndMeetingType = async (
  tx: Address,
  meeting_type_id: string
): Promise<Transaction> => {
  const { data: transaction, error: error } = await db.supabase
    .from('transactions')
    .select(
      `
    *,
    meeting_sessions(*)
    `
    )
    .eq('transaction_hash', tx.toLowerCase())
    .eq('meeting_type_id', meeting_type_id)
    .single()

  if (error) {
    throw new Error(error.message)
  }
  if (!transaction) {
    throw new TransactionNotFoundError(tx)
  }
  return transaction
}
const getMeetingSessionByMeetingId = async (
  meeting_id: string,
  meeting_type_id: string
) => {
  const { data: meetingSession, error } = await db.supabase
    .from('meeting_sessions')
    .select('*')
    .eq('id', meeting_id)
    .eq('meeting_type_id', meeting_type_id)
    .single()
  if (error) {
    throw new Error(error.message)
  }

  return meetingSession
}

const registerMeetingSession = async (tx: Address, meeting_id: string) => {
  const meetingSessionsRaw = await getMeetingSessionsByTxHash(tx)
  const meetingSessions = meetingSessionsRaw.sort(
    (a, b) => a.session_number - b.session_number
  )
  const sessionToUpdate = meetingSessions.find(val => val.used_at === null)
  if (!sessionToUpdate) {
    throw new AllMeetingSlotsUsedError()
  }
  const { error: slotError } = await db.supabase
    .from('meeting_sessions')
    .update({
      meeting_id,
      used_at: new Date().toISOString(),
      updated_at: new Date().toISOString(),
    })
    .eq('id', sessionToUpdate.id)
  if (slotError) {
    throw new Error(slotError.message)
  }
}

const getPaidSessionsByMeetingType = async (
  current_account: string,
  account_address: string
): Promise<Array<PaidMeetingTypes>> => {
  const { data: sessions, error } = await db.supabase.rpc('get_paid_sessions', {
    current_account,
    account_address,
  })
  if (error) {
    throw new Error(error.message)
  }
  return sessions?.map(val => ({ ...val, plan: val.plan?.[0] })) || []
}

const syncWebhooks = async (provider: TimeSlotSource) => {
  const { data, error } = await db.supabase
    .from<ConnectedCalendar>('connected_calendars')
    .select('*')
    .eq('provider', provider)
    .filter('calendars', 'cs', '[{"sync": true}]')
  if (error) {
    throw new Error(error.message)
  }
  for (const calendar of data || []) {
    const integration = getConnectedCalendarIntegration(
      calendar.account_address,
      calendar.email,
      calendar.provider,
      calendar.payload
    )
    for (const cal of calendar.calendars.filter(c => c.enabled && c.sync)) {
      try {
        if (!integration.setWebhookUrl || !integration.refreshWebhook) continue
        const { data } = await db.supabase
          .from('calendar_webhooks')
          .select('*')
          .eq('calendar_id', cal.calendarId)
          .eq('connected_calendar_id', calendar.id)
        const calendarwbhk = data?.[0]
        if (calendarwbhk) {
          if (
            new Date(calendarwbhk.expires_at) < add(new Date(), { days: 1 })
          ) {
            const result = await integration.refreshWebhook(
              calendarwbhk.channel_id,
              calendarwbhk.resource_id,
              WEBHOOK_URL,
              cal.calendarId
            )
            const { calendarId, channelId, expiration, resourceId } = result
            const { error: updateError } = await db.supabase
              .from('calendar_webhooks')
              .update({
                channel_id: channelId,
                resource_id: resourceId,
                calendar_id: calendarId,
                expires_at: new Date(Number(expiration)).toISOString(),
              })
              .eq('id', calendarwbhk.id)

            if (updateError) {
              console.error(updateError)
            }
            continue
          }
          continue
        }

        const result = await integration.setWebhookUrl(
          WEBHOOK_URL,
          cal.calendarId
        )
        const { calendarId, channelId, expiration, resourceId } = result
        const { error: updateError } = await db.supabase
          .from('calendar_webhooks')
          .insert({
            channel_id: channelId,
            resource_id: resourceId,
            calendar_id: calendarId,
            connected_calendar_id: calendar.id,
            expires_at: new Date(Number(expiration)).toISOString(),
          })
        if (updateError) {
          console.error(updateError)
        }
      } catch (e) {
        console.error('Error refreshing webhook:', e)
      }
    }
  }
}

const handleWebhookEvent = async (
  channelId: string,
  resourceId: string
): Promise<boolean> => {
  console.trace(
    `Received webhook event for channel: ${channelId}, resource: ${resourceId}`
  )
  const { data } = await db.supabase
    .from('calendar_webhooks')
    .select(
      `
      *,
      connected_calendar: connected_calendars!inner(*)
      `
    )
    .eq('channel_id', channelId)
    .eq('resource_id', resourceId)
    .single()
  if (!data) {
    throw new Error(
      `No webhook found for channel: ${channelId}, resource: ${resourceId}`
    )
  }
  const calendar: ConnectedCalendar = data?.connected_calendar
  if (!calendar) return false
  let lower_limit = new Date(calendar?.updated || calendar?.created)
  const upper_limit = add(new Date(), {
    years: 1,
  })

  if (lower_limit < add(upper_limit, { years: -1.5 })) {
    lower_limit = add(upper_limit, { years: -1 })
  }

  const integration = getConnectedCalendarIntegration(
    calendar.account_address,
    calendar.email,
    calendar.provider,
    calendar.payload
  )

  let calendar_availabilities =
    (await integration.listEvents?.(
      data.calendar_id,
      lower_limit,
      upper_limit
    )) || []
  const uniqueRecurringEventId = new Set<string>()
  calendar_availabilities = calendar_availabilities
    .sort((a, b) => {
      // Group by recurringEventId first
      const aKey = a.id || ''
      const bKey = b.id || ''

      if (aKey !== bKey) return aKey.localeCompare(bKey)

      // Within same group, sort by sequence (highest first)
      return (b.sequence || 0) - (a.sequence || 0)
    })
    .filter(event => {
      if (!event.recurringEventId) return true
    })
  const recentlyUpdated = calendar_availabilities.filter(event => {
    const now = new Date()
    // We can't update recently updated meeting to prevent infinite syncing when we update or create meetings
    if (event.extendedProperties?.private?.lastUpdatedAt) {
      const eventLastUpdatedAt = new Date(
        event.extendedProperties?.private?.lastUpdatedAt
      )
      if (
        eventLastUpdatedAt >
        sub(now, {
          seconds: 30,
        })
      ) {
        return false
      }
    }
    const recordChangeDate = event.updated || event.created
    if (!recordChangeDate) return
    const eventDate = new Date(recordChangeDate)

    return eventDate > add(now, { minutes: -2 })
  })
  if (recentlyUpdated.length === 0) {
    console.error('No recently updated events found')
    return false
  }
  const actions = await Promise.all(
    recentlyUpdated.map(event =>
      handleSyncEvent(event, calendar, data.calendar_id)
    )
  )
  return actions.length > 0
}
const handleSyncEvent = async (
  event: calendar_v3.Schema$Event,
  calendar: ConnectedCalendar,
  calendarId: string
) => {
  try {
    // eslint-disable-next-line no-restricted-syntax
    console.log(event)
    if (!event.id) return
    const meetingId = getBaseEventId(event.id)
    if (!meetingId) {
      console.warn(`Skipping event ${event.id} due to missing  meetingId`)
      return
    }
    if (!event.start?.dateTime || !event.end?.dateTime) return
    const meeting = await updateMeetingServer(
      meetingId,
      calendar.account_address,
      calendar.email,
      new Date(event.start?.dateTime),
      new Date(event.end?.dateTime),
      event.attendees || [],
      extractMeetingDescription(event.description || '') || '',
      event.location || '',
      event.summary || ''
    )

    return meeting
  } catch (e) {
    console.error(e)
    if (e instanceof MeetingDetailsModificationDenied) {
      // update only the rsvp on other calendars
      return await handleCalendarRsvps(event, calendar, calendarId)
    } else {
      throw e
    }
  }
}
const handleCalendarRsvps = async (
  event: calendar_v3.Schema$Event,
  calendar: ConnectedCalendar,
  calendarId: string
) => {
  if (!event.id) return
  const meetingId = getBaseEventId(event.id)
  const existingMeeting = await getConferenceMeetingFromDB(meetingId)
  const slotIds = existingMeeting.slots
  const existingSlot = await getSlotsByIds(slotIds)
  const otherMeetingAddress = existingSlot
    .map(slot => slot.account_address.toLowerCase())
    .filter(address => address !== calendar.account_address)
  const actorAccount = await getAccountFromDB(calendar.account_address)
  if (!actorAccount) return
  const actor = event.attendees?.find(attendee => attendee.self)
  const actingParticipant = existingSlot?.find(
    user => user.account_address === calendar.account_address
  )
  if (!actingParticipant || !actor || !actor?.responseStatus) {
    return
  }
  // Update RSVP status on other participants' calendars
  for (const address of otherMeetingAddress) {
    try {
      const calendars = await getConnectedCalendars(address, {
        syncOnly: true,
      })

      for (const calendar of calendars) {
        const integration = getConnectedCalendarIntegration(
          calendar.account_address,
          calendar.email,
          calendar.provider,
          calendar.payload
        )

        if (integration.updateEventRSVP && actor?.responseStatus) {
          const actorEmail = noNoReplyEmailForAccount(
            (actorAccount.preferences.name || actorAccount.address)!
          )

          for (const cal of calendar.calendars) {
            try {
              await integration.updateEventRSVP(
                meetingId,
                actorEmail,
                actor.responseStatus,
                cal.calendarId
              )
              // Add delay to respect rate limits
              await new Promise(resolve => setTimeout(resolve, 2000))
            } catch (error: unknown) {
              console.error('Error updating RSVP status:', error)
              // If rate limited, wait longer before continuing
              if (error instanceof GaxiosError) {
                const isRateLimitError =
                  error?.message?.includes('Rate Limit') ||
                  error?.response?.status === 403

                if (isRateLimitError) {
                  await new Promise(resolve => setTimeout(resolve, 10000))
                }
              }
            }
          }
        }
      }
    } catch (e) {
      console.error(e)
    }
  }
  // Update the acting participant's RSVP status in the database
  const integration = getConnectedCalendarIntegration(
    calendar.account_address,
    calendar.email,
    calendar.provider,
    calendar.payload
  )
  integration.updateEventExtendedProperties &&
    integration.updateEventExtendedProperties(meetingId, calendarId)
}
const getAccountDomainUrl = (account: Account, ellipsize?: boolean): string => {
  if (isProAccount(account)) {
    const domain = account.subscriptions?.find(
      sub => new Date(sub.expiry_time) > new Date()
    )?.domain
    if (domain) {
      return domain
    }
  }
  return `address/${
    ellipsize ? ellipsizeAddress(account!.address) : account!.address
  }`
}

const getAccountCalendarUrl = async (
  account: Account,
  ellipsize?: boolean,
  meetingTypeId?: string
): Promise<string> => {
  let slug = ''
  if (meetingTypeId) {
    try {
      const meetingType = await getMeetingTypeFromDB(meetingTypeId)
      if (meetingType) {
        slug = `/${meetingType.slug}`
      }
    } catch (e) {
      Sentry.captureException(e, {
        extra: {
          accountAddress: account.address,
          meetingTypeId,
        },
      })
    }
  }
  return `${appUrl}/${getAccountDomainUrl(account, ellipsize)}${slug}`
}

const getOwnerPublicUrlServer = async (
  ownerAccountAddress: string,
  meetingTypeId?: string
): Promise<string> => {
  try {
    const ownerAccount = await getAccountFromDB(ownerAccountAddress)
    return await getAccountCalendarUrl(ownerAccount, undefined, meetingTypeId)
  } catch (error) {
    Sentry.captureException(error, {
      extra: {
        ownerAccountAddress,
        meetingTypeId,
      },
    })
    return `${appUrl}/address/${ownerAccountAddress}`
  }
}
const recordOffRampTransaction = async (event: OnrampMoneyWebhook) => {
  const { data: transactionExists } = await db.supabase
    .from<BaseTransaction>('transactions')
    .select('*')
    .eq('provider_reference_id', event.referenceId)
    .eq('initiator_address', event.merchantRecognitionId.toLowerCase())
    .eq('transaction_hash', event.transactionHash.toLowerCase())
  const status = extractOnRampStatus(event.status)
  const exists = transactionExists?.[0]
  const payload: BaseTransaction = {
    method: PaymentType.CRYPTO,
    transaction_hash: event.transactionHash.toLowerCase() as Address,
    amount: event.actualFiatAmount,
    direction:
      event.eventType.toLowerCase() === 'offramp'
        ? PaymentDirection.DEBIT
        : PaymentDirection.CREDIT,
    chain_id: event.chainId,
    token_address: await getOnrampMoneyTokenAddress(
      event.coinId,
      event.chainId
    ),
    fiat_equivalent: event.actualFiatAmount,
    initiator_address: event.merchantRecognitionId.toLowerCase() as Address,
    status,
    token_type: TokenType.ERC20,
    confirmed_at: status === 'completed' ? new Date().toISOString() : undefined,
    currency: currenciesMap[event.fiatType],
    provider_reference_id: event.referenceId,
    fee_breakdown: {
      client_fee: event.clientFee,
      gateway_fee: event.gatewayFee,
      on_ramp_fee: event.onRampFee,
    },
    total_fee: event.clientFee + event.gatewayFee + event.onRampFee,
    metadata: {
      order_id: event.orderId,
      actual_quantity: event.actualQuantity,
      kyc_needed: event?.kycNeeded,
      payment_type: event.paymentType,
    },
  }

  if (exists) {
    // If transaction already exists, update it
    payload.updated_at = new Date()
    const { data, error } = await db.supabase
      .from('transactions')
      .update(payload)
      .eq('provider_reference_id', event.referenceId)
      .eq('initiator_address', event.merchantRecognitionId.toLowerCase())
    if (error) {
      throw new Error(error.message)
    }
    return data?.[0] as Transaction
  } else {
    // If transaction does not exist, insert it
    const { data, error } = await db.supabase
      .from('transactions')
      .insert([payload])
    if (error) {
      throw new Error(error.message)
    }
    return data?.[0] as Transaction
  }
  //TODO: send notification
}

const getPaymentPreferences = async (
  owner_account_address: string
): Promise<PaymentPreferences | null> => {
  const { data, error } = await db.supabase
    .from('payment_preferences')
    .select(
      'id, created_at, owner_account_address, default_chain_id, notification, pin_hash'
    )
    .eq('owner_account_address', owner_account_address.toLowerCase())
    .single()

  if (error) {
    console.error('Database error in getPaymentPreferences:', error)
    if (error.code === 'PGRST116') {
      // No rows returned
      return null
    }
    Sentry.captureException(error)
    throw new Error('Could not get payment preferences')
  }

  // Transform the data to include hasPin without exposing pin_hash
  if (data) {
    const { pin_hash, ...rest } = data
    return {
      ...rest,
      hasPin: !!pin_hash,
    }
  }

  return null
}

const createPaymentPreferences = async (
  owner_account_address: string,
  data: Partial<
    Omit<PaymentPreferences, 'id' | 'created_at' | 'owner_account_address'>
  >
): Promise<PaymentPreferences> => {
  try {
    let insertData: typeof data & { pin_hash?: string } = { ...data }
    if ('pin' in data && typeof data.pin === 'string') {
      const pinHash = await createPinHash(data.pin)
      insertData = { ...data, pin_hash: pinHash }
      delete insertData.pin
    }

    // Set default notification preferences if not provided
    if (!insertData.notification || insertData.notification.length === 0) {
      insertData.notification = [
        PaymentNotificationType.SEND_TOKENS,
        PaymentNotificationType.RECEIVE_TOKENS,
      ]
    }

    const { data: result, error } = await db.supabase
      .from('payment_preferences')
      .insert({
        owner_account_address: owner_account_address.toLowerCase(),
        ...insertData,
      })
      .select(
        'id, created_at, owner_account_address, default_chain_id, notification, pin_hash'
      )
      .single()

    if (error) {
      console.error('Database error in createPaymentPreferences:', error)
      Sentry.captureException(error)
      throw new Error('Could not create payment preferences')
    }

    if (!result) {
      throw new Error('No data returned from database operation')
    }

    const { pin_hash, ...rest } = result
    return {
      ...rest,
      hasPin: !!pin_hash,
    }
  } catch (error) {
    console.error('Unexpected error in createPaymentPreferences:', error)
    Sentry.captureException(error)
    throw error instanceof Error
      ? error
      : new Error('Could not create payment preferences')
  }
}

const updatePaymentPreferences = async (
  owner_account_address: string,
  data: Partial<
    Omit<PaymentPreferences, 'id' | 'created_at' | 'owner_account_address'>
  >
): Promise<PaymentPreferences> => {
  try {
    let updateData: typeof data & { pin_hash?: string | null } = { ...data }
    if ('pin' in data) {
      if (data.pin === null) {
        updateData = { ...data, pin_hash: null }
        delete updateData.pin
      } else if (typeof data.pin === 'string') {
        const pinHash = await createPinHash(data.pin)
        updateData = { ...data, pin_hash: pinHash }
        delete updateData.pin
      }
    }

    const { data: result, error } = await db.supabase
      .from('payment_preferences')
      .update(updateData)
      .eq('owner_account_address', owner_account_address.toLowerCase())
      .select(
        'id, created_at, owner_account_address, default_chain_id, notification, pin_hash'
      )
      .single()

    if (error) {
      console.error('Database error in updatePaymentPreferences:', error)
      Sentry.captureException(error)
      throw new Error('Could not update payment preferences')
    }

    if (!result) {
      throw new Error('No data returned from database operation')
    }

    const { pin_hash, ...rest } = result
    return {
      ...rest,
      hasPin: !!pin_hash,
    }
  } catch (error) {
    console.error('Unexpected error in updatePaymentPreferences:', error)
    Sentry.captureException(error)
    throw error instanceof Error
      ? error
      : new Error('Could not update payment preferences')
  }
}

const createPinHash = async (pin: string): Promise<string> => {
  const pinWithSalt = `${pin}${PIN_SALT}`
  return await argon2.hash(pinWithSalt, {
    type: argon2.argon2id,
    memoryCost: 2 ** 16,
    timeCost: 3,
    parallelism: 1,
  })
}

const verifyUserPin = async (
  owner_account_address: string,
  pin: string
): Promise<boolean> => {
  try {
    // Get raw data including pin_hash for verification
    const { data, error } = await db.supabase
      .from('payment_preferences')
      .select('pin_hash')
      .eq('owner_account_address', owner_account_address.toLowerCase())
      .single()

    if (error) {
      console.error('Error fetching PIN for verification:', error)
      return false
    }

    if (!data?.pin_hash) {
      return false
    }

    const pinWithSalt = `${pin}${PIN_SALT}`
    const isValid = await argon2.verify(data.pin_hash, pinWithSalt)
    return isValid
  } catch (error) {
    console.error('Unexpected error in verifyUserPin:', error)
    return false
  }
}

const createVerification = async (
  owner_account_address: string,
  code: string,
  channel: VerificationChannel,
  expiresAt: Date
): Promise<void> => {
  try {
    const { error } = await db.supabase.from('verifications').insert({
      owner_account_address: owner_account_address,
      code_hash: await createPinHash(code),
      channel: channel,
      expires_at: expiresAt.toISOString(),
    })

    if (error) {
      console.error('Error creating verification:', error)
      throw new Error('Failed to create verification')
    }
  } catch (error) {
    console.error('Error in createVerification:', error)
    throw error
  }
}

const verifyVerificationCode = async (
  owner_account_address: string,
  code: string,
  channel: VerificationChannel
): Promise<boolean> => {
  try {
    const { data, error } = await db.supabase
      .from('verifications')
      .select('*')
      .eq('owner_account_address', owner_account_address)
      .eq('channel', channel)
      .gte('expires_at', new Date().toISOString())
      .order('created_at', { ascending: false })
      .limit(1)

    if (error) {
      console.error('Error fetching verification:', error)
      return false
    }

    if (!data || data.length === 0) {
      return false
    }

    const verification = data[0]

    const codeWithSalt = `${code}${PIN_SALT}`
    const isValid = await argon2.verify(verification.code_hash, codeWithSalt)

    if (isValid) {
      await deleteVerifications(verification.id)
      return true
    }

    return false
  } catch (error) {
    console.error('Error in verifyVerificationCode:', error)
    throw error
  }
}

const cleanupExpiredVerifications = async (): Promise<void> => {
  try {
    const { error } = await db.supabase
      .from('verifications')
      .delete()
      .lt('expires_at', new Date().toISOString())

    if (error) {
      console.error('Error cleaning up expired verifications:', error)
      throw new Error('Failed to clean up expired verifications')
    }
  } catch (error) {
    console.error('Error in cleanupExpiredVerifications:', error)
    throw error
  }
}

const invalidatePreviousVerifications = async (
  owner_account_address: string,
  channel: VerificationChannel
): Promise<void> => {
  try {
    const { error } = await db.supabase
      .from('verifications')
      .update({ expires_at: new Date().toISOString() })
      .eq('owner_account_address', owner_account_address)
      .eq('channel', channel)
      .gt('expires_at', new Date().toISOString())

    if (error) {
      console.error('Error invalidating previous verifications:', error)
      throw new Error('Failed to invalidate previous verifications')
    }
  } catch (error) {
    console.error('Error in invalidatePreviousVerifications:', error)
    throw error
  }
}

const deleteVerifications = async (verificationId: string): Promise<void> => {
  try {
    const { error } = await db.supabase
      .from('verifications')
      .delete()
      .eq('id', verificationId)

    if (error) {
      console.error('Error deleting verification:', error)
      throw new Error('Failed to delete verification')
    }

    await cleanupExpiredVerifications()
  } catch (error) {
    console.error('Error in deleteVerifications:', error)
    throw error
  }
}

export {
  acceptContactInvite,
  addContactInvite,
  addOrUpdateConnectedCalendar,
  addUserToGroup,
  changeGroupRole,
  checkContactExists,
  cleanupExpiredVerifications,
  connectedCalendarExists,
  contactInviteByEmailExists,
  createCryptoTransaction,
  createMeetingType,
  createPaymentPreferences,
  createPinHash,
  createTgConnection,
  createVerification,
  deleteAllTgConnections,
  deleteGateCondition,
  deleteGroup,
  deleteMeetingFromDB,
  deleteMeetingType,
  deleteTgConnection,
  deleteVerifications,
  editGroup,
  findAccountByIdentifier,
  findAccountsByText,
  getAccountFromDB,
  getAccountFromDBPublic,
  getAccountNonce,
  getAccountNotificationSubscriptionEmail,
  getAccountNotificationSubscriptions,
  getAccountsNotificationSubscriptionEmails,
  getAccountsWithTgConnected,
  getAppToken,
  getConferenceDataBySlotId,
  getConferenceMeetingFromDB,
  getConnectedCalendars,
  getContactById,
  getContactInviteById,
  getContactInvites,
  getContactInvitesCount,
  getContactLean,
  getContacts,
  getDiscordAccounts,
  getExistingAccountsFromDB,
  getGateCondition,
  getGateConditionsForAccount,
  getGroup,
  getGroupInternal,
  getGroupInvites,
  getGroupInvitesCount,
<<<<<<< HEAD
  getGroupMembersOrInvite,
=======
>>>>>>> b60b9ff0
  getGroupName,
  getGroupsAndMembers,
  getGroupsEmpty,
  getGroupUsers,
  getGroupUsersInternal,
  getMeetingFromDB,
  getMeetingSessionsByTxHash,
  getMeetingTypeFromDB,
  getMeetingTypes,
  getMeetingTypesForAvailabilityBlock,
  getNewestCoupon,
  getOfficeEventMappingId,
  getOrCreateContactInvite,
  getOwnerPublicUrlServer,
  getPaidSessionsByMeetingType,
  getPaymentPreferences,
  getSlotsByIds,
  getSlotsForAccount,
  getSlotsForAccountMinimal,
  getSlotsForDashboard,
  getTgConnection,
  getTgConnectionByTgId,
  handleGuestCancel,
  handleMeetingCancelSync,
  handleWebhookEvent,
  initAccountDBForWallet,
  initDB,
  insertOfficeEventMapping,
  invalidatePreviousVerifications,
  isGroupAdmin,
  isSlotAvailable as isSlotFree,
  isUserContact,
  leaveGroup,
  manageGroupInvite,
  publicGroupJoin,
  recordOffRampTransaction,
  registerMeetingSession,
  rejectContactInvite,
  rejectGroupInvite,
  removeConnectedCalendar,
  removeContact,
  removeMember,
  saveConferenceMeetingToDB,
  saveEmailToDB,
  saveMeeting,
  selectTeamMeetingRequest,
  setAccountNotificationSubscriptions,
  subscribeWithCoupon,
  syncWebhooks,
  updateAccountFromInvite,
  updateAccountPreferences,
  updateAllRecurringSlots,
  updateAvailabilityBlockMeetingTypes,
  updateContactInviteCooldown,
  updateCustomSubscriptionDomain,
  updateMeeting,
  updateMeetingType,
  updatePaymentPreferences,
  updatePreferenceAvatar,
  updateRecurringSlots,
  upsertGateCondition,
  verifyUserPin,
  verifyVerificationCode,
  workMeetingTypeGates,
}<|MERGE_RESOLUTION|>--- conflicted
+++ resolved
@@ -62,7 +62,6 @@
 import {
   CreateGroupsResponse,
   EmptyGroupsResponse,
-  GetGroupsFullRawResponse,
   GetGroupsFullResponse,
   Group,
   GroupInviteFilters,
@@ -1501,11 +1500,7 @@
   search?: string,
   includeInvites?: boolean
 ): Promise<Array<GetGroupsFullResponse>> => {
-<<<<<<< HEAD
   const { data, error } = await db.supabase.rpc<GetGroupsFullResponse>(
-=======
-  const { data, error } = await db.supabase.rpc<GetGroupsFullRawResponse>(
->>>>>>> b60b9ff0
     'get_user_groups_with_members',
     {
       user_address: address.toLowerCase(),
@@ -1520,15 +1515,9 @@
   }
 
   return data.map(group => ({
-<<<<<<< HEAD
     id: group.id,
     name: group.name,
     slug: group.slug,
-=======
-    id: group.group_id,
-    name: group.group_name,
-    slug: group.group_slug,
->>>>>>> b60b9ff0
     members:
       group.members.filter(member => {
         if (includeInvites) {
@@ -5973,10 +5962,7 @@
   getGroupInternal,
   getGroupInvites,
   getGroupInvitesCount,
-<<<<<<< HEAD
   getGroupMembersOrInvite,
-=======
->>>>>>> b60b9ff0
   getGroupName,
   getGroupsAndMembers,
   getGroupsEmpty,
