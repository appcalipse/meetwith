import * as Sentry from '@sentry/nextjs'
import { type SupabaseClient, createClient } from '@supabase/supabase-js'
import {
  currenciesMap,
  Currency,
  extractOnRampStatus,
  getOnrampMoneyTokenAddress,
} from '@utils/services/onramp.money'
import * as argon2 from 'argon2'
import CryptoJS from 'crypto-js'
import { add, addMinutes, addMonths, isAfter, sub } from 'date-fns'
import EthCrypto, {
  decryptWithPrivateKey,
  Encrypted,
  encryptWithPublicKey,
} from 'eth-crypto'
import { GaxiosError } from 'gaxios'
import { calendar_v3 } from 'googleapis'
import { DateTime, Interval } from 'luxon'
import { validate } from 'uuid'

import {
  Account,
  AccountPreferences,
  BaseMeetingType,
  DiscordConnectedAccounts,
  MeetingType,
  PaidMeetingTypes,
  PaymentPreferences,
  PublicAccount,
  SimpleAccountInfo,
  TgConnectedAccounts,
  TimeRange,
} from '@/types/Account'
import {
  AccountNotifications,
  NotificationChannel,
  VerificationChannel,
} from '@/types/AccountNotifications'
import { AvailabilityBlock } from '@/types/availability'
import {
  CalendarSyncInfo,
  ConnectedCalendar,
  ConnectedCalendarCore,
} from '@/types/CalendarConnections'
import {
  getChainDisplayName,
  getChainInfo,
  getTokenAddress,
  resolveTokenSymbolFromAddress,
  SupportedChain,
} from '@/types/chains'
import {
  ContactSearch,
  DBContact,
  DBContactInvite,
  DBContactLean,
  SingleDBContact,
  SingleDBContactInvite,
} from '@/types/Contacts'
import { DiscordAccount } from '@/types/Discord'
import {
  CreateGroupsResponse,
  EmptyGroupsResponse,
  GetGroupsFullResponse,
  Group,
  GroupInviteFilters,
  GroupInvites,
  GroupInvitesResponse,
  GroupMemberQuery,
  GroupUsers,
  MemberType,
  UpdateGroupPayload,
  UserGroups,
} from '@/types/Group'
import {
  ConferenceMeeting,
  DBSlot,
  ExtendedDBSlot,
  GroupMeetingRequest,
  GroupNotificationType,
  MeetingAccessType,
  MeetingInfo,
  MeetingProvider,
  MeetingRepeat,
  MeetingVersion,
  ParticipantMappingType,
  TimeSlotSource,
} from '@/types/Meeting'
import {
  ParticipantBaseInfo,
  ParticipantInfo,
  ParticipantType,
} from '@/types/ParticipantInfo'
import {
  ConfirmCryptoTransactionRequest,
  CreateMeetingTypeRequest,
  GroupInviteNotifyRequest,
  MeetingCancelSyncRequest,
  MeetingCreationRequest,
  MeetingCreationSyncRequest,
  MeetingUpdateRequest,
} from '@/types/Requests'
import { Subscription } from '@/types/Subscription'
import { GroupMembersRow, Row, TablesInsert } from '@/types/supabase'
import { TelegramConnection } from '@/types/Telegram'
import {
  GateConditionObject,
  GateUsage,
  GateUsageType,
} from '@/types/TokenGating'
import {
  Address,
  BaseMeetingSession,
  BaseTransaction,
  MeetingSession,
  OnrampMoneyWebhook,
  Transaction,
} from '@/types/Transactions'
import { PaymentNotificationType } from '@/utils/constants'
import {
  NO_MEETING_TYPE,
  PaymentDirection,
  PaymentStatus,
  PaymentType,
  TokenType,
} from '@/utils/constants/meeting-types'
import {
  AccountNotFoundError,
  AdminBelowOneError,
  AllMeetingSlotsUsedError,
  AlreadyGroupMemberError,
  AvailabilityBlockNotFoundError,
  ChainNotFound,
  ContactAlreadyExists,
  ContactInviteNotForAccount,
  ContactInviteNotFound,
  ContactNotFound,
  CouponAlreadyUsed,
  CouponExpired,
  CouponNotValid,
  DefaultAvailabilityBlockError,
  GateConditionNotValidError,
  GateInUseError,
  GroupCreationError,
  GroupNotExistsError,
  InvalidAvailabilityBlockError,
  IsGroupAdminError,
  LastMeetingTypeError,
  MeetingChangeConflictError,
  MeetingCreationError,
  MeetingDetailsModificationDenied,
  MeetingNotFoundError,
  MeetingSessionNotFoundError,
  MeetingSlugAlreadyExists,
  MeetingTypeNotFound,
  NoActiveSubscription,
  NotGroupAdminError,
  NotGroupMemberError,
  OwnInviteError,
  SubscriptionNotCustom,
  TimeNotAvailableError,
  TransactionIsRequired,
  TransactionNotFoundError,
  UnauthorizedError,
  UploadError,
} from '@/utils/errors'
import { ParticipantInfoForNotification } from '@/utils/notification_helper'
import { getTransactionFeeThirdweb } from '@/utils/transaction.helper'
import { thirdWebClient } from '@/utils/user_manager'

import {
  generateDefaultMeetingType,
  generateEmptyAvailabilities,
  noNoReplyEmailForAccount,
} from './calendar_manager'
import {
  extractMeetingDescription,
  getBaseEventId,
  updateMeetingServer,
} from './calendar_sync_helpers'
import { apiUrl, appUrl, WEBHOOK_URL } from './constants'
import { ChannelType, ContactStatus } from './constants/contact'
import { decryptContent, encryptContent } from './cryptography'
import { addRecurrence } from './date_helper'
<<<<<<< HEAD
import { sendReceiptEmail } from './email_helper'
import { deduplicateArray } from './generic_utils'
=======
import {
  sendCryptoDebitEmail,
  sendReceiptEmail,
  sendSessionBookingIncomeEmail,
} from './email_helper'
>>>>>>> 70b747ec
import { CalendarBackendHelper } from './services/calendar.backend.helper'
import { CalendarService } from './services/calendar.service.types'
import { getConnectedCalendarIntegration } from './services/connected_calendars.factory'
import { isTimeInsideAvailabilities } from './slots.helper'
import { isProAccount } from './subscription_manager'
import { isConditionValid } from './token.gate.service'
import { ellipsizeAddress } from './user_manager'
import { isValidEVMAddress } from './validations'

const PIN_SALT = process.env.PIN_SALT

// TODO: better typing
type SupabaseRecords = { ready: boolean } & Record<string, SupabaseClient>
const db: SupabaseRecords = {
  ready: false,
} as SupabaseRecords

const initDB = () => {
  if (!db.ready) {
    db.supabase = createClient(
      process.env.NEXT_SUPABASE_URL!,
      process.env.NEXT_SUPABASE_KEY!
    )
    db.ready = true
  }

  return db
}

initDB()

const initAccountDBForWallet = async (
  address: string,
  signature: string,
  timezone: string,
  nonce: number,
  is_invited?: boolean
): Promise<Account> => {
  if (!isValidEVMAddress(address)) {
    throw new Error('Invalid address')
  }

  try {
    //make sure account doesn't exist
    const account = await getAccountFromDB(address)
    if (!account.is_invited) {
      return account
    }
    return await updateAccountFromInvite(address, signature, timezone, nonce)
  } catch (error) {}

  const newIdentity = EthCrypto.createIdentity()

  const encryptedPvtKey = encryptContent(signature, newIdentity.privateKey)

  const createdUserAccount = await db.supabase.from('accounts').insert([
    {
      address: address.toLowerCase(),
      internal_pub_key: is_invited
        ? process.env.NEXT_PUBLIC_SERVER_PUB_KEY!
        : newIdentity.publicKey,
      encoded_signature: encryptedPvtKey,
      nonce,
      is_invited: is_invited || false,
    },
  ])
  if (createdUserAccount.error) {
    throw new Error(createdUserAccount.error.message)
  }

  if (!createdUserAccount.data || createdUserAccount.data.length === 0) {
    throw new Error('User account not created')
  }
  const user_account: Account = createdUserAccount.data[0]
  const defaultMeetingType = generateDefaultMeetingType(user_account.address)
  const defaultAvailabilities = generateEmptyAvailabilities()
  const defaultBlock = await createAvailabilityBlock(
    user_account.address,
    'Default',
    timezone,
    defaultAvailabilities,
    false // don't set as default yet
  )

  const meetingType: CreateMeetingTypeRequest = {
    ...defaultMeetingType,
    fixed_link: false,
    availability_ids: [defaultBlock.id],
    calendars: [],
  }
  const preferences: AccountPreferences = {
    description: '',
    availabilities: defaultAvailabilities,
    socialLinks: [],
    timezone,
    meetingProviders: [MeetingProvider.GOOGLE_MEET],
    availaibility_id: defaultBlock.id,
  }
  try {
    const responsePrefs = await db.supabase.from('account_preferences').insert({
      ...preferences,
      owner_account_address: user_account.address,
    })
    await createMeetingType(user_account.address, meetingType)

    if (responsePrefs.error) {
      Sentry.captureException(responsePrefs.error)
      throw new Error("Account preferences couldn't be created")
    }
    user_account.preferences = preferences
    user_account.is_invited = is_invited || false

    return user_account
  } catch (error) {
    Sentry.captureException(error)
    throw new Error("Account couldn't be created")
  }
}

const updateAccountFromInvite = async (
  account_address: string,
  signature: string,
  timezone: string,
  nonce: number
): Promise<Account> => {
  const existingAccount = await getAccountFromDB(account_address)
  if (!existingAccount.is_invited) {
    // do not screw up accounts that already have been set up
    return existingAccount
  }

  //fetch this before changing internal pub key
  const currentMeetings = await getSlotsForAccount(account_address)

  const newIdentity = EthCrypto.createIdentity()

  const encryptedPvtKey = encryptContent(signature, newIdentity.privateKey)

  const { error } = await db.supabase.from<Account>('accounts').upsert(
    [
      {
        address: account_address.toLowerCase(),
        internal_pub_key: newIdentity.publicKey,
        encoded_signature: encryptedPvtKey,
        nonce,
        is_invited: false,
      },
    ],
    { onConflict: 'address' }
  )

  if (error) {
    throw new Error(error.message)
  }

  const account = await getAccountFromDB(account_address)
  account.preferences.timezone = timezone

  await updateAccountPreferences(account)

  for (const slot of currentMeetings) {
    try {
      const encrypted = slot.meeting_info_encrypted as Encrypted

      const privateInfo = await decryptWithPrivateKey(
        process.env.NEXT_SERVER_PVT_KEY!,
        encrypted
      )
      const newPvtInfo = await encryptWithPublicKey(
        newIdentity.publicKey,
        privateInfo
      )

      const { error } = await db.supabase
        .from('slots')
        .update({
          meeting_info_encrypted: newPvtInfo,
        })
        .match({ id: slot.id })

      if (error) {
        throw new Error(error.message)
      }
    } catch (err) {
      //if any fail, don't fail them all
    }
  }

  return account
}

const workMeetingTypeGates = async (meetingTypes: MeetingType[]) => {
  const toAdd: GateUsage[] = []
  const toRemove = []

  for (const meetingType of meetingTypes) {
    // clean all gate usages for the meeting types
    toRemove.push(meetingType.id)

    // re add for those who were defined in the request
    if (meetingType.scheduleGate) {
      toAdd.push({
        type: GateUsageType.MeetingSchedule,
        gate_id: meetingType.scheduleGate,
        gated_entity_id: meetingType.id,
      })
    } else {
    }
  }

  if (toRemove.length > 0) {
    const removal = await db.supabase
      .from('gate_usage')
      .delete()
      .match({ type: GateUsageType.MeetingSchedule })
      .or(toRemove.map(id => `gated_entity_id.eq.${id}`).join(','))

    if (removal.error) {
      Sentry.captureException(removal.error)
      //TODO: handle error
    }
  }

  if (toAdd.length > 0) {
    const additions = await db.supabase.from('gate_usage').insert(toAdd)

    if (additions.error) {
      Sentry.captureException(additions.error)
      //TODO: handle error
    }
  }
}

const findAccountByIdentifier = async (
  identifier: string
): Promise<Array<Account>> => {
  const { data, error } = await db.supabase.rpc<Account>('find_account', {
    identifier: identifier,
  })
  if (error) {
    Sentry.captureException(error)
    return []
  }
  return data?.length > 0
    ? await Promise.all(
        data?.map(async account => {
          account.preferences = await getAccountPreferences(
            account.address.toLowerCase()
          )
          return account
        })
      )
    : []
}

const updateAccountPreferences = async (account: Account): Promise<Account> => {
  const preferences = { ...account.preferences! }
  preferences.name = preferences.name?.trim()
  preferences.description = preferences.description?.trim()
  preferences.socialLinks = preferences.socialLinks?.map(link => ({
    ...link,
    url: link.url?.trim(),
  }))

  const responsePrefsUpdate = await db.supabase
    .from('account_preferences')
    .update({
      description: preferences.description,
      timezone: preferences.timezone,
      availabilities: preferences.availabilities,
      name: preferences.name,
      socialLinks: preferences.socialLinks,
      meetingProviders: preferences.meetingProviders,
    })
    .match({ owner_account_address: account.address.toLowerCase() })

  if (responsePrefsUpdate.error) {
    Sentry.captureException(responsePrefsUpdate.error)
    throw new Error("Account preferences couldn't be updated")
  }

  account.preferences = responsePrefsUpdate.data?.[0] as AccountPreferences

  account.subscriptions = await getSubscriptionFromDBForAccount(account.address)

  return account
}

const updatePreferenceAvatar = async (
  address: string,
  filename: string,
  buffer: Buffer,
  mimeType: string
) => {
  const contentType = mimeType
  const file = `uploads/${Date.now()}-${filename}`
  const { error } = await db.supabase.storage
    .from('avatars')
    .upload(file, buffer, {
      contentType,
      upsert: true,
    })

  if (error) {
    Sentry.captureException(error)
    throw new UploadError(
      'Unable to upload avatar. Please try again or contact support if the problem persists.'
    )
  }

  const { data } = db.supabase.storage.from('avatars').getPublicUrl(file)

  const publicUrl = data?.publicURL
  if (!publicUrl) {
    Sentry.captureException(new Error('Public URL is undefined after upload'))
    throw new UploadError(
      "Avatar upload completed but couldn't generate preview URL. Please refresh and try again."
    )
  }

  const { error: updateError } = await db.supabase
    .from('account_preferences')
    .update({ avatar_url: publicUrl })
    .eq('owner_account_address', address.toLowerCase())
  if (updateError) {
    Sentry.captureException(updateError)
    throw new UploadError(
      "Avatar uploaded successfully but couldn't update your profile. Please refresh and try again."
    )
  }

  return publicUrl
}

const getAccountNonce = async (identifier: string): Promise<number> => {
  const query = validate(identifier)
    ? `id.eq.${identifier}`
    : `address.ilike.${identifier.toLowerCase()},internal_pub_key.eq.${identifier}`

  const { data, error } = await db.supabase
    .from('accounts')
    .select('nonce')
    .or(query)
  if (!error && data.length > 0) {
    return data[0].nonce
  }

  throw new AccountNotFoundError(identifier)
}

export const getAccountPreferences = async (
  owner_account_address: string
): Promise<AccountPreferences> => {
  const { data: account_preferences, error: account_preferences_error } =
    await db.supabase
      .from('account_preferences')
      .select(
        `
        *,
        default_availability:availabilities!account_preferences_availaibility_id_fkey(
          id,
          title,
          timezone,
          weekly_availability,
          created_at,
          updated_at
        )
      `
      )
      .eq('owner_account_address', owner_account_address.toLowerCase())
      .single()
  if (account_preferences_error || !account_preferences) {
    console.error(account_preferences_error)
    throw new Error("Couldn't get account's preferences")
  }

  // Transform the joined data to match the expected format
  const { default_availability, ...preferences } = account_preferences

  if (default_availability) {
    preferences.availabilities = default_availability.weekly_availability
    preferences.timezone = default_availability.timezone
  } else {
    preferences.availabilities = generateEmptyAvailabilities()
  }

  return preferences as AccountPreferences
}

async function getExistingAccountsFromDB(
  addresses: string[],
  fullInformation: true
): Promise<Account[]>
async function getExistingAccountsFromDB(
  addresses: string[],
  fullInformation?: false
): Promise<SimpleAccountInfo[]>
async function getExistingAccountsFromDB(
  addresses: string[],
  fullInformation?: boolean
): Promise<SimpleAccountInfo[] | Account[]> {
  let queryString = `
      address,
      internal_pub_key
    `
  if (fullInformation) {
    queryString += `
      ,calendars: connected_calendars(provider),
      preferences: account_preferences(
      *,
      default_availability:availabilities!account_preferences_availaibility_id_fkey(
          id,
          title,
          timezone,
          weekly_availability,
          created_at,
          updated_at
        )
      )
      `
  }

  const { data, error } = await db.supabase
    .from('accounts')
    .select(queryString)
    .in(
      'address',
      addresses.map(address => address.toLowerCase())
    )
  if (error) {
    throw new Error(error.message)
  }

  for (const account of data) {
    if (account.calendars) {
      account.isCalendarConnected = account?.calendars?.length > 0
      const { default_availability, ...preferences } = account.preferences
      if (default_availability) {
        preferences.availabilities = default_availability.weekly_availability
        preferences.timezone = default_availability.timezone
      }
      account.preferences = preferences
      delete account.calendars
    }
  }

  return data
}

const getAccountFromDB = async (
  identifier: string,
  includePrivateInformation?: boolean
): Promise<Account> => {
  const { data, error } = await db.supabase.rpc<Account>('fetch_account', {
    identifier: identifier.toLowerCase(),
  })
  if (data) {
    const account = Array.isArray(data) ? data[0] : data
    try {
      account.preferences = await getAccountPreferences(
        account.address.toLowerCase()
      )
    } catch (e) {
      Sentry.captureException(e)
      throw new Error("Couldn't get account's preferences")
    }
    account.subscriptions = await getSubscriptionFromDBForAccount(
      account.address
    )
    if (includePrivateInformation) {
      account.discord_account = await getDiscordAccount(account.address)
    }
    return account
  } else if (error) {
    throw new Error(error.message)
  }
  throw new AccountNotFoundError(identifier)
}

const getAccountFromDBPublic = async (
  identifier: string
): Promise<PublicAccount> => {
  const account: PublicAccount = await getAccountFromDB(identifier)
  const meetingTypes = await getMeetingTypes(account.address, 100, 0)
  account.meetingTypes = meetingTypes.map(val => ({
    ...val,
    calendars: undefined,
  }))
  return account
}

const getSlotsForAccount = async (
  account_address: string,
  start?: Date,
  end?: Date,
  limit?: number,
  offset?: number
): Promise<DBSlot[]> => {
  const account = await getAccountFromDB(account_address)

  const _start = start ? start.toISOString() : '1970-01-01'
  const _end = end ? end.toISOString() : '2500-01-01'
  const { data, error } = await db.supabase
    .from('slots')
    .select()
    .eq('account_address', account.address)
    .or(
      `and(start.gte.${_start},end.lte.${_end}),and(start.lte.${_start},end.gte.${_end}),and(start.gt.${_start},end.lte.${_end}),and(start.gte.${_start},end.lt.${_end})`
    )
    .range(offset || 0, (offset || 0) + (limit ? limit - 1 : 1000))
    .order('start')

  if (error) {
    throw new Error(error.message)
    // //TODO: handle error
  }

  return data || []
}

const getSlotsForAccountMinimal = async (
  account_address: string,
  start?: Date,
  end?: Date,
  limit?: number,
  offset?: number
): Promise<DBSlot[]> => {
  const _start = start ? start.toISOString() : '1970-01-01'
  const _end = end ? end.toISOString() : '2500-01-01'
  const { data, error } = await db.supabase
    .from('slots')
    .select()
    .eq('account_address', account_address)
    .or(
      `and(start.gte.${_start},end.lte.${_end}),and(start.lte.${_start},end.gte.${_end}),and(start.gt.${_start},end.lte.${_end}),and(start.gte.${_start},end.lt.${_end})`
    )
    .range(offset || 0, (offset || 0) + (limit ? limit - 1 : 1000))
    .order('start')

  if (error) {
    throw new Error(error.message)
    // //TODO: handle error
  }

  return data || []
}
const updateRecurringSlots = async (identifier: string) => {
  const account = await getAccountFromDB(identifier)
  const _end = new Date().toISOString()
  const { data: allSlots, error } = await db.supabase
    .from('slots')
    .select()
    .eq('account_address', account.address)
    .lte('end', _end)
    .neq('recurrence', MeetingRepeat.NO_REPEAT)
  if (error) {
    return
  }
  if (allSlots) {
    const toUpdate = []
    for (const data of allSlots) {
      const slot = data as DBSlot
      const interval = addRecurrence(
        new Date(slot.start),
        new Date(slot.end),
        slot.recurrence
      )
      const newSlot = { ...slot, start: interval.start, end: interval.end }
      toUpdate.push(newSlot)
    }
    if (toUpdate.length > 0) {
      await db.supabase.from('slots').upsert(toUpdate)
    }
  }
}
const updateAllRecurringSlots = async () => {
  const _end = new Date().toISOString()
  const { data: allSlots, error } = await db.supabase
    .from('slots')
    .select()
    .lte('end', _end)
    .neq('recurrence', MeetingRepeat.NO_REPEAT)
  if (error) {
    return
  }
  if (allSlots) {
    const toUpdate = []
    for (const data of allSlots) {
      const slot = data as DBSlot
      const interval = addRecurrence(
        new Date(slot.start),
        new Date(slot.end),
        slot.recurrence
      )
      const newSlot = { ...slot, start: interval.start, end: interval.end }
      toUpdate.push(newSlot)
    }
    if (toUpdate.length > 0) {
      await db.supabase.from('slots').upsert(toUpdate)
    }
  }
}

const getSlotsForDashboard = async (
  identifier: string,
  end: Date,
  limit: number,
  offset: number
): Promise<ExtendedDBSlot[]> => {
  const account = await getAccountFromDB(identifier)

  const _end = end.toISOString()

  const { data, error } = await db.supabase
    .from('slots')
    .select()
    .eq('account_address', account.address)
    .gte('end', _end)
    .range(offset, offset + limit)
    .order('start')

  if (error) {
    throw new Error(error.message)
    // //TODO: handle error
  }
  for (const slot of data) {
    if (!slot.id) continue
    const conferenceMeeting = await getConferenceDataBySlotId(slot.id)
    slot.conferenceData = conferenceMeeting
  }
  return data || []
}
const getSlotsByIds = async (slotIds: string[]): Promise<DBSlot[]> => {
  const { data, error } = await db.supabase
    .from('slots')
    .select()
    .in('id', slotIds)

  if (error) {
    throw new Error(error.message)
  }
  return data || []
}

const isSlotAvailable = async (
  account_address: string,
  start: Date,
  end: Date,
  meetingTypeId: string,
  txHash?: Address | null,
  meeting_id?: string
): Promise<boolean> => {
  if (meetingTypeId !== NO_MEETING_TYPE) {
    const meetingType = await getMeetingTypeFromDB(meetingTypeId)
    const minTime = meetingType.min_notice_minutes
    if (meetingType?.plan) {
      if (meeting_id) {
        const meetingSession = await getMeetingSessionByMeetingId(
          meeting_id,
          meetingTypeId
        )
        if (!meetingSession) {
          throw new MeetingSessionNotFoundError(meeting_id)
        }
      } else {
        if (!txHash) {
          throw new TransactionIsRequired()
        }
        const transaction = await getTransactionBytxHashAndMeetingType(
          txHash,
          meetingTypeId
        )
        const meetingSessions = transaction.meeting_sessions || []
        const isAnyMeetingSlotFree = meetingSessions.some(
          session => session.used_at === null
        )
        if (!isAnyMeetingSlotFree) {
          throw new AllMeetingSlotsUsedError()
        }
      }
    }

    if (isAfter(addMinutes(new Date(), minTime), start)) {
      return false
    }
  }
  const interval = Interval.fromDateTimes(
    DateTime.fromJSDate(start),
    DateTime.fromJSDate(end)
  )
  if (!interval.isValid) {
    return false
  }
  const busySlots = (
    await CalendarBackendHelper.getBusySlotsForAccount(
      account_address,
      interval.start?.startOf('day').toJSDate(),
      interval.end?.endOf('day').toJSDate()
    )
  ).map(slot =>
    Interval.fromDateTimes(
      DateTime.fromJSDate(new Date(slot.start)),
      DateTime.fromJSDate(new Date(slot.end))
    )
  )
  const isAvailable = busySlots.every(slot => !slot.overlaps(interval))
  return isAvailable
}

const getMeetingFromDB = async (slot_id: string): Promise<DBSlot> => {
  const { data, error } = await db.supabase
    .from<DBSlot>('slots')
    .select()
    .eq('id', slot_id)

  if (error) {
    throw new Error(error.message)
    // todo handle error
  }

  if (data.length == 0) {
    throw new MeetingNotFoundError(slot_id)
  }

  const dbMeeting = data[0]
  const meeting: DBSlot = dbMeeting

  return meeting
}

const getConferenceMeetingFromDB = async (
  meetingId: string
): Promise<ConferenceMeeting> => {
  const { data, error } = await db.supabase
    .from<ConferenceMeeting>('meetings')
    .select()
    .eq('id', meetingId)

  if (error) {
    throw new Error(error.message)
  }

  if (data.length == 0) {
    throw new MeetingNotFoundError(meetingId)
  }

  const dbMeeting = data[0]
  return dbMeeting
}

const getMeetingsFromDB = async (slotIds: string[]): Promise<DBSlot[]> => {
  const { data, error } = await db.supabase
    .from('slots')
    .select()
    .in('id', slotIds)

  if (error) {
    throw new Error(error.message)
    // todo handle error
  }

  if (data.length == 0) return []

  const meetings = []
  for (const dbMeeting of data) {
    const meeting: DBSlot = dbMeeting

    meetings.push(meeting)
  }

  return meetings
}
const getConferenceDataBySlotId = async (
  slotId: string
): Promise<ConferenceMeeting> => {
  const { data, error } = await db.supabase
    .from<ConferenceMeeting>('meetings')
    .select('*')
    .filter('slots', 'cs', [`{${slotId}}`])
  if (error) {
    throw new Error(error.message)
  }

  return data[0]
}
const handleGuestCancel = async (
  metadata: string,
  slotId: string,
  timezone: string,
  reason?: string
) => {
  metadata = decryptContent(process.env.NEXT_PUBLIC_SERVER_PUB_KEY!, metadata)
  const participantGuestInfo: ParticipantInfoForNotification[] =
    JSON.parse(metadata)
  const actingGuest = participantGuestInfo.find(p => p.slot_id === slotId)
  if (!actingGuest) {
    throw new UnauthorizedError()
  }

  const conferenceMeeting = await getConferenceDataBySlotId(slotId)
  if (!conferenceMeeting) {
    throw new MeetingNotFoundError(slotId)
  }
  let addressesToRemove: Array<string> = []
  let guestsToRemove: Array<ParticipantInfo> = []
  let slotsToRemove: Array<string> = [slotId]
  // If the guest scheduled the meeting cancel for all invitee
  // For one on one meetings cancel meetings entirely for other user
  if (
    actingGuest.type === ParticipantType.Scheduler ||
    conferenceMeeting.slots?.length <= 2
  ) {
    const slotData = await getSlotsByIds(
      conferenceMeeting.slots.filter(s => s !== slotId)
    )
    addressesToRemove = slotData.map(s => s.account_address)
    await db.supabase.from('slots').delete().in('id', conferenceMeeting.slots)
    slotsToRemove = conferenceMeeting.slots
    guestsToRemove = participantGuestInfo
  }
  await saveConferenceMeetingToDB({
    ...conferenceMeeting,
    slots: conferenceMeeting.slots.filter(s => !slotsToRemove.includes(s)),
  })

  const body: MeetingCancelSyncRequest = {
    participantActing: actingGuest,
    addressesToRemove,
    guestsToRemove,
    meeting_id: conferenceMeeting.id,
    start: new Date(conferenceMeeting.start),
    end: new Date(conferenceMeeting.end),
    created_at: new Date(conferenceMeeting.created_at!),
    timezone,
    reason,
  }
  // Doing notifications and syncs asynchronously
  fetch(`${apiUrl}/server/meetings/syncAndNotify`, {
    method: 'DELETE',
    body: JSON.stringify(body),
    headers: {
      'X-Server-Secret': process.env.SERVER_SECRET!,
      'Content-Type': 'application/json',
    },
  })
}
const handleMeetingCancelSync = async (
  decryptedMeetingData: MeetingInfo,
  actorSlotId: string
) => {
  const conferenceMeeting = await getConferenceMeetingFromDB(
    decryptedMeetingData.meeting_id
  )
  if (!conferenceMeeting) {
    throw new MeetingNotFoundError(decryptedMeetingData.meeting_id)
  }
  // The conference meeting is the authoritative source of truth for which slots exist
  // Update the meeting data to match the conference reality

  // Fetch all slots that currently exist in the conference meeting
  const { error, data: oldSlots } = await db.supabase
    .from<DBSlot>('slots')
    .select()
    .in('id', conferenceMeeting.slots)
  if (error) {
    throw new Error(error.message)
  }

  // Find orphaned slots: slots that exist in DB but have no corresponding participant data
  const existingSlotIds = oldSlots.map(slot => slot.id!)
  const missingParticipantSlots = existingSlotIds.filter(
    slotId => !decryptedMeetingData.participants.some(p => p.slot_id === slotId)
  )
  if (missingParticipantSlots.length > 0) {
    console.warn(
      `Found orphaned slots without corresponding participants, deleting them: ${missingParticipantSlots.join(
        ', '
      )}`
    )

    const { error: deleteOrphanedError } = await db.supabase
      .from('slots')
      .delete()
      .in('id', missingParticipantSlots)

    if (deleteOrphanedError) {
      console.warn(
        'Failed to delete orphaned slots:',
        deleteOrphanedError.message
      )
    }
    conferenceMeeting.slots = conferenceMeeting.slots.filter(
      slotId => !missingParticipantSlots.includes(slotId)
    )
    await saveConferenceMeetingToDB(conferenceMeeting)
    const validSlots = oldSlots.filter(
      slot => !missingParticipantSlots.includes(slot.id!)
    )
    oldSlots.length = 0
    oldSlots.push(...validSlots)
  }

  // Find and clean up any orphaned slots that might exist for this meeting
  // but are no longer in the conference (edge case handling)
  const originalSlotIds = decryptedMeetingData.related_slot_ids.concat([
    actorSlotId,
  ])
  //e7c8f220-f2d8-43e3-9189-4b71f60e148c
  const orphanedSlotIds = originalSlotIds.filter(
    id => !conferenceMeeting.slots.includes(id)
  )

  if (orphanedSlotIds.length > 0) {
    console.warn(
      `Found orphaned slots that are no longer in the conference: ${orphanedSlotIds.join(
        ', '
      )}`
    )
    const { error: deleteError } = await db.supabase
      .from('slots')
      .delete()
      .in('id', orphanedSlotIds)

    if (deleteError) {
      console.warn(
        'Failed to delete orphaned slots:',
        deleteError.message,
        orphanedSlotIds
      )
    }
  }
  decryptedMeetingData.related_slot_ids = conferenceMeeting.slots.filter(
    id => id !== actorSlotId // Exclude the current slot from related_slot_ids
  )
  decryptedMeetingData.participants = decryptedMeetingData.participants.filter(
    p => conferenceMeeting?.slots.includes(p.slot_id!)
  )
  // Update all existing conference slots with the synced meeting data
  for (const slot of oldSlots) {
    const account = await getAccountFromDB(slot.account_address)
    await db.supabase
      .from('slots')
      .update({
        meeting_info_encrypted: await encryptWithPublicKey(
          account.internal_pub_key,
          JSON.stringify(decryptedMeetingData)
        ),
        // Don't increment version for background sync operations
        // The version was already incremented during the original cancellation
      })
      .eq('id', slot.id)
  }
}
const deleteMeetingFromDB = async (
  participantActing: ParticipantBaseInfo,
  slotIds: string[],
  guestsToRemove: ParticipantInfo[],
  meeting_id: string,
  timezone: string,
  reason?: string,
  title?: string
) => {
  if (!slotIds?.length) throw new Error('No slot ids provided')

  const oldSlots: DBSlot[] =
    (await db.supabase.from<DBSlot>('slots').select().in('id', slotIds)).data ||
    []

  const { error } = await db.supabase.from('slots').delete().in('id', slotIds)

  if (error) {
    throw new Error(error.message)
  }

  const body: MeetingCancelSyncRequest = {
    participantActing,
    addressesToRemove: oldSlots.map(s => s.account_address),
    guestsToRemove,
    meeting_id,
    start: new Date(oldSlots[0].start),
    end: new Date(oldSlots[0].end),
    created_at: new Date(oldSlots[0].created_at!),
    title,
    timezone,
    reason,
  }
  // Doing notifications and syncs asynchronously
  fetch(`${apiUrl}/server/meetings/syncAndNotify`, {
    method: 'DELETE',
    body: JSON.stringify(body),
    headers: {
      'X-Server-Secret': process.env.SERVER_SECRET!,
      'Content-Type': 'application/json',
    },
  })
}

const saveMeeting = async (
  participantActing: ParticipantBaseInfo,
  meeting: MeetingCreationRequest
): Promise<DBSlot> => {
  if (
    new Set(
      meeting.participants_mapping.map(p => p.account_address || p.guest_email)
    ).size !== meeting.participants_mapping.length
  )
    //means there are duplicate participants
    throw new MeetingCreationError()

  const slots = []
  let meetingResponse: Partial<DBSlot> = {}
  let index = 0
  let i = 0

  const existingAccounts = await getExistingAccountsFromDB(
    meeting.participants_mapping.map(p => p.account_address!)
  )

  const ownerParticipants =
    meeting.participants_mapping.filter(
      p => p.type === ParticipantType.Owner
    ) || []

  const ownerAccounts =
    ownerParticipants.length > 0
      ? await Promise.all(
          ownerParticipants.map(
            async owner => await getAccountFromDB(owner.account_address!)
          )
        )
      : []

  const schedulerAccount =
    meeting.participants_mapping.find(
      p => p.type === ParticipantType.Scheduler
    ) || null

  const ownerIsNotScheduler = Boolean(
    schedulerAccount &&
      !ownerParticipants.some(
        val =>
          val?.account_address?.toLowerCase() ===
          schedulerAccount.account_address
      )
  )

  if (ownerIsNotScheduler && schedulerAccount) {
    const gatesResponse = await db.supabase
      .from('gate_usage')
      .select()
      .eq('gated_entity_id', meeting.meetingTypeId)
      .eq('type', GateUsageType.MeetingSchedule)

    if (gatesResponse.data && gatesResponse.data.length > 0) {
      const gate = await getGateCondition(gatesResponse.data[0].gate_id)
      const valid = await isConditionValid(
        gate!.definition,
        schedulerAccount.account_address!
      )

      if (!valid.isValid) {
        throw new GateConditionNotValidError()
      }
    }
  }

  const timezone = meeting.participants_mapping[0].timeZone
  for (const participant of meeting.participants_mapping) {
    if (participant.account_address) {
      const ownerAccount = ownerAccounts.find(
        val =>
          val?.address?.toLowerCase() ===
          participant?.account_address?.toLowerCase()
      )
      if (
        existingAccounts
          .map(account => account.address)
          .includes(participant.account_address!) &&
        participant.type === ParticipantType.Owner
      ) {
        // only validate slot if meeting is being scheduled on someone's calendar and not by the person itself (from dashboard for example)
        const participantIsOwner = ownerParticipants.some(
          val =>
            val?.account_address?.toLowerCase() ===
            participant?.account_address?.toLowerCase()
        )
        // check if trhe meeting type allows for the slot to be used
        const slotIsTaken = async () =>
          !(await isSlotAvailable(
            participant.account_address!,
            new Date(meeting.start),
            new Date(meeting.end),
            meeting.meetingTypeId,
            meeting.txHash
          ))
        let isTimeAvailable = () =>
          ownerAccount &&
          isTimeInsideAvailabilities(
            new Date(meeting.start),
            new Date(meeting.end),
            ownerAccount?.preferences.availabilities || [],
            ownerAccount?.preferences.timezone
          )
        if (
          meeting.meetingTypeId &&
          meeting.meetingTypeId !== NO_MEETING_TYPE
        ) {
          const accountAvailabilities =
            await getTypeMeetingAvailabilityTypeFromDB(meeting.meetingTypeId)
          isTimeAvailable = () =>
            ownerAccount &&
            accountAvailabilities?.some(availability =>
              isTimeInsideAvailabilities(
                new Date(meeting.start),
                new Date(meeting.end),
                availability?.weekly_availability || [],
                availability?.timezone
              )
            )
        }
        // TODO: check slots by meeting type and not users default Availability
        if (
          participantIsOwner &&
          ownerIsNotScheduler &&
          ((!meeting.ignoreOwnerAvailability && !isTimeAvailable()) ||
            (await slotIsTaken()))
        )
          throw new TimeNotAvailableError()
      }

      let account: Account

      if (
        existingAccounts
          .map(account => account.address)
          .includes(participant.account_address!)
      ) {
        account = await getAccountFromDB(participant.account_address!)
        participant.timeZone = account.preferences.timezone || 'UTC'
      } else {
        account = await initAccountDBForWallet(
          participant.account_address!,
          '',
          participant.timeZone,
          0,
          true
        )
      }

      // Not adding source here given on our database the source is always MWW
      const dbSlot: DBSlot = {
        id: participant.slot_id,
        start: meeting.start,
        end: meeting.end,
        account_address: account.address,
        version: 0,
        meeting_info_encrypted: participant.privateInfo,
        recurrence: meeting.meetingRepeat,
        role: participant.type,
      }

      slots.push(dbSlot)

      if (
        participant.account_address.toLowerCase() ===
          schedulerAccount?.account_address?.toLowerCase() ||
        (!schedulerAccount &&
          participant.account_address?.toLowerCase() === ownerAccount?.address)
      ) {
        index = i
        meetingResponse = {
          ...dbSlot,
          meeting_info_encrypted: participant.privateInfo,
        }
      }
      i++
    }
  }

  // we create here the root meeting data, with enough data
  const createdRootMeeting = await saveConferenceMeetingToDB({
    id: meeting.meeting_id,
    start: meeting.start,
    end: meeting.end,
    meeting_url: meeting.meeting_url,
    access_type: MeetingAccessType.OPEN_MEETING,
    provider: meeting.meetingProvider,
    reminders: meeting.meetingReminders || [],
    recurrence: meeting.meetingRepeat,
    version: MeetingVersion.V2,
    slots: meeting.allSlotIds || [],
    title: meeting.title,
    permissions: meeting.meetingPermissions,
  })
  if (!createdRootMeeting) {
    throw new Error(
      'Could not create your meeting right now, get in touch with us if the problem persists'
    )
  }
  const { data, error } = await db.supabase.from('slots').insert(slots)

  //TODO: handle error
  if (error) {
    throw new Error(error.message)
  }

  meetingResponse.id = data[index].id
  meetingResponse.created_at = data[index].created_at

  const body: MeetingCreationSyncRequest = {
    participantActing,
    meeting_id: meeting.meeting_id,
    start: meeting.start,
    end: meeting.end,
    created_at: meetingResponse.created_at!,
    timezone,
    meeting_url: meeting.meeting_url,
    participants: meeting.participants_mapping,
    title: meeting.title,
    content: meeting.content,
    meetingProvider: meeting.meetingProvider,
    meetingReminders: meeting.meetingReminders,
    meetingRepeat: meeting.meetingRepeat,
    meetingPermissions: meeting.meetingPermissions,
    meeting_type_id:
      meeting.meetingTypeId === NO_MEETING_TYPE
        ? undefined
        : meeting.meetingTypeId,
  }
  // Doing notifications and syncs asynchronously
  fetch(`${apiUrl}/server/meetings/syncAndNotify`, {
    method: 'POST',
    body: JSON.stringify(body),
    headers: {
      'X-Server-Secret': process.env.SERVER_SECRET!,
      'Content-Type': 'application/json',
    },
  })

  if (meeting.txHash) {
    await registerMeetingSession(meeting.txHash, meeting.meeting_id)
  }
  return meetingResponse as DBSlot
}

const getAccountNotificationSubscriptions = async (
  address: string
): Promise<AccountNotifications> => {
  const { data, error } = await db.supabase
    .from('account_notifications')
    .select()
    .eq('account_address', address.toLowerCase())

  if (error) {
    throw new Error(error.message)
  }

  if (data && data[0]) return data[0] as AccountNotifications

  return { account_address: address, notification_types: [] }
}
const getAccountsNotificationSubscriptions = async (
  addresses: Array<string>
): Promise<Array<AccountNotifications>> => {
  const { data, error } = await db.supabase
    .from('account_notifications')
    .select()
    .in(
      'account_address',
      addresses.map(val => val.toLowerCase())
    )

  if (error) {
    throw new Error(error.message)
  }

  if (data) return data as Array<AccountNotifications>

  return addresses.map(address => ({
    account_address: address,
    notification_types: [],
  }))
}
const getAccountNotificationSubscriptionEmail = async (
  address: string
): Promise<string> => {
  const notifications = await getAccountNotificationSubscriptions(address)
  const userEmail = notifications?.notification_types.find(
    n => n.channel === NotificationChannel.EMAIL
  )?.destination
  return userEmail || ''
}

const getAccountsNotificationSubscriptionEmails = async (
  address: Array<string>
): Promise<Array<string>> => {
  const notifications = await getAccountsNotificationSubscriptions(address)
  const userEmails = []
  for (const notification of notifications) {
    const userEmail = notification?.notification_types.find(
      n => n.channel === NotificationChannel.EMAIL
    )?.destination
    if (userEmail) userEmails.push(userEmail)
  }
  return userEmails
}

const getGroupsAndMembers = async (
  address: string,
  limit?: string,
  offset?: string,
  search?: string,
  includeInvites?: boolean
): Promise<Array<GetGroupsFullResponse>> => {
  const { data, error } = await db.supabase.rpc<GetGroupsFullResponse>(
    'get_user_groups_with_members',
    {
      user_address: address.toLowerCase(),
      search_term: search || null,
      limit_count: limit || 1000,
      offset_count: offset || 0,
    }
  )

  if (error) {
    throw new Error(error.message)
  }

  return data.map(group => ({
    id: group.id,
    name: group.name,
    slug: group.slug,
    members:
      group.members.filter(member => {
        if (includeInvites) {
          return true
        }
        return !member.invitePending
      }) || [],
  })) as GetGroupsFullResponse[]
}

async function findGroupsWithSingleMember(
  groupIDs: Array<string>
): Promise<Array<EmptyGroupsResponse>> {
  const filteredGroups = []
  for (const groupID of groupIDs) {
    const { data: group, error } = await db.supabase
      .from('group_members')
      .select('count')
      .eq('group_id', groupID)
    if (error) {
      throw new Error(error.message)
    } else if (group.length === 1 && group[0].count === 1) {
      const { data: groupDetails, error: groupError } = await db.supabase
        .from('groups')
        .select('id, name, slug')
        .eq('id', groupID)
      if (groupError) {
        throw new Error(groupError.message)
      }
      filteredGroups.push(groupDetails[0])
    }
  }
  return filteredGroups
}

const getGroupsEmpty = async (
  address: string
): Promise<Array<EmptyGroupsResponse>> => {
  const { data: memberGroups, error } = await db.supabase
    .from('group_members')
    .select('group_id')
    .eq('member_id', address.toLowerCase())

  if (error) {
    throw new Error(error.message)
  }
  if (memberGroups.length > 0) {
    const groupIDs = memberGroups.map(
      (group: { group_id: string }) => group.group_id
    )
    return findGroupsWithSingleMember(groupIDs)
  } else {
    // user is not part of any group
    return []
  }
}

export const getGroupInvite = async (identifier: {
  email?: string
  user_id?: string
}): Promise<GroupInvitesResponse | null> => {
  const { email, user_id } = identifier
  let query = db.supabase.from('group_invites').select()

  if (email) {
    query = query.eq('email', email)
  } else if (user_id) {
    query = query.eq('user_id', user_id)
  } else {
    console.error('No identifier provided')
    return null
  }

  const { data, error } = await query

  if (error) {
    console.error('Error fetching group invite:', error)
    return null
  }

  if (data.length === 0) return null

  return data[0] as GroupInvitesResponse
}
const getGroupName = async (group_id: string): Promise<Group> => {
  const { data, error } = await db.supabase
    .from('groups')
    .select(
      `
      id,
    name
    `
    )
    .eq('id', group_id)
  if (error) {
    throw new Error(error.message)
  }
  if (data) {
    return data[0]
  }
  throw new GroupNotExistsError()
}

const getGroupInvites = async ({
  address,
  group_id,
  user_id,
  email,
  discord_id,
  limit,
  offset,
  search,
}: GroupInviteFilters): Promise<Array<UserGroups>> => {
  const { data, error } = await db.supabase.rpc(
    'get_group_invites_with_search',
    {
      user_address: address || null,
      target_group_id: group_id || null,
      target_user_id: user_id || null,
      target_email: email || null,
      target_discord_id: discord_id || null,
      search_term: search || null,
      limit_count: limit || 1000,
      offset_count: offset || 0,
    }
  )

  if (error) {
    console.error('Error executing query:', error)
    throw new Error(error.message)
  }

  return data.map(item => ({
    id: item.id,
    role: item.role,
    group: {
      id: item.group_id,
      name: item.group_name,
      slug: item.group_slug,
    },
    invitePending: item.invite_pending,
  }))
}
const getGroupInvitesCount = async ({
  address,
  group_id,
  user_id,
  email,
  discord_id,
}: GroupInviteFilters): Promise<number | null> => {
  let query = db.supabase.from('group_invites').select('id', { count: 'exact' })
  let orQuery = ''
  if (address) {
    orQuery = `user_id.eq.${address.toLowerCase()}`
  }
  if (group_id) {
    orQuery += (orQuery ? ',' : '') + `group_id.eq.${group_id}`
    query = query.eq('group_id', group_id)
  }
  if (user_id) {
    orQuery += (orQuery ? ',' : '') + `user_id.eq.${user_id.toLowerCase()}`
  }
  if (email) {
    orQuery += (orQuery ? ',' : '') + `email.eq.${email}`
  }
  if (discord_id) {
    orQuery += (orQuery ? ',' : '') + `discord_id.eq.${discord_id}`
  }
  query.or(orQuery)
  const { count, error } = await query
  if (error) {
    throw new Error(error.message)
  }
  return count
}
const publicGroupJoin = async (group_id: string, address: string) => {
  const groupUsers = await getGroupMembersInternal(group_id)
  if (groupUsers.map(val => val.member_id).includes(address.toLowerCase())) {
    throw new AlreadyGroupMemberError()
  }
  await addUserToGroup(group_id, address.toLowerCase(), MemberType.MEMBER)
}

const manageGroupInvite = async (
  group_id: string,
  address: string,
  reject?: boolean,
  email_address?: string
): Promise<void> => {
  const query = email_address
    ? `email.eq.${email_address},user_id.eq.${address.toLowerCase()}`
    : `user_id.eq.${address.toLowerCase()}`
  const groupUsers = await getGroupMembersInternal(group_id)
  const { error, data } = await db.supabase
    .from<GroupInvites>('group_invites')
    .delete()
    .eq('group_id', group_id)
    .or(query)

  if (error) {
    throw new Error(error.message)
  }
  if (groupUsers.map(val => val.member_id).includes(address.toLowerCase())) {
    throw new AlreadyGroupMemberError()
  }
  if (!data || !data[0]?.role) {
    throw new Error('Invite Expired')
  }
  if (reject) {
    return
  }
  await addUserToGroup(group_id, address.toLowerCase(), data[0].role)
}
const addUserToGroup = async (
  group_id: string,
  member_id: string,
  role = MemberType.MEMBER
) => {
  const { error } = await db.supabase.from('group_members').insert({
    group_id,
    member_id,
    role,
  })
  if (error) {
    throw new Error(error.message)
  }
}

const getGroupAdminsFromDb = async (
  group_id: string
): Promise<Array<GroupMembersRow>> => {
  const { data, error } = await db.supabase
    .from('group_members')
    .select('member_id')
    .eq('group_id', group_id)
    .eq('role', MemberType.ADMIN)
  if (error) {
    throw new Error(error.message)
  }
  return data
}

const rejectGroupInvite = async (
  group_id: string,
  address: string,
  email_address?: string
): Promise<void> => {
  await manageGroupInvite(group_id, address, true, email_address)
  const admins = await getGroupAdminsFromDb(group_id)
  const body: GroupInviteNotifyRequest = {
    group_id: group_id,
    accountsToNotify: admins.map(val => val.member_id),
    notifyType: GroupNotificationType.REJECT,
  }
  fetch(`${apiUrl}/server/groups/syncAndNotify`, {
    method: 'POST',
    body: JSON.stringify(body),
    headers: {
      'X-Server-Secret': process.env.SERVER_SECRET!,
      'Content-Type': 'application/json',
    },
  })
}
const leaveGroup = async (
  group_id: string,
  userIdentifier: string,
  invite_pending?: boolean
) => {
  const { data: groupData, error: groupError } = await db.supabase
    .from('groups')
    .select()
    .eq('id', group_id)
  if (groupError) {
    throw new Error(groupError.message)
  }
  if (!groupData) {
    throw new GroupNotExistsError()
  }
  const query = db.supabase
    .from(invite_pending ? 'group_invites' : 'group_members')
    .select('role')
    .eq('group_id', group_id)
  if (invite_pending) {
    query.eq('id', userIdentifier)
  } else {
    query.eq('member_id', userIdentifier)
  }
  const { data, error: groupMemberError } = await query
  if (groupMemberError) {
    throw new Error(groupMemberError.message)
  }
  if (!data || data.length === 0) {
    throw new NotGroupMemberError()
  }
  const groupAdmins = await getGroupAdminsFromDb(group_id)
  if (
    groupAdmins.length === 1 &&
    groupAdmins.every(val => val.member_id === userIdentifier)
  ) {
    throw new IsGroupAdminError()
  }
  const deleteQuery = db.supabase
    .from(invite_pending ? 'group_invites' : 'group_members')
    .delete()
    .eq('group_id', group_id)
  if (invite_pending) {
    deleteQuery.eq('id', userIdentifier)
  } else {
    deleteQuery.eq('member_id', userIdentifier.toLowerCase())
  }
  const { error } = await deleteQuery
  if (error) {
    throw new Error(error.message)
  }
}
const removeMember = async (
  group_id: string,
  address: string,
  member_id: string,
  invite_pending: boolean
) => {
  const isAddressAdmin = await isGroupAdmin(group_id, address)
  if (!isAddressAdmin) {
    throw new NotGroupAdminError()
  }
  return leaveGroup(group_id, member_id, invite_pending)
}

const getGroupUsers = async (
  group_id: string,
  address: string,
  limit: number,
  offset: number
): Promise<Array<GroupUsers & GroupInvites>> => {
  if (await isGroupExists(group_id)) {
    const { data: inviteData, error: inviteError } = await db.supabase
      .from('group_invites')
      .select()
      .eq('group_id', group_id)
    if (inviteError) {
      throw new Error(inviteError.message)
    }
    const { data: membersData, error: membersError } = await db.supabase
      .from('group_members')
      .select()
      .eq('group_id', group_id)
    if (membersError) {
      throw new Error(membersError.message)
    }
    const addresses = membersData
      .map((member: GroupMemberQuery) => member.member_id)
      .concat(inviteData.map((val: GroupMemberQuery) => val.user_id))
    const nonUsers = inviteData?.filter(data => !data.user_id)
    if (!addresses.includes(address)) {
      throw new NotGroupMemberError()
    }
    const { data, error } = await db.supabase
      .from('accounts')
      .select(
        `
      group_members: group_members(*),
      group_invites: group_invites(*),
      preferences: account_preferences(name),
      subscriptions: subscriptions(*)
    `
      )
      .in('address', addresses)
      .filter('group_members.group_id', 'eq', group_id)
      .filter('group_invites.group_id', 'eq', group_id)
      .range(offset || 0, (offset || 0) + (limit ? limit - 1 : 1000))
    if (error) {
      throw new Error(error.message)
    }

    if (data) {
      return [...data, ...nonUsers]
    }
  }
  return []
}

const isGroupAdmin = async (groupId: string, userIdentifier?: string) => {
  const { data, error } = await db.supabase
    .from('group_members')
    .select('role')
    .eq('group_id', groupId)
    .eq('member_id', userIdentifier)
  if (error) {
    throw new Error(error.message)
  }
  if (!data[0]) {
    throw new NotGroupMemberError()
  }
  return data[0]?.role === MemberType.ADMIN
}

const changeGroupRole = async (
  groupId: string,
  userIdentifier: string,
  newRole: MemberType,
  invitePending: boolean
) => {
  const groupUsers = await getGroupUsersInternal(groupId)
  if (newRole === MemberType.MEMBER) {
    const adminCount = groupUsers.filter(
      val => val?.role === MemberType.ADMIN
    ).length
    if (adminCount < 2) {
      throw new AdminBelowOneError()
    }
  }
  const query = db.supabase
    .from(invitePending ? 'group_invites' : 'group_members')
    .update({ role: newRole })
    .eq('group_id', groupId)
  if (invitePending) {
    query.eq('id', userIdentifier)
  } else {
    query.eq('member_id', userIdentifier)
  }
  const { error } = await query
  if (error) {
    throw new Error(error.message)
  }
  return true
}

const getGroupUsersInternal = async (
  group_id: string
): Promise<Array<GroupMemberQuery>> => {
  if (await isGroupExists(group_id)) {
    const { data: inviteData, error: inviteError } = await db.supabase
      .from<GroupMemberQuery>('group_invites')
      .select()
      .eq('group_id', group_id)
    if (inviteError) {
      throw new Error(inviteError.message)
    }
    const { data: membersData, error: membersError } = await db.supabase
      .from<GroupMemberQuery>('group_members')
      .select()
      .eq('group_id', group_id)
    if (membersError) {
      throw new Error(membersError.message)
    }
    const members = membersData.concat(inviteData)
    return members
  }
  return []
}

const getGroupMembersInternal = async (
  group_id: string
): Promise<Array<GroupMemberQuery>> => {
  if (await isGroupExists(group_id)) {
    const { data: membersData, error: membersError } = await db.supabase
      .from<GroupMemberQuery>('group_members')
      .select()
      .eq('group_id', group_id)
    if (membersError) {
      throw new Error(membersError.message)
    }
    return membersData
  }
  return []
}
const isGroupExists = async (group_id: string) => {
  const { data: groupData, error: groupError } = await db.supabase
    .from('groups')
    .select()
    .eq('id', group_id)
  if (groupError) {
    throw new Error(groupError.message)
  }
  if (!groupData) {
    throw new GroupNotExistsError()
  }
  return true
}
const getGroupInternal = async (group_id: string) => {
  const { data, error } = await db.supabase
    .from('groups')
    .select(
      `
    name,
    id,
    slug
    `
    )
    .eq('id', group_id)
  if (error) {
    throw new Error(error.message)
  }
  if (data) {
    return data[0]
  }
  throw new GroupNotExistsError()
}
const getGroup = async (group_id: string, address: string): Promise<Group> => {
  const groupUsers = await getGroupUsersInternal(group_id)
  const isGroupMember = groupUsers.some(
    user =>
      user.member_id?.toLowerCase() === address.toLowerCase() ||
      user.user_id?.toLowerCase() === address.toLowerCase()
  )
  if (!isGroupMember) {
    throw new NotGroupMemberError()
  }
  return getGroupInternal(group_id)
}
const editGroup = async (
  group_id: string,
  address: string,
  name?: string,
  slug?: string
): Promise<void> => {
  await isGroupExists(group_id)
  const checkAdmin = await isGroupAdmin(group_id, address)
  if (!checkAdmin) {
    throw new NotGroupAdminError()
  }
  const data: UpdateGroupPayload = {}
  if (name) {
    data.name = name
  }
  if (slug) {
    data.slug = slug
  }
  const { error } = await db.supabase
    .from('groups')
    .update(data)
    .eq('id', group_id)
  if (error) {
    throw new Error('Group with slug already exists', {
      cause: error.message,
    })
  }
}
const deleteGroup = async (group_id: string, address: string) => {
  await isGroupExists(group_id)
  const checkAdmin = await isGroupAdmin(group_id, address)
  if (!checkAdmin) {
    throw new NotGroupAdminError()
  }
  await deleteGroupMembers(group_id)
  await deleteGroupInvites(group_id)
  const { error } = await db.supabase.from('groups').delete().eq('id', group_id)
  if (error) {
    throw new Error(error.message)
  }
}

const deleteGroupMembers = async (group_id: string) => {
  const { error } = await db.supabase
    .from('group_members')
    .delete()
    .eq('group_id', group_id)
  if (error) {
    throw new Error(error.message)
  }
}

const deleteGroupInvites = async (group_id: string) => {
  const { error } = await db.supabase
    .from('group_invites')
    .delete()
    .eq('group_id', group_id)
  if (error) {
    throw new Error(error.message)
  }
}

export const createGroupInvite = async (
  groupId: string,
  email?: string,
  discordId?: string,
  userId?: string
): Promise<void> => {
  try {
    const { error } = await db.supabase.from('group_invites').insert({
      email,
      discord_id: discordId,
      user_id: userId || null,
      group_id: groupId,
    })

    if (error) {
      throw new Error(error.message)
    }
  } catch (error) {
    console.error('Error creating group invite:', error)
    throw error
  }
}

export const addUserToGroupInvites = async (
  groupId: string,
  role: MemberType,
  email?: string,
  accountAddress?: string
): Promise<void> => {
  try {
    const { error } = await db.supabase.from('group_invites').insert({
      email,
      user_id: accountAddress || null,
      group_id: groupId,
      role: role || MemberType.MEMBER, // default to member
    })

    if (error) {
      throw new Error(error.message)
    }
  } catch (error) {
    console.error('Error creating group invite:', error)
    throw error
  }
}

export const updateGroupInviteUserId = async (
  inviteId: string,
  userId: string
): Promise<void> => {
  const { error } = await db.supabase
    .from('group_invites')
    .update({ user_id: userId })
    .eq('id', inviteId)

  if (error) {
    console.error('Error updating group invite user ID:', error)
    throw new Error(error.message)
  }
}

const setAccountNotificationSubscriptions = async (
  address: string,
  notifications: AccountNotifications
): Promise<AccountNotifications> => {
  const account = await getAccountFromDB(address)
  if (!isProAccount(account)) {
    notifications.notification_types = notifications.notification_types.filter(
      n => n.channel !== NotificationChannel.EPNS
    )
  }

  const { error } = await db.supabase
    .from('account_notifications')
    .upsert(notifications, { onConflict: 'account_address' })
    .eq('account_address', address.toLowerCase())
  if (error) {
    throw new Error(error.message)
  }

  return notifications
}

export const createOrUpdatesDiscordAccount = async (
  discordAccount: DiscordAccount
): Promise<DiscordAccount | undefined> => {
  const account = await getAccountFromDiscordId(discordAccount.discord_id)
  if (!account) {
    const { data, error } = await db.supabase
      .from('discord_accounts')
      .insert([discordAccount])
    if (error) {
      throw new Error(error.message)
    }
    return data[0]
  } else {
    const { data, error } = await db.supabase
      .from('discord_accounts')
      .update(discordAccount)
      .eq('discord_id', discordAccount.discord_id)
    if (error) {
      throw new Error(error.message)
    }
    return data[0]
  }
}

export const deleteDiscordAccount = async (accountAddress: string) => {
  const { error } = await db.supabase
    .from('discord_accounts')
    .delete()
    .eq('address', accountAddress)
  if (error) {
    throw new Error(error.message)
  }
}

const saveEmailToDB = async (email: string, plan: string): Promise<boolean> => {
  const { error } = await db.supabase.from('emails').upsert([
    {
      email,
      plan,
    },
  ])

  if (!error) {
    return true
  }
  throw new Error(error.message)
}

const saveConferenceMeetingToDB = async (
  payload: Omit<ConferenceMeeting, 'created_at'>
): Promise<boolean> => {
  const { error } = await db.supabase.from('meetings').upsert([
    {
      ...payload,
      created_at: new Date(),
    },
  ])

  if (!error) {
    return true
  }
  throw new Error(error.message)
}

const getConnectedCalendars = async (
  address: string,
  {
    syncOnly,
    activeOnly: _activeOnly,
  }: {
    syncOnly?: boolean
    activeOnly?: boolean
  }
): Promise<ConnectedCalendar[]> => {
  const query = db.supabase
    .from('connected_calendars')
    .select()
    .eq('account_address', address.toLowerCase())
    .order('id', { ascending: true })

  const { data, error } = await query

  if (error) {
    throw new Error(error.message)
  }

  if (!data) return []

  // const connectedCalendars: ConnectedCalendar[] =
  //   !isProAccount(account) && activeOnly ? data.slice(0, 1) : data
  // ignore pro for now
  const connectedCalendars: ConnectedCalendar[] = data
  if (syncOnly) {
    const calendars: ConnectedCalendar[] = JSON.parse(
      JSON.stringify(connectedCalendars)
    )
    for (const cal of calendars) {
      cal.calendars = cal.calendars.filter(c => c.sync)
    }
    return calendars
  }

  return connectedCalendars
}

const connectedCalendarExists = async (
  address: string,
  email: string,
  provider: TimeSlotSource
): Promise<ConnectedCalendar | undefined> => {
  const { data, error } = await db.supabase
    .from('connected_calendars')
    .select()
    .eq('account_address', address.toLowerCase())
    .ilike('email', email.toLowerCase())
    .eq('provider', provider)

  if (error) {
    throw new Error(error.message)
  }

  return data[0]
}

export const updateCalendarPayload = async (
  address: string,
  email: string,
  provider: TimeSlotSource,
  payload: any
): Promise<void> => {
  const { error } = await db.supabase
    .from('connected_calendars')
    .update({ payload, updated: new Date() })
    .eq('account_address', address.toLowerCase())
    .ilike('email', email.toLowerCase())
    .eq('provider', provider)

  if (error) {
    throw new Error(error.message)
  }
}

const addOrUpdateConnectedCalendar = async (
  address: string,
  email: string,
  provider: TimeSlotSource,
  calendars: CalendarSyncInfo[],
  // Unknown as it can be anything
  _payload?: unknown
): Promise<ConnectedCalendar> => {
  const existingConnection = await connectedCalendarExists(
    address,
    email,
    provider
  )

  let queryPromise
  const payload = _payload ? _payload : existingConnection?.payload
  if (existingConnection) {
    queryPromise = db.supabase
      .from('connected_calendars')
      .update({
        payload,
        calendars,
        updated: new Date(),
      })
      .eq('account_address', address.toLowerCase())
      .ilike('email', email.toLowerCase())
      .eq('provider', provider)
  } else {
    if (calendars.filter(c => c.enabled).length === 0) {
      calendars[0].enabled = true
      // ensure at least one is enabled when adding it
    }

    queryPromise = db.supabase.from('connected_calendars').insert({
      email,
      payload,
      calendars,
      created: new Date(),
      account_address: address,
      provider,
    })
  }
  const { data, error } = await queryPromise

  if (error) {
    throw new Error(error.message)
  }
  const calendar = data[0] as ConnectedCalendar
  if (provider === TimeSlotSource.GOOGLE) {
    try {
      const integration = getConnectedCalendarIntegration(
        address.toLowerCase(),
        email,
        provider,
        payload
      )
      for (const cal of calendars.filter(cal => cal.enabled && cal.sync)) {
        // don't parellelize this as it can make us hit google's rate limit
        await handleWebHook(cal.calendarId, calendar.id, integration)
      }
    } catch (e) {
      Sentry.captureException(e, {
        extra: {
          calendarId: calendar.id,
          accountAddress: address,
          email,
          provider,
        },
      })
      console.error('Error adding new calendar to existing meeting types:', e)
    }
  }
  return calendar
}

const addNewCalendarToAllExistingMeetingTypes = async (
  account_address: string,
  calendar: ConnectedCalendar
) => {
  const meetingTypes = await getMeetingTypesLean(account_address.toLowerCase())
  if (!meetingTypes || meetingTypes.length === 0) return

  await Promise.all(
    meetingTypes.map(async meetingType => {
      if (
        await checkCalendarAlreadyExistsForMeetingType(
          calendar.id,
          meetingType.id
        )
      ) {
        return
      }
      const { error } = await db.supabase
        .from('meeting_type_calendars')
        .insert({
          meeting_type_id: meetingType.id,
          calendar_id: calendar.id,
        })
      if (error) {
        console.error('Error adding calendar to meeting type:', error)
        Sentry.captureException(error, {
          extra: {
            calendarId: calendar.id,
            meetingTypeId: meetingType.id,
            accountAddress: account_address,
          },
        })
      }
    })
  )
  return true
}
const checkCalendarAlreadyExistsForMeetingType = async (
  calendarId: number,
  meetingTypeId: string
) => {
  const { data: current } = await db.supabase
    .from('meeting_type_calendars')
    .select()
    .eq('meeting_type_id', meetingTypeId)
    .eq('calendar_id', calendarId)
  return current && current.length > 0
}
const handleWebHook = async (
  calId: string,
  connectedCalendarId: number,
  integration: CalendarService<TimeSlotSource>
) => {
  try {
    if (!integration.setWebhookUrl || !integration.refreshWebhook) return
    const { data } = await db.supabase
      .from('calendar_webhooks')
      .select('*')
      .eq('calendar_id', calId)
      .eq('connected_calendar_id', connectedCalendarId)
    const calendarwbhk = data?.[0]
    if (calendarwbhk) {
      if (new Date(calendarwbhk.expires_at) < add(new Date(), { days: 1 })) {
        const result = await integration.refreshWebhook(
          calendarwbhk.channel_id,
          calendarwbhk.resource_id,
          WEBHOOK_URL,
          calId
        )
        const { calendarId, channelId, expiration, resourceId } = result
        const { error: updateError } = await db.supabase
          .from('calendar_webhooks')
          .update({
            channel_id: channelId,
            resource_id: resourceId,
            calendar_id: calendarId,
            expires_at: new Date(Number(expiration)).toISOString(),
          })
          .eq('id', calendarwbhk.id)

        if (updateError) {
          console.error(updateError)
        }
        return
      }
    }
    const result = await integration.setWebhookUrl(WEBHOOK_URL, calId)
    const { calendarId, channelId, expiration, resourceId } = result
    const { error: updateError } = await db.supabase
      .from('calendar_webhooks')
      .insert({
        channel_id: channelId,
        resource_id: resourceId,
        calendar_id: calendarId,
        connected_calendar_id: connectedCalendarId,
        expires_at: new Date(Number(expiration)).toISOString(),
      })
    if (updateError) {
      console.error(updateError)
    }
  } catch (e) {
    console.error('Error refreshing webhook:', e)
  }
}
const removeConnectedCalendar = async (
  address: string,
  email: string,
  provider: TimeSlotSource
): Promise<ConnectedCalendar> => {
  const { data, error } = await db.supabase
    .from<ConnectedCalendar>('connected_calendars')
    .delete()
    .eq('account_address', address.toLowerCase())
    .ilike('email', email.toLowerCase())
    .eq('provider', provider)
    .select('*')
  if (error) {
    throw new Error(error.message)
  }
  const calendar = Array.isArray(data) ? data[0] : data
  await removeCalendarFromAllExistingMeetingTypes(address, calendar)
  return calendar
}

const removeCalendarFromAllExistingMeetingTypes = async (
  account_address: string,
  calendar: ConnectedCalendar
) => {
  const meetingTypes = await getMeetingTypesLean(account_address.toLowerCase())
  if (!meetingTypes || meetingTypes.length === 0) return

  const { error } = await db.supabase
    .from('meeting_type_calendars')
    .delete()
    .eq('calendar_id', calendar.id)
    .in(
      'meeting_type_id',
      meetingTypes.map(mt => mt.id)
    )
  if (error) {
    Sentry.captureException(error, {
      extra: {
        account_address,
        calendar,
      },
    })
  }
  return true
}
export const getSubscriptionFromDBForAccount = async (
  accountAddress: string,
  chain?: SupportedChain
): Promise<Subscription[]> => {
  const query = db.supabase
    .from<Subscription>('subscriptions')
    .select()
    .gt('expiry_time', new Date().toISOString())
    .eq('owner_account', accountAddress.toLowerCase())
  if (chain) {
    query.eq('chain', chain)
  }
  const { data, error } = await query
  if (error) {
    throw new Error(error.message)
  }

  if (data && data.length > 0) {
    let subscriptions = data as Subscription[]
    const collidingDomains = subscriptions.map(s => s.domain).filter(s => s)
    if (collidingDomains.length === 0) return subscriptions
    const collisionExists = await db.supabase
      .from('subscriptions')
      .select()
      .neq('owner_account', accountAddress.toLowerCase())
      .or(collidingDomains.map(domain => `domain.ilike.${domain}`).join(','))

    if (collisionExists.error) {
      throw new Error(collisionExists.error.message)
    }

    // If for any reason some smart ass registered a domain manually
    // on the blockchain, but such domain already existed for someone
    // else and is not expired, we remove it here.
    for (const collision of collisionExists.data) {
      if (!collision.domain) continue
      if (
        (collision as Subscription).registered_at <
        subscriptions.find(s => s.domain === collision.domain)!.registered_at
      ) {
        subscriptions = subscriptions.filter(s => s.domain !== collision.domain)
      }
    }

    return subscriptions
  }
  return []
}

export const getSubscription = async (
  domain: string
): Promise<Subscription | undefined> => {
  const { data, error } = await db.supabase
    .from('subscriptions')
    .select()
    .ilike('domain', domain.toLowerCase())
    .gt('expiry_time', new Date().toISOString())
    .order('registered_at', { ascending: true })

  if (error) {
    throw new Error(error.message)
  }

  if (data && data?.length > 0) return data[0] as Subscription

  return undefined
}

export const getExistingSubscriptionsByAddress = async (
  address: string
): Promise<Subscription[] | undefined> => {
  const { data, error } = await db.supabase
    .from('subscriptions')
    .select()
    .ilike('owner_account', address.toLocaleLowerCase())
    .gt('expiry_time', new Date().toISOString())
    .order('registered_at', { ascending: true })

  if (error) {
    Sentry.captureException(error)
  }

  if (data && data?.length > 0) {
    return data as Subscription[]
  }

  return undefined
}

export const getExistingSubscriptionsByDomain = async (
  domain: string
): Promise<Subscription[] | undefined> => {
  const { data, error } = await db.supabase
    .from('subscriptions')
    .select()
    .ilike('domain', domain.toLocaleLowerCase())
    .gt('expiry_time', new Date().toISOString())
    .order('registered_at', { ascending: true })

  if (error) Sentry.captureException(error)
  if (data && data?.length > 0) return data as Subscription[]

  return undefined
}

export const updateAccountSubscriptions = async (
  subscriptions: Subscription[]
): Promise<Subscription[]> => {
  for (const subscription of subscriptions) {
    const { data, error } = await db.supabase
      .from<Subscription>('subscriptions')
      .update({
        expiry_time: subscription.expiry_time,
        config_ipfs_hash: subscription.config_ipfs_hash,
        plan_id: subscription.plan_id,
        domain: subscription.domain,
      })
      .eq('owner_account', subscription.owner_account)
      .eq('chain', subscription.chain)
      .eq('plan_id', subscription.plan_id)

    if (error) {
      console.error(error)
      throw new Error(error.message)
    }

    if (!data || data.length == 0) {
      const { error } = await db.supabase
        .from<Subscription>('subscriptions')
        .insert(subscription)

      if (error) {
        throw new Error(error.message)
      }
    }
  }

  return subscriptions
}

const upsertGateCondition = async (
  ownerAccount: string,
  gateCondition: GateConditionObject
): Promise<GateConditionObject | null> => {
  if (gateCondition.id) {
    const response = await db.supabase
      .from('gate_definition')
      .select()
      .eq('id', gateCondition.id)

    if (response.error) {
      Sentry.captureException(response.error)
      return null
    } else if (response.data[0].owner !== ownerAccount) {
      throw new UnauthorizedError()
    }
  }

  const toUpsert: GateConditionObject & { owner: string } = {
    definition: gateCondition.definition,
    title: gateCondition.title.trim(),
    owner: ownerAccount.toLowerCase(),
  }

  if (gateCondition.id) {
    toUpsert.id = gateCondition.id
  }

  const { data, error } = await db.supabase
    .from('gate_definition')
    .upsert([toUpsert])

  if (!error) {
    return data[0] as GateConditionObject
  }
  throw new Error(error.message)
}

const deleteGateCondition = async (
  ownerAccount: string,
  idToDelete: string
): Promise<boolean> => {
  const usageResponse = await db.supabase
    .from('gate_usage')
    .select('id', { count: 'exact' })
    .eq('gate_id', idToDelete)

  if (usageResponse.error) {
    Sentry.captureException(usageResponse.error)
    return false
  } else if ((usageResponse.count || 0) > 0) {
    throw new GateInUseError()
  }

  const response = await db.supabase
    .from('gate_definition')
    .select()
    .eq('id', idToDelete)

  if (response.error) {
    Sentry.captureException(response.error)
    return false
  } else if (response.data[0].owner !== ownerAccount) {
    throw new UnauthorizedError()
  }

  const { error } = await db.supabase
    .from('gate_definition')
    .delete()
    .eq('id', idToDelete)

  if (!error) {
    return true
  }
  throw new Error(error.message)
}

const getGateCondition = async (
  conditionId: string
): Promise<GateConditionObject | null> => {
  const { data, error } = await db.supabase
    .from('gate_definition')
    .select()
    .eq('id', conditionId)

  if (!error) {
    return data[0] as GateConditionObject
  }
  throw new Error(error.message)
}

const getGateConditionsForAccount = async (
  ownerAccount: string
): Promise<GateConditionObject[]> => {
  const { data, error } = await db.supabase
    .from('gate_definition')
    .select()
    .eq('owner', ownerAccount.toLowerCase())

  if (!error) {
    return data as GateConditionObject[]
  }
  throw new Error(error.message)
}

const getAppToken = async (tokenType: string): Promise<any | null> => {
  const { data, error } = await db.supabase
    .from('application_tokens')
    .select()
    .eq('type', tokenType)

  if (!error) return data[0]

  return null
}

const updateMeeting = async (
  participantActing: ParticipantBaseInfo,
  meetingUpdateRequest: MeetingUpdateRequest
): Promise<DBSlot> => {
  if (
    new Set(
      meetingUpdateRequest.participants_mapping.map(
        p => p.account_address || p.guest_email
      )
    ).size !== meetingUpdateRequest.participants_mapping.length
  ) {
    // means there are duplicate participants
    throw new MeetingCreationError()
  }
  const slots = []
  let meetingResponse = {} as DBSlot
  let index = 0
  let i = 0

  const existingAccounts = await getExistingAccountsFromDB(
    meetingUpdateRequest.participants_mapping.map(p => p.account_address!)
  )
  const ownerParticipants =
    meetingUpdateRequest.participants_mapping.filter(
      p => p.type === ParticipantType.Owner
    ) || []

  const ownerAccounts =
    ownerParticipants.length > 0
      ? await Promise.all(
          ownerParticipants.map(
            async owner => await getAccountFromDB(owner.account_address!)
          )
        )
      : []

  const schedulerAccount =
    meetingUpdateRequest.participants_mapping.find(
      p => p.type === ParticipantType.Scheduler
    ) || null

  const timezone = meetingUpdateRequest.participants_mapping[0].timeZone
  let changingTime = null

  for (const participant of meetingUpdateRequest.participants_mapping) {
    const isEditing = participant.mappingType === ParticipantMappingType.KEEP

    if (participant.account_address) {
      const ownerAccount = ownerAccounts.find(
        val =>
          val?.address?.toLowerCase() ===
          participant?.account_address?.toLowerCase()
      )
      if (
        existingAccounts
          .map(account => account.address)
          .includes(participant.account_address!)
      ) {
        // only validate slot if meeting is being scheduled on someones calendar and not by the person itself (from dashboard for example)
        const participantIsOwner = ownerParticipants.some(
          val =>
            val?.account_address?.toLowerCase() ===
            participant?.account_address?.toLowerCase()
        )

        const ownerIsNotScheduler = Boolean(
          schedulerAccount &&
            !ownerParticipants.some(
              val =>
                val?.account_address?.toLowerCase() ===
                schedulerAccount.account_address
            )
        )

        let isEditingToSameTime = false

        if (isEditing) {
          const existingSlot = await getMeetingFromDB(participant.slot_id!)
          const sameStart =
            new Date(existingSlot.start).getTime() ===
            new Date(meetingUpdateRequest.start).getTime()
          const sameEnd =
            new Date(existingSlot.end).getTime() ===
            new Date(meetingUpdateRequest.end).getTime()
          isEditingToSameTime = sameStart && sameEnd
          changingTime = !isEditingToSameTime
            ? {
                oldStart: new Date(existingSlot.start),
                oldEnd: new Date(existingSlot.end),
              }
            : null
        }

        const slotIsTaken = async () =>
          !(await isSlotAvailable(
            participant.account_address!,
            new Date(meetingUpdateRequest.start),
            new Date(meetingUpdateRequest.end),
            meetingUpdateRequest.meetingTypeId,
            undefined,
            meetingUpdateRequest.meeting_id
          ))

        let isTimeAvailable = () =>
          ownerAccount &&
          isTimeInsideAvailabilities(
            new Date(meetingUpdateRequest.start),
            new Date(meetingUpdateRequest.end),
            ownerAccount?.preferences.availabilities || [],
            ownerAccount?.preferences.timezone
          )
        if (
          meetingUpdateRequest.meetingTypeId &&
          meetingUpdateRequest.meetingTypeId !== NO_MEETING_TYPE
        ) {
          const accountAvailabilities =
            await getTypeMeetingAvailabilityTypeFromDB(
              meetingUpdateRequest.meetingTypeId
            )
          isTimeAvailable = () =>
            ownerAccount &&
            accountAvailabilities?.some(availability =>
              isTimeInsideAvailabilities(
                new Date(meetingUpdateRequest.start),
                new Date(meetingUpdateRequest.end),
                availability?.weekly_availability || [],
                availability?.timezone
              )
            )
        }

        if (
          participantIsOwner &&
          ownerIsNotScheduler &&
          !isEditingToSameTime &&
          participantActing.account_address !== participant.account_address &&
          ((!meetingUpdateRequest.ignoreOwnerAvailability &&
            !isTimeAvailable()) ||
            (await slotIsTaken()))
        )
          throw new TimeNotAvailableError()
      }

      let account: Account

      if (
        existingAccounts
          .map(account => account.address)
          .includes(participant.account_address!)
      ) {
        account = await getAccountFromDB(participant.account_address!)
      } else {
        account = await initAccountDBForWallet(
          participant.account_address!,
          '',
          'UTC',
          0,
          true
        )
      }

      // Not adding source here given on our database the source is always MWW
      const dbSlot: DBSlot = {
        id: participant.slot_id,
        start: new Date(meetingUpdateRequest.start),
        end: new Date(meetingUpdateRequest.end),
        account_address: account.address,
        version: meetingUpdateRequest.version,
        meeting_info_encrypted: participant.privateInfo,
        recurrence: meetingUpdateRequest.meetingRepeat,
        role: participant.type,
      }

      slots.push(dbSlot)

      if (
        participant.account_address.toLowerCase() ===
          schedulerAccount?.account_address?.toLowerCase() ||
        (!schedulerAccount?.account_address &&
          participant.account_address.toLowerCase() ===
            ownerAccount?.address.toLowerCase())
      ) {
        index = i
        meetingResponse = {
          ...dbSlot,
          meeting_info_encrypted: participant.privateInfo,
        }
      }
      i++
    }
  }

  // one last check to make sure that the version did not change
  const everySlotId = meetingUpdateRequest.participants_mapping
    .filter(it => it.slot_id)
    .map(it => it.slot_id) as string[]
  const everySlot = await getMeetingsFromDB(everySlotId)
  if (everySlot.find(it => it.version + 1 !== meetingUpdateRequest.version))
    throw new MeetingChangeConflictError()

  // there is no support from suppabase to really use optimistic locking,
  // right now we do the best we can assuming that no update will happen in the EXACT same time
  // to the point that our checks will not be able to stop conflicts

  const { data, error } = await db.supabase
    .from('slots')
    .upsert(slots, { onConflict: 'id' })

  //TODO: handle error
  if (error) {
    throw new Error(error.message)
  }

  meetingResponse.id = data[index].id
  meetingResponse.created_at = data[index].created_at

  const meeting = await getConferenceMeetingFromDB(
    meetingUpdateRequest.meeting_id
  )

  // now that everything happened without error, it is safe to update the root meeting data
  const existingSlots =
    meeting.slots?.filter(
      val => !meetingUpdateRequest.slotsToRemove.includes(val)
    ) || []

  // Add unique slot IDs from allSlotIds that aren't already present
  const allSlotIds = meetingUpdateRequest.allSlotIds || []
  const uniqueNewSlots = allSlotIds.filter(
    slotId => !existingSlots.includes(slotId)
  )
  const updatedSlots = [...existingSlots, ...uniqueNewSlots]

  // now that everything happened without error, it is safe to update the root meeting data
  const createdRootMeeting = await saveConferenceMeetingToDB({
    id: meetingUpdateRequest.meeting_id,
    start: meetingUpdateRequest.start,
    end: meetingUpdateRequest.end,
    meeting_url: meetingUpdateRequest.meeting_url,
    access_type: MeetingAccessType.OPEN_MEETING,
    provider: meetingUpdateRequest.meetingProvider,
    recurrence: meetingUpdateRequest.meetingRepeat,
    reminders: meetingUpdateRequest.meetingReminders,
    version: MeetingVersion.V2,
    title: meetingUpdateRequest.title,
    slots: updatedSlots,
    permissions: meetingUpdateRequest.meetingPermissions,
  })

  if (!createdRootMeeting)
    throw new Error(
      'Could not update your meeting right now, get in touch with us if the problem persists'
    )

  const body: MeetingCreationSyncRequest = {
    participantActing,
    meeting_id: meetingUpdateRequest.meeting_id,
    start: meetingUpdateRequest.start,
    end: meetingUpdateRequest.end,
    created_at: meetingResponse.created_at!,
    timezone,
    meeting_url: meetingUpdateRequest.meeting_url,
    meetingProvider: meetingUpdateRequest.meetingProvider,
    participants: meetingUpdateRequest.participants_mapping,
    title: meetingUpdateRequest.title,
    content: meetingUpdateRequest.content,
    changes: changingTime ? { dateChange: changingTime } : undefined,
    meetingReminders: meetingUpdateRequest.meetingReminders,
    meetingRepeat: meetingUpdateRequest.meetingRepeat,
    meetingPermissions: meetingUpdateRequest.meetingPermissions,
    meeting_type_id:
      meetingUpdateRequest.meetingTypeId === NO_MEETING_TYPE
        ? undefined
        : meetingUpdateRequest.meetingTypeId,
  }

  // Doing notifications and syncs asynchronously
  fetch(`${apiUrl}/server/meetings/syncAndNotify`, {
    method: 'PATCH',
    body: JSON.stringify(body),
    headers: {
      'X-Server-Secret': process.env.SERVER_SECRET!,
      'Content-Type': 'application/json',
    },
  })

  if (
    meetingUpdateRequest.slotsToRemove.length > 0 ||
    meetingUpdateRequest.guestsToRemove.length > 0
  )
    await deleteMeetingFromDB(
      participantActing,
      meetingUpdateRequest.slotsToRemove,
      meetingUpdateRequest.guestsToRemove,
      meetingUpdateRequest.meeting_id,
      timezone,
      undefined,
      meetingUpdateRequest.title
    )

  return meetingResponse
}

const selectTeamMeetingRequest = async (
  id: string
): Promise<GroupMeetingRequest | null> => {
  const { data, error } = await db.supabase
    .from('group_meeting_request')
    .select()
    .eq('id', id)

  if (!error) return data[0] as GroupMeetingRequest

  return null
}

const insertOfficeEventMapping = async (
  office_id: string,
  mww_id: string
): Promise<void> => {
  const { error } = await db.supabase
    .from('office_event_mapping')
    .insert({ office_id, mww_id })

  if (error) {
    throw new Error(error.message)
  }
}

const getOfficeEventMappingId = async (
  mww_id: string
): Promise<string | null> => {
  const { data, error } = await db.supabase
    .from('office_event_mapping')
    .select()
    .eq('mww_id', mww_id)

  if (error) {
    throw new Error(error.message)
  }

  return data[0].office_id
}

export const getDiscordAccount = async (
  account_address: string
): Promise<DiscordAccount | undefined> => {
  const { data, error } = await db.supabase
    .from('discord_accounts')
    .select()
    .eq('address', account_address)

  if (error) {
    throw new Error(error.message)
  }

  if (data.length === 0) return undefined

  return data[0] as DiscordAccount
}

export const getAccountFromDiscordId = async (
  discord_id: string
): Promise<Account | null> => {
  const { data, error } = await db.supabase
    .from('discord_accounts')
    .select()
    .eq('discord_id', discord_id)

  if (error) {
    throw new Error(error.message)
  }

  if (data.length === 0) return null

  const address = data[0].address

  return getAccountFromDB(address)
}

export async function isUserAdminOfGroup(
  groupId: string,
  userAddress: string
): Promise<boolean> {
  const { data, error } = await db.supabase
    .from<GroupMembersRow>('group_members')
    .select('role')
    .eq('group_id', groupId)
    .eq('member_id', userAddress)
    .eq('role', 'admin')
    .single()

  if (error) {
    console.error('Error checking admin status:', error)
    throw error
  }

  return data?.role === MemberType.ADMIN
}

export async function createGroupInDB(
  name: string,
  account_address: string,
  slug?: string
): Promise<CreateGroupsResponse> {
  const { data, error } = await db.supabase
    .from<TablesInsert<'groups'>>('groups')
    .insert([
      {
        name,
        slug,
      },
    ])

  if (error) {
    throw new GroupCreationError(
      'Group with slug already exists',
      error.message
    )
  }

  const newGroup = data[0]
  if (!newGroup || !newGroup.id) {
    throw new Error('Failed to create group: missing ID')
  }

  const admin = {
    group_id: newGroup.id,
    member_id: account_address,
    role: MemberType.ADMIN,
  }
  const members = [admin]
  const { error: memberError } = await db.supabase
    .from('group_members')
    .insert(members)
  if (memberError) {
    throw new GroupCreationError(
      'Error adding group admin to group',
      memberError.message
    )
  }
  return {
    id: newGroup.id,
    name: newGroup.name,
    slug: newGroup.slug!,
  }
}

const createTgConnection = async (
  account_address: string
): Promise<TelegramConnection> => {
  const hash = CryptoJS.SHA1(account_address).toString(CryptoJS.enc.Hex)
  const { error, data } = await db.supabase
    .from('telegram_connections')
    .insert([{ account_address, tg_id: hash }])

  if (error) {
    throw new Error(error.message)
  }
  return data[0]
}
const getTgConnectionByTgId = async (
  tg_id: string
): Promise<TelegramConnection | null> => {
  const { data, error } = await db.supabase
    .from('telegram_connections')
    .select()
    .eq('tg_id', tg_id)

  if (error) {
    throw new Error(error.message)
  }

  return data[0]
}

const deleteTgConnection = async (tg_id: string): Promise<void> => {
  const { error } = await db.supabase
    .from('telegram_connections')
    .delete()
    .eq('tg_id', tg_id)

  if (error) {
    throw new Error(error.message)
  }
}
const deleteAllTgConnections = async (
  account_address: string
): Promise<void> => {
  const { error } = await db.supabase
    .from('telegram_connections')
    .delete()
    .eq('account_address', account_address)

  if (error) {
    throw new Error(error.message)
  }
}
const getTgConnection = async (
  account_address: string
): Promise<TelegramConnection> => {
  const { data, error } = await db.supabase
    .from('telegram_connections')
    .select()
    .eq('account_address', account_address)

  if (error) {
    throw new Error(error.message)
  }

  return data[0]
}
const getNumberOfCouponClaimed = async (plan_id: string) => {
  const couponUsageData = await db.supabase
    .from<Row<'subscriptions'>>('subscriptions')
    .select('id', { count: 'exact' })
    .eq('plan_id', plan_id)
  return couponUsageData.count ?? 0
}
const subscribeWithCoupon = async (
  coupon_code: string,
  account_address: string,
  domain?: string
) => {
  const { data, error } = await db.supabase
    .from('coupons')
    .select()
    .ilike('code', coupon_code.toLowerCase())
  if (error) {
    throw new Error(error.message)
  }
  const coupon = data?.[0]
  if (!coupon) {
    throw new CouponNotValid()
  }
  const couponUses = getNumberOfCouponClaimed(coupon.plan_id)
  if (couponUses >= coupon.max_uses) {
    throw new CouponExpired()
  }

  const { data: subscriptionData, error: subscriptionError } = await db.supabase
    .from<Row<'subscriptions'>>('subscriptions')
    .select()
    .eq('owner_account', account_address)
    .eq('plan_id', coupon.plan_id)
  if (subscriptionError) {
    throw new Error(subscriptionError.message)
  }
  if ((subscriptionData?.length ?? 0) > 0) {
    throw new CouponAlreadyUsed()
  }
  const { data: planData, error: planError } = await db.supabase
    .from<Row<'subscriptions'>>('subscriptions')
    .insert([
      {
        plan_id: coupon.plan_id,
        owner_account: account_address,
        domain,
        chain: SupportedChain.CUSTOM,
        expiry_time: addMonths(new Date(), coupon.period).toISOString(),
        registered_at: new Date().toISOString(),
      },
    ])
  if (planError) {
    throw new Error(planError.message)
  }
  return planData[0]
}
const updateCustomSubscriptionDomain = async (
  account_address: string,
  domain: string
) => {
  const { data: subscriptionData, error: subscriptionError } = await db.supabase
    .from<Row<'subscriptions'>>('subscriptions')
    .select()
    .eq('owner_account', account_address)
    .gte('expiry_time', new Date().toISOString())
  if (subscriptionError) {
    throw new Error(subscriptionError.message)
  }
  const subscription = subscriptionData[0]
  if (!subscription) {
    throw new NoActiveSubscription()
  }
  if (subscription.chain !== SupportedChain.CUSTOM) {
    throw new SubscriptionNotCustom()
  }
  const { error, data } = await db.supabase
    .from('subscriptions')
    .update({ domain })
    .eq('owner_account', account_address)
    .gte('expiry_time', new Date().toISOString())

  if (error) {
    throw new Error(error.message)
  }
  return data
}
const getNewestCoupon = async () => {
  const { data, error } = await db.supabase
    .from('coupons')
    .select()
    .order('created_at', { ascending: false })
    .limit(1)

  if (error) {
    throw new Error(error.message)
  }

  const coupon = data[0]
  if (coupon) {
    coupon.claims = await getNumberOfCouponClaimed(coupon.plan_id)
  }
  return coupon
}
const getAccountsWithTgConnected = async (): Promise<
  Array<TgConnectedAccounts>
> => {
  const { data, error } = await db.supabase.rpc<TgConnectedAccounts>(
    'get_telegram_notifications'
  )
  if (error) {
    throw new Error(error.message)
  }
  return data
}

const getDiscordAccounts = async (): Promise<
  Array<DiscordConnectedAccounts>
> => {
  const { data, error } = await db.supabase.rpc<DiscordConnectedAccounts>(
    'get_discord_notifications'
  )
  if (error) {
    throw new Error(error.message)
  }
  return data
}

const findAccountsByText = async (
  current_address: string,
  search: string,
  limit = 10,
  offset = 0
) => {
  const { data, error } = await db.supabase.rpc<ContactSearch>(
    'search_accounts',
    {
      search,
      max_results: limit,
      skip: offset,
      current_address,
    }
  )
  if (error) {
    throw new Error(error.message)
  }
  return data?.[0]
}
const getGroupMembersOrInvite = async (
  group_id: string,
  address: string,
  state: 'pending' | 'accepted'
) => {
  const { data, error: searchError } = await db.supabase
    .from(state === 'accepted' ? 'group_members' : 'group_invites')
    .select()
    .eq('group_id', group_id)
    .eq(state === 'accepted' ? 'member_id' : 'user_id', address)
  if (searchError) {
    throw new Error(searchError.message)
  }
  return data?.[0]
}
const getOrCreateContactInvite = async (
  owner_address: string,
  address?: string,
  email?: string
) => {
  const { data, error: searchError } = await db.supabase
    .from('contact_invite')
    .select()
    .eq('account_owner_address', owner_address)
    .eq('destination', address || email)
  if (searchError) {
    throw new Error(searchError.message)
  }
  if ((data?.length || 0) > 0) {
    return data?.[0]
  }
  let channel = ChannelType.ACCOUNT
  if (email) {
    channel = ChannelType.EMAIL
  }
  if (address) {
    channel = ChannelType.ACCOUNT
  }
  const { data: insertData, error: insertError } = await db.supabase
    .from('contact_invite')
    .insert([
      {
        account_owner_address: owner_address,
        destination: address || email,
        channel,
      },
    ])
  if (insertError) {
    throw new Error(insertError.message)
  }
  return insertData[0]
}
const updateContactInviteCooldown = async (id: string) => {
  const SEVEN_DAYS = 7 * 24 * 60 * 60 * 1000
  const { error } = await db.supabase
    .from('contact_invite')
    .update({ last_invited: new Date(Date.now() + SEVEN_DAYS) })
    .eq('id', id)
  if (error) {
    throw new Error(error.message)
  }
}
const isUserContact = async (owner_address: string, address: string) => {
  const { data, error } = await db.supabase
    .from('contact')
    .select('*', { count: 'exact', head: true })
    .eq('account_owner_address', owner_address)
    .eq('contact_address', address)
  if (error) {
    throw new Error(error.message)
  }
  return data?.[0]
}

const getContacts = async (
  address: string,
  query = '',
  limit = 1000,
  offset = 0
): Promise<DBContact> => {
  const { data, error } = await db.supabase.rpc('search_contacts', {
    search: query,
    max_results: limit,
    skip: offset,
    current_account: address,
  })
  if (error) {
    throw new Error(error.message)
  }
  return Array.isArray(data) ? data[0] : data
}

const getContactLean = async (
  address: string,
  query = '',
  limit = 1000,
  offset = 0
): Promise<DBContactLean> => {
  const { data, error } = await db.supabase.rpc<DBContactLean>(
    'search_contacts_lean',
    {
      search: query,
      max_results: limit,
      skip: offset,
      current_account: address,
    }
  )
  if (error) {
    throw new Error(error.message)
  }
  return Array.isArray(data) ? data[0] : data
}

const checkContactExists = async (
  current_address: string,
  user_address: string
): Promise<DBContactLean> => {
  const { data, error } = await db.supabase.rpc<DBContactLean>(
    'check_contact_existence',
    {
      current_account: current_address,
      user_address: user_address,
    }
  )
  if (error) {
    throw new Error(error.message)
  }
  return Array.isArray(data) ? data[0] : data
}

const getContactById = async (
  id: string,
  address: string
): Promise<SingleDBContact> => {
  const { data, error } = await db.supabase
    .from('contact')
    .select(
      `
      id,
       contact_address,
        account_owner_address,
        status,
        account: accounts(
          preferences: account_preferences(name, avatar_url, description),
          calendars_exist: connected_calendars(id),
          account_notifications(notification_types)
        )
    `
    )
    .eq('id', id)
    .eq('account_owner_address', address)
    .eq('status', ContactStatus.ACTIVE)

  if (error) {
    throw new Error(error.message)
  }
  const contact = data?.[0]
  if (!contact) {
    throw new ContactNotFound()
  }
  return contact
}

const getContactInvites = async (
  address: string,
  query = '',
  limit = 10,
  offset = 0
): Promise<DBContactInvite> => {
  const userEmail = await getAccountNotificationSubscriptionEmail(address)
  const { data, error } = await db.supabase.rpc('search_contact_invites', {
    search: query,
    max_results: limit,
    skip: offset,
    current_account: address,
    current_account_email: userEmail || '',
  })
  if (error) {
    throw new Error(error.message)
  }
  return Array.isArray(data) ? data[0] : data
}
const _getContactByAddress = async (
  owner_address: string,
  address: string
): Promise<DBContact> => {
  const { data, error } = await db.supabase
    .from('contact')
    .select(
      `
      id,
       contact_address,
        account_owner_address,
        status,
        account: accounts(
          preferences: account_preferences(name, avatar_url, description),
          calendars_exist: connected_calendars(id),
          account_notifications(notification_types)
        )
    `
    )
    .eq('account_owner_address', owner_address)
    .eq('contact_address', address)
    .eq('status', ContactStatus.ACTIVE)
    .single()
  if (error) {
    throw new Error(error.message)
  }
  return data
}
const getContactInvitesCount = async (address: string) => {
  const userEmail = await getAccountNotificationSubscriptionEmail(address)
  const query = `destination.eq.${address},destination.eq.${userEmail}`
  const { error, count } = await db.supabase
    .from('contact_invite')
    .select('id', { count: 'exact' })
    .or(query)
  if (error) {
    throw new Error(error.message)
  }
  return count
}
const getContactInviteById = async (
  id: string
): Promise<SingleDBContactInvite> => {
  const { data, error } = await db.supabase
    .from('contact_invite')
    .select(
      `
      id,
       destination,
        account_owner_address,
        channel,
        account: accounts(
          preferences: account_preferences(name, avatar_url, description),
          calendars_exist: connected_calendars(id),
          account_notifications(notification_types)
        )
    `
    )
    .eq('id', id)
  if (error) {
    throw new Error(error.message)
  }
  const invite = data?.[0]
  if (!invite) {
    throw new ContactInviteNotFound()
  }
  return invite
}
const acceptContactInvite = async (
  invite_identifier: string,
  account_address: string
) => {
  const { data, error } = await db.supabase
    .from('contact_invite')
    .select()
    .eq('id', invite_identifier)
  if (error) {
    throw new Error(error.message)
  }
  const invite = data?.[0]
  if (!invite) {
    throw new ContactInviteNotFound()
  }

  // make sure the actual account owner accepts the invite
  if (
    invite?.channel === ChannelType.ACCOUNT &&
    invite?.destination !== account_address
  ) {
    throw new ContactInviteNotForAccount()
  }
  if (invite?.account_owner_address === account_address) {
    throw new OwnInviteError()
  }

  const { data: contactExists } = await db.supabase
    .from('contact')
    .select()
    .in('account_owner_address', [
      account_address,
      invite?.account_owner_address,
    ])
    .in('contact_address', [account_address, invite?.account_owner_address])
    .eq('status', ContactStatus.ACTIVE)

  if (contactExists?.length) {
    await db.supabase
      .from('contact_invite')
      .delete()
      .eq('id', invite_identifier)

    throw new ContactAlreadyExists()
  }

  const { error: insertError } = await db.supabase.from('contact').insert([
    {
      account_owner_address: invite?.account_owner_address,
      contact_address: account_address,
      status: ContactStatus.ACTIVE,
    },
    {
      account_owner_address: account_address,
      contact_address: invite?.account_owner_address,
      status: ContactStatus.ACTIVE,
    },
  ])

  if (insertError) {
    throw new Error(insertError.message)
  }
  // clean up old status contacts
  const { error: contactClearError } = await db.supabase
    .from('contact')
    .delete()
    .in('account_owner_address', [
      account_address,
      invite?.account_owner_address,
    ])
    .in('contact_address', [account_address, invite?.account_owner_address])
    .eq('status', ContactStatus.INACTIVE)

  if (contactClearError) {
    throw new Error(contactClearError.message)
  }

  const { error: deleteError } = await db.supabase
    .from('contact_invite')
    .delete()
    .in('account_owner_address', [
      account_address,
      invite?.account_owner_address,
    ])
    .in(
      'destination',
      deduplicateArray([
        account_address,
        invite?.account_owner_address,
        invite.destination,
      ])
    )

  if (deleteError) {
    throw new Error(deleteError.message)
  }
}
const addContactInvite = async (
  account_address: string,
  contact_address: string
) => {
  const { error: insertError } = await db.supabase.from('contact').insert([
    {
      account_owner_address: account_address,
      contact_address,
      status: ContactStatus.ACTIVE,
    },
    {
      account_owner_address: contact_address,
      contact_address: account_address,
      status: ContactStatus.ACTIVE,
    },
  ])

  if (insertError) {
    throw new Error(insertError.message)
  }
  // clean up old status contacts
  const { error: contactClearError } = await db.supabase
    .from('contact')
    .delete()
    .in('account_owner_address', [account_address, contact_address])
    .in('contact_address', [account_address, contact_address])
    .eq('status', ContactStatus.INACTIVE)

  if (contactClearError) {
    throw new Error(contactClearError.message)
  }
}
const rejectContactInvite = async (
  invite_identifier: string,
  account_address: string
) => {
  const { data, error } = await db.supabase
    .from('contact_invite')
    .select()
    .eq('id', invite_identifier)

  if (error) {
    throw new Error(error.message)
  }
  if (!data?.length) {
    throw new ContactInviteNotForAccount()
  }
  const invite = data[0]

  // make sure the actual account owner rejects the invite
  if (
    invite?.channel === ChannelType.ACCOUNT &&
    invite?.destination !== account_address
  ) {
    throw new ContactInviteNotForAccount()
  }
  if (invite?.account_owner_address === account_address) {
    throw new OwnInviteError()
  }

  const { error: deleteError } = await db.supabase
    .from('contact_invite')
    .delete()
    .eq('id', invite_identifier)
  await db.supabase
    .from('contact_invite')
    .delete()
    .in('account_owner_address', [
      account_address,
      invite?.account_owner_address,
    ])
    .in(
      'destination',
      deduplicateArray([
        account_address,
        invite?.account_owner_address,
        invite.destination,
      ])
    )
  if (deleteError) {
    throw new Error(deleteError.message)
  }
}
const contactInviteByEmailExists = async (
  owner_address: string,
  email: string
) => {
  const { data, error } = await db.supabase
    .from('contact_invite')
    .select()
    .eq('destination', email)
    .eq('channel', ChannelType.EMAIL)
    .eq('account_owner_address', owner_address)
  if (error) {
    throw new Error(error.message)
  }

  return data?.length > 0
}

const removeContact = async (address: string, contact_address: string) => {
  const { error: updateError } = await db.supabase
    .from('contact')
    .update({ status: ContactStatus.INACTIVE })
    .eq('account_owner_address', contact_address)
    .eq('contact_address', address)

  if (updateError) {
    throw new Error(updateError.message)
  }
  const { error: removeError } = await db.supabase
    .from('contact')
    .delete()
    .eq('account_owner_address', address)
    .eq('contact_address', contact_address)

  if (removeError) {
    throw new Error(removeError.message)
  }
}

const getDefaultAvailabilityBlockId = async (
  account_address: string
): Promise<string | null> => {
  const { data: accountPrefs } = await db.supabase
    .from('account_preferences')
    .select('availaibility_id')
    .eq('owner_account_address', account_address)
    .single()

  return accountPrefs?.availaibility_id || null
}

const checkTitleExists = async (
  account_address: string,
  title: string,
  excludeBlockId?: string
): Promise<void> => {
  const trimmedTitle = title.trim()

  let query = db.supabase
    .from('availabilities')
    .select('id')
    .eq('account_owner_address', account_address)
    .eq('title', trimmedTitle)

  if (excludeBlockId) {
    query = query.neq('id', excludeBlockId)
  }

  const { data: existingBlock, error: checkError } = await query.single()

  if (checkError && checkError.code !== 'PGRST116') {
    throw checkError
  }

  if (existingBlock) {
    throw new InvalidAvailabilityBlockError(
      'An availability block with this title already exists'
    )
  }
}

const isAvailabilityBlockDefault = async (
  id: string,
  account_address: string
): Promise<boolean> => {
  const defaultBlockId = await getDefaultAvailabilityBlockId(account_address)
  return defaultBlockId === id
}

export const createAvailabilityBlock = async (
  account_address: string,
  title: string,
  timezone: string,
  weekly_availability: Array<{ weekday: number; ranges: TimeRange[] }>,
  is_default = false
) => {
  const trimmedTitle = title.trim()
  await checkTitleExists(account_address, title)

  // Create the availability block
  const { data: block, error: blockError } = await db.supabase
    .from('availabilities')
    .insert([
      {
        title: trimmedTitle,
        timezone,
        weekly_availability,
        account_owner_address: account_address,
      },
    ])
    .select()
    .single()

  if (blockError) throw blockError

  // If this is being set as default, update account preferences
  if (is_default) {
    const { error: prefError } = await db.supabase
      .from('account_preferences')
      .update({
        availabilities: weekly_availability,
        timezone: timezone,
        availaibility_id: block.id,
      })
      .eq('owner_account_address', account_address)

    if (prefError) throw prefError
  }

  return block
}

export const getAvailabilityBlock = async (
  id: string,
  account_address: string
) => {
  const { data, error } = await db.supabase
    .from('availabilities')
    .select('*')
    .eq('id', id)
    .eq('account_owner_address', account_address)
    .single()

  if (error) {
    if (error.code === 'PGRST116') {
      throw new AvailabilityBlockNotFoundError()
    }
    throw error
  }

  // Check if this is the default block
  const isDefault = await isAvailabilityBlockDefault(id, account_address)

  return {
    ...data,
    isDefault,
  }
}

export const updateAvailabilityBlock = async (
  id: string,
  account_address: string,
  title: string,
  timezone: string,
  weekly_availability: Array<{ weekday: number; ranges: TimeRange[] }>,
  is_default = false
) => {
  const trimmedTitle = title.trim()
  await checkTitleExists(account_address, title, id)

  // Get current account preferences to check if this block is currently default
  const isCurrentlyDefault = await isAvailabilityBlockDefault(
    id,
    account_address
  )

  // If this block is being set as default, update account preferences
  if (is_default) {
    const { error: prefError } = await db.supabase
      .from('account_preferences')
      .update({
        availaibility_id: id,
      })
      .eq('owner_account_address', account_address)

    if (prefError) throw prefError
  } else if (isCurrentlyDefault) {
    throw new DefaultAvailabilityBlockError(
      'Cannot unset the default availability block without selecting a new default'
    )
  }

  const { data, error } = await db.supabase
    .from('availabilities')
    .update({
      title: trimmedTitle,
      timezone,
      weekly_availability,
    })
    .eq('id', id)
    .eq('account_owner_address', account_address)
    .select()
    .single()

  if (error) throw error
  return data
}

export const deleteAvailabilityBlock = async (
  id: string,
  account_address: string
) => {
  // Check if this is the default block by checking account preferences
  const isDefault = await isAvailabilityBlockDefault(id, account_address)

  if (isDefault) {
    throw new DefaultAvailabilityBlockError()
  }

  const { error } = await db.supabase
    .from('availabilities')
    .delete()
    .eq('id', id)
    .eq('account_owner_address', account_address)

  if (error) {
    if (error.code === 'PGRST116') {
      throw new AvailabilityBlockNotFoundError()
    }
    throw error
  }
}

export const duplicateAvailabilityBlock = async (
  id: string,
  account_address: string,
  modifiedData?: {
    title?: string
    timezone?: string
    weekly_availability?: Array<{ weekday: number; ranges: TimeRange[] }>
    is_default?: boolean
  }
) => {
  // First get the block to duplicate
  const block = await getAvailabilityBlock(id, account_address)
  if (!block) {
    throw new AvailabilityBlockNotFoundError()
  }

  const newTitle = modifiedData?.title || `${block.title} (Copy)`
  const trimmedTitle = newTitle.trim()

  await checkTitleExists(account_address, newTitle)

  // Create a new block with the same data but a new ID, applying any modifications
  const { data: newBlock, error: blockError } = await db.supabase
    .from('availabilities')
    .insert([
      {
        title: trimmedTitle,
        timezone: modifiedData?.timezone || block.timezone,
        weekly_availability:
          modifiedData?.weekly_availability || block.weekly_availability,
        account_owner_address: account_address,
      },
    ])
    .select()
    .single()

  if (blockError) {
    throw new InvalidAvailabilityBlockError('Failed to create duplicate block')
  }

  // If this is being set as default, update account preferences with the new block ID
  if (modifiedData?.is_default) {
    const { error: prefError } = await db.supabase
      .from('account_preferences')
      .update({
        availaibility_id: newBlock.id,
      })
      .eq('owner_account_address', account_address)

    if (prefError) {
      console.error('Error updating account preferences:', prefError)
      throw new InvalidAvailabilityBlockError('Failed to set as default block')
    }
  }

  return newBlock
}

export const isDefaultAvailabilityBlock = async (
  id: string,
  account_address: string
): Promise<boolean> => {
  return await isAvailabilityBlockDefault(id, account_address)
}

export const getAvailabilityBlocks = async (account_address: string) => {
  // Get all availability blocks with their associated meeting types in a single query
  const { data: blocks, error } = await db.supabase
    .from('availabilities')
    .select(
      `
      *,
      meeting_types: meeting_type_availabilities(
        meeting_type(
          id,
          title,
          deleted_at
        )
      )
    `
    )
    .eq('account_owner_address', account_address)
    .order('created_at', { ascending: true })

  if (error) throw error

  // Get account preferences to determine default block
  const defaultBlockId = await getDefaultAvailabilityBlockId(account_address)

  const blocksWithDefault = blocks.map(block => {
    const meetingTypes =
      block.meeting_types
        ?.map(
          (item: {
            meeting_type: MeetingType & { deleted_at?: string | null }
          }) => {
            const meetingType = item.meeting_type
            if (!meetingType || meetingType.deleted_at) return null

            return meetingType
          }
        )
        .filter(Boolean) || []

    return {
      ...block,
      isDefault: defaultBlockId === block.id,
      meetingTypes,
    }
  })

  // Sort blocks
  const sortedBlocks = blocksWithDefault.sort((a, b) => {
    if (a.isDefault) return -1
    if (b.isDefault) return 1

    return new Date(a.created_at).getTime() - new Date(b.created_at).getTime()
  })

  return sortedBlocks
}

const getMeetingTypesLean = async (
  account_address: string
): Promise<Array<MeetingType> | null> => {
  // we do not need all the details, just the basic info
  const { data, error } = await db.supabase
    .from<MeetingType>('meeting_type')
    .select(`*`)
    .eq('account_owner_address', account_address)
    .is('deleted_at', null)
    .order('created_at', { ascending: true })
  if (error) {
    Sentry.captureException(error)
  }
  return data
}
const getMeetingTypes = async (
  account_address: string,
  limit = 10,
  offset = 0
): Promise<Array<MeetingType>> => {
  const { data, error } = await db.supabase
    .from('meeting_type')
    .select(
      `
    *,
    availabilities: meeting_type_availabilities(availabilities(*)),
    plan: meeting_type_plan(*),
    connected_calendars: meeting_type_calendars(
       connected_calendars(id, email, provider)
    )
    `
    )
    .eq('account_owner_address', account_address)
    .is('deleted_at', null)
    .order('created_at', { ascending: true })
    .range(offset, offset + limit - 1)
  if (error) {
    throw new Error(error.message)
  }
  const transformedData = data?.map(meetingType => ({
    ...meetingType,
    calendars: meetingType?.connected_calendars?.map(
      (calendar: { connected_calendars: ConnectedCalendarCore }) =>
        calendar.connected_calendars
    ),
    availabilities: meetingType?.availabilities?.map(
      (availability: { availabilities: MeetingType['availabilities'][0] }) =>
        availability.availabilities
    ),
    plan: meetingType?.plan?.[0],
  }))

  return transformedData as MeetingType[]
}

const getMeetingTypesForAvailabilityBlock = async (
  account_address: string,
  availability_block_id: string
): Promise<MeetingType[]> => {
  // First verify the availability block exists and belongs to the account
  const { data: block, error: blockError } = await db.supabase
    .from('availabilities')
    .select('id')
    .eq('id', availability_block_id)
    .eq('account_owner_address', account_address)
    .single()

  if (blockError || !block) {
    throw new AvailabilityBlockNotFoundError()
  }

  const { data, error } = await db.supabase
    .from('meeting_type_availabilities')
    .select(
      `
      meeting_type: meeting_type(
        *,
        availabilities: meeting_type_availabilities(availabilities(*)),
        plan: meeting_type_plan(*),
        connected_calendars: meeting_type_calendars(
           connected_calendars(id, email, provider)
        )
      )
    `
    )
    .eq('availability_id', availability_block_id)
    .eq('meeting_type.account_owner_address', account_address)
    .is('meeting_type.deleted_at', null)

  if (error) {
    throw new Error('Failed to fetch meeting types')
  }

  const transformedData = data?.map(item => {
    const meetingType = item.meeting_type
    return {
      ...meetingType,
      calendars: meetingType?.connected_calendars?.map(
        (calendar: { connected_calendars: ConnectedCalendar }) =>
          calendar.connected_calendars
      ),
      availabilities: meetingType?.availabilities?.map(
        (availability: { availabilities: AvailabilityBlock }) =>
          availability.availabilities
      ),
      plan: meetingType?.plan?.[0],
    }
  })

  return transformedData as MeetingType[]
}

const checkSlugExists = async (
  account_address: string,
  slug: string,
  meeting_type_id?: string
) => {
  const query = db.supabase
    .from('meeting_type')
    .select('id,slug,account_owner_address')
    .eq('slug', slug)
    .is('deleted_at', null)
    .eq('account_owner_address', account_address)
    .range(0, 2)
  if (meeting_type_id) {
    query.neq('id', meeting_type_id)
  }
  const { data: meetingTypeExists, error: meetingTypeExistsError } = await query
  if (meetingTypeExistsError) {
    throw new Error(meetingTypeExistsError.message)
  }
  if (meetingTypeExists && meetingTypeExists.length > 0) {
    throw new MeetingSlugAlreadyExists(slug || '')
  }
}
const createMeetingType = async (
  account_address: string,
  meetingType: CreateMeetingTypeRequest
) => {
  await checkSlugExists(account_address, meetingType.slug)
  const payload: BaseMeetingType = {
    account_owner_address: account_address,
    type: meetingType.type,
    min_notice_minutes: meetingType.min_notice_minutes,
    duration_minutes: meetingType.duration_minutes,
    title: meetingType.title,
    slug: meetingType.slug,
    description: meetingType.description,
    custom_link: meetingType.custom_link,
    fixed_link: meetingType.fixed_link,
    meeting_platforms: meetingType.meeting_platforms,
  }
  const { data, error } = await db.supabase
    .from('meeting_type')
    .insert([payload])
  const meeting_type_id = data?.[0].id
  if (error) {
    throw new Error(error.message)
  }
  if (
    meetingType?.availability_ids &&
    meetingType?.availability_ids.length > 0
  ) {
    const { error: meetingTypeAvailaibilityError } = await db.supabase
      .from('meeting_type_availabilities')
      .insert(
        meetingType?.availability_ids?.map(availability_id => ({
          meeting_type_id,
          availability_id: availability_id,
        }))
      )
    if (meetingTypeAvailaibilityError) {
      throw new Error(meetingTypeAvailaibilityError.message)
    }
  }
  if (meetingType?.calendars && meetingType?.calendars?.length > 0) {
    const { error: calendarError } = await db.supabase
      .from('meeting_type_calendars')
      .insert(
        meetingType?.calendars?.map(calendar => ({
          meeting_type_id,
          calendar_id: calendar,
        }))
      )
    if (calendarError) {
      throw new Error(calendarError.message)
    }
  }
  if (meetingType?.plan) {
    const { error: planError } = await db.supabase
      .from('meeting_type_plan')
      .insert([
        {
          meeting_type_id,
          type: meetingType?.plan.type,
          price_per_slot: meetingType?.plan.price_per_slot,
          no_of_slot: meetingType?.plan.no_of_slot,
          payment_channel: meetingType?.plan.payment_channel,
          payment_address: meetingType?.plan.payment_address,
          default_chain_id: meetingType?.plan.crypto_network,
        },
      ])
    if (planError) {
      throw new Error(planError.message)
    }
  }
  return data?.[0] as MeetingType
}
const deleteMeetingType = async (
  account_address: string,
  meeting_type_id: string
): Promise<void> => {
  const { data: meetingTypes, error: MeetingTypeError } = await db.supabase
    .from('meeting_type')
    .select(`id`)
    .eq('account_owner_address', account_address)
    .is('deleted_at', null)
    .range(0, 2)
  if (MeetingTypeError) {
    throw new Error(MeetingTypeError.message)
  }
  if (meetingTypes?.length === 1) {
    throw new LastMeetingTypeError()
  }
  const { error } = await db.supabase
    .from('meeting_type')
    .update({ deleted_at: new Date().toISOString() })
    .eq('account_owner_address', account_address)
    .eq('id', meeting_type_id)

  if (error) {
    throw new Error(error.message)
  }

  const { error: assocError } = await db.supabase
    .from('meeting_type_availabilities')
    .delete()
    .eq('meeting_type_id', meeting_type_id)
  if (assocError) {
    throw new Error(assocError.message)
  }
}

// shared helper function to update associations between meeting types and availability blocks
const updateAssociations = async <T extends string | number>(
  table: string,
  primaryId: string,
  primaryField: string,
  secondaryField: string,
  newSecondaryIds: T[],
  errorMessage: string
) => {
  // Get current associations
  const { data: current } = await db.supabase
    .from(table)
    .select(secondaryField)
    .eq(primaryField, primaryId)

  const currentIds =
    current?.map((c: Record<string, T>) => c[secondaryField]) || []
  const newIds = newSecondaryIds

  const toDelete = currentIds.filter(id => !newIds.includes(id))
  const toInsert = newIds.filter(id => !currentIds.includes(id))

  // Delete removed associations
  if (toDelete.length > 0) {
    const { error: deleteError } = await db.supabase
      .from(table)
      .delete()
      .eq(primaryField, primaryId)
      .in(secondaryField, toDelete)

    if (deleteError) {
      throw new Error(`Failed to remove ${errorMessage}`)
    }
  }

  // Insert new associations
  if (toInsert.length > 0) {
    const { error: insertError } = await db.supabase.from(table).insert(
      toInsert.map(secondaryId => ({
        [primaryField]: primaryId,
        [secondaryField]: secondaryId,
      }))
    )

    if (insertError) {
      throw new Error(`Failed to add ${errorMessage}`)
    }
  }
}

const updateMeetingType = async (
  account_address: string,
  meeting_type_id: string,
  meetingType: CreateMeetingTypeRequest
): Promise<MeetingType> => {
  await checkSlugExists(account_address, meetingType.slug, meeting_type_id)
  const payload: Partial<BaseMeetingType> = {
    account_owner_address: account_address,
    min_notice_minutes: meetingType.min_notice_minutes,
    duration_minutes: meetingType.duration_minutes,
    title: meetingType.title,
    slug: meetingType.slug,
    description: meetingType.description,
    updated_at: new Date().toISOString(),
    custom_link: meetingType.custom_link,
    fixed_link: meetingType.fixed_link,
    meeting_platforms: meetingType.meeting_platforms,
  }
  const { data, error } = await db.supabase
    .from('meeting_type')
    .update(payload)
    .eq('account_owner_address', account_address)
    .eq('id', meeting_type_id)
  if (error) {
    throw new Error(error.message)
  }
  // Handle availability associations
  if (meetingType?.availability_ids !== undefined) {
    await updateAssociations(
      'meeting_type_availabilities',
      meeting_type_id,
      'meeting_type_id',
      'availability_id',
      meetingType.availability_ids,
      'availability associations'
    )
  }
  // Handle calendar associations
  if (meetingType?.calendars !== undefined) {
    await updateAssociations(
      'meeting_type_calendars',
      meeting_type_id,
      'meeting_type_id',
      'calendar_id',
      meetingType.calendars,
      'calendar associations'
    )
  }
  if (meetingType?.plan) {
    const { error: insertPlanError } = await db.supabase
      .from('meeting_type_plan')
      .update({
        type: meetingType?.plan.type,
        price_per_slot: meetingType?.plan.price_per_slot,
        no_of_slot: meetingType?.plan.no_of_slot,
        payment_channel: meetingType?.plan.payment_channel,
        payment_address: meetingType?.plan.payment_address,
        default_chain_id: meetingType?.plan.crypto_network,
        updated_at: new Date().toISOString(),
      })
      .eq('meeting_type_id', meeting_type_id)

    if (insertPlanError) {
      throw new Error(insertPlanError.message)
    }
  }
  return data?.[0] as MeetingType
}

const updateAvailabilityBlockMeetingTypes = async (
  account_address: string,
  availability_block_id: string,
  meeting_type_ids: string[]
) => {
  // First verify the availability block exists and belongs to the account
  const { data: block, error: blockError } = await db.supabase
    .from('availabilities')
    .select('id')
    .eq('id', availability_block_id)
    .eq('account_owner_address', account_address)
    .single()

  if (blockError || !block) {
    throw new AvailabilityBlockNotFoundError()
  }

  await updateAssociations(
    'meeting_type_availabilities',
    availability_block_id,
    'availability_id',
    'meeting_type_id',
    meeting_type_ids,
    'meeting type associations'
  )
}

const getTypeMeetingAvailabilityTypeFromDB = async (
  id: string
): Promise<MeetingType['availabilities'] | null> => {
  if (id === NO_MEETING_TYPE) return null
  const { data, error } = await db.supabase
    .from('meeting_type')
    .select(
      `
    *,
    availabilities: meeting_type_availabilities(availabilities(*))
    `
    )
    .eq('id', id)
    .is('deleted_at', null)
    .single()
  if (error) {
    throw new Error(error.message)
  }
  if (!data) {
    throw new MeetingTypeNotFound()
  }
  return data?.availabilities?.map(
    (availability: { availabilities: MeetingType['availabilities'][0] }) =>
      availability.availabilities
  )
}
const getMeetingTypeFromDB = async (id: string): Promise<MeetingType> => {
  const { data, error } = await db.supabase
    .from('meeting_type')
    .select(
      `
    *,
    plan: meeting_type_plan(*),
    connected_calendars: meeting_type_calendars(
       connected_calendars(id, email, provider)
    )
    `
    )
    .eq('id', id)
    .is('deleted_at', null)
    .single()
  if (error) {
    throw new Error(error.message)
  }
  if (!data) {
    throw new MeetingTypeNotFound()
  }
  data.plan = data.plan?.[0] || null
  data.calendars = data?.connected_calendars?.map(
    (calendar: { connected_calendars: ConnectedCalendarCore }) =>
      calendar.connected_calendars
  )
  return data
}
// Function to get transactions for a wallet (both sent and received) with optional token filtering
export const getWalletTransactions = async (
  walletAddress: string,
  tokenAddress?: string,
  chainId?: number,
  limit = 50,
  offset = 0,
  searchQuery?: string
) => {
  // Build base query for count
  let countQuery = db.supabase
    .from('transactions')
    .select('*', { count: 'exact', head: true })
    .or(
      `initiator_address.eq.${walletAddress},metadata->>receiver_address.eq.${walletAddress}`
    )

  // Apply optional token and chain filters to count query
  if (tokenAddress && typeof tokenAddress === 'string') {
    countQuery = countQuery.eq('token_address', tokenAddress.toLowerCase())
  }

  if (chainId && typeof chainId === 'number') {
    countQuery = countQuery.eq('chain_id', chainId)
  }

  const { count: totalCount, error: countError } = await countQuery

  if (countError) {
    throw new Error(countError.message)
  }

  // Build base query for transactions
  let query = db.supabase
    .from('transactions')
    .select('*')
    .or(
      `initiator_address.eq.${walletAddress},metadata->>receiver_address.eq.${walletAddress}`
    )

  // Apply optional token and chain filters
  if (tokenAddress && typeof tokenAddress === 'string') {
    query = query.eq('token_address', tokenAddress.toLowerCase())
  }

  if (chainId && typeof chainId === 'number') {
    query = query.eq('chain_id', chainId)
  }

  const { data: transactions, error } = await query
    .order('created_at', { ascending: false })
    .range(offset, offset + limit - 1)

  if (error) {
    throw new Error(error.message)
  }

  // Get meeting data for transactions that have meeting_type_id
  const transactionsWithMeetingData = await Promise.all(
    (transactions || []).map(async tx => {
      if (tx.meeting_type_id) {
        // Get meeting type data with joined meeting sessions
        let meetingQuery = db.supabase
          .from('meeting_type')
          .select(
            `
            id, 
            title, 
            account_owner_address, 
            description,
            meeting_sessions!inner(
              id, 
              guest_email, 
              guest_name, 
              session_number, 
              created_at, 
              updated_at
            )
          `
          )
          .eq('id', tx.meeting_type_id)
          .eq('meeting_sessions.transaction_id', tx.id)

        if (searchQuery && searchQuery.trim()) {
          meetingQuery = meetingQuery.filter(
            'meeting_sessions.guest_name',
            'ilike',
            `%${searchQuery.trim().toLowerCase()}%`
          )
        }

        const { data: meetingTypeData, error: typeError } =
          await meetingQuery.single()

        if (typeError) {
          console.error('Error fetching meeting type:', typeError)
        }

        let meeting_host_name: string | null = null
        if (meetingTypeData?.account_owner_address) {
          const ownerAddr = meetingTypeData.account_owner_address.toLowerCase()
          const { data: hostPrefs } = await db.supabase
            .from('account_preferences')
            .select('name')
            .eq('owner_account_address', ownerAddr)
            .single()
          meeting_host_name = hostPrefs?.name || null
          if (!meeting_host_name && ownerAddr) {
            meeting_host_name = `${ownerAddr.slice(0, 3)}***${ownerAddr.slice(
              -2
            )}`
          }
        }

        const meetingSessions = meetingTypeData?.meeting_sessions || []

        return {
          ...tx,
          meeting_types: meetingTypeData
            ? [
                {
                  id: meetingTypeData.id,
                  title: meetingTypeData.title,
                  account_owner_address: meetingTypeData.account_owner_address,
                  description: meetingTypeData.description,
                },
              ]
            : [],
          meeting_sessions: meetingSessions,
          meeting_host_name,
        }
      } else {
        return {
          ...tx,
          meeting_types: [],
          meeting_sessions: [],
        }
      }
    })
  )

  const transactionsToProcess =
    searchQuery && searchQuery.trim()
      ? transactionsWithMeetingData.filter(
          tx => tx.meeting_sessions && tx.meeting_sessions.length > 0
        )
      : transactionsWithMeetingData

  const processedTransactions = transactionsToProcess.map(tx => {
    const metadata = tx.metadata

    const isSender =
      tx.initiator_address.toLowerCase() === walletAddress.toLowerCase()
    const isReceiver =
      metadata?.receiver_address?.toLowerCase() === walletAddress.toLowerCase()

    // Determine direction based on whether current wallet is sender or receiver
    let direction: 'debit' | 'credit' | 'unknown' = 'unknown'
    let counterparty_address: string | undefined
    let counterparty_name: string | undefined

    if (isSender) {
      direction = 'debit'
      counterparty_address = metadata?.receiver_address
    } else if (isReceiver) {
      direction = 'credit'
      counterparty_address = tx.initiator_address
    } else {
      direction = 'unknown'
      counterparty_address = undefined
    }

    if (tx.meeting_type_id) {
      if (direction === 'credit') {
        counterparty_name = tx?.meeting_sessions?.[0]?.guest_name || undefined
      } else if (direction === 'debit') {
        counterparty_name = tx?.meeting_host_name || undefined
      }
    }

    return {
      ...tx,
      direction,
      counterparty_address,
      counterparty_name,
      has_full_metadata: !!(tx.initiator_address && metadata?.receiver_address),
    }
  })

  return {
    transactions: processedTransactions,
    totalCount:
      searchQuery && searchQuery.trim()
        ? transactionsToProcess.length
        : totalCount || 0,
  }
}

export const getWalletTransactionsByToken = async (
  walletAddress: string,
  tokenAddress?: string,
  chainId?: number,
  limit = 50,
  offset = 0
) => {
  return getWalletTransactions(
    walletAddress,
    tokenAddress,
    chainId,
    limit,
    offset
  )
}

const sendWalletDebitEmail = async (
  initiatorAddress: string,
  tx: ConfirmCryptoTransactionRequest,
  fallbackReceiver?: string | null
) => {
  try {
    // Respect user preferences: only send if 'send-tokens' is enabled
    const prefs = await getPaymentPreferences(initiatorAddress)
    const notifications = prefs?.notification || []
    if (!notifications.includes(PaymentNotificationType.SEND_TOKENS)) return

    const senderEmail = await getAccountNotificationSubscriptionEmail(
      initiatorAddress
    )
    if (!senderEmail) return

    await sendCryptoDebitEmail(senderEmail, {
      amount: tx.fiat_equivalent,
      currency: resolveTokenSymbolFromAddress(tx.chain, tx.token_address),
      recipientName:
        tx.receiver_address || fallbackReceiver || 'Unknown Recipient',
      transactionId: tx.transaction_hash,
      transactionDate: new Date().toLocaleString(),
    })
  } catch (e) {
    console.warn('Failed to send wallet transfer email:', e)
  }
}

const sendSessionIncomeEmail = async (
  meetingType: MeetingType | undefined | null,
  tx: ConfirmCryptoTransactionRequest
) => {
  try {
    const hostAddress = meetingType?.account_owner_address
    if (!hostAddress) return

    // Respect host preferences: only send if 'receive-tokens' is enabled
    const prefs = await getPaymentPreferences(hostAddress)
    const notifications = prefs?.notification || []
    if (!notifications.includes(PaymentNotificationType.RECEIVE_TOKENS)) return

    const hostEmail = await getAccountNotificationSubscriptionEmail(hostAddress)
    if (!hostEmail) return

    await sendSessionBookingIncomeEmail(hostEmail, {
      amount: tx.fiat_equivalent,
      currency: resolveTokenSymbolFromAddress(tx.chain, tx.token_address),
      senderName: tx.guest_name || 'Guest',
      transactionId: tx.transaction_hash,
      transactionDate: new Date().toLocaleString(),
    })
  } catch (e) {
    console.warn('Failed to send session booking income email:', e)
  }
}

const createCryptoTransaction = async (
  transactionRequest: ConfirmCryptoTransactionRequest,
  account_address?: string
) => {
  const chainInfo = getChainInfo(transactionRequest.chain)
  if (!chainInfo?.id) {
    throw new ChainNotFound(transactionRequest.chain)
  }
  // Fallback if RPC is unavailable
  let feeInUSD = 0
  let gasUsed = '0'
  let receiverAddress: string | null = null

  try {
    const feeDetails = await getTransactionFeeThirdweb(
      transactionRequest.transaction_hash,
      transactionRequest.chain
    )
    feeInUSD = feeDetails.feeInUSD
    gasUsed = feeDetails.gasUsed
    receiverAddress = feeDetails.receiverAddress
  } catch (error) {
    console.warn('Failed to fetch transaction details from RPC:', error)
    // Use fallback values - transaction will still be created
    feeInUSD = 0
    gasUsed = '0'
    receiverAddress = transactionRequest.receiver_address || null
  }

  // Determine payment direction based on transaction type
  const isWalletTransfer = !transactionRequest.meeting_type_id
  const paymentDirection = isWalletTransfer
    ? PaymentDirection.DEBIT
    : PaymentDirection.CREDIT

  const payload: BaseTransaction = {
    method: transactionRequest.payment_method,
    transaction_hash:
      transactionRequest.transaction_hash.toLowerCase() as Address,
    amount: transactionRequest.amount,
    direction: paymentDirection,
    chain_id: chainInfo?.id,
    token_address: transactionRequest.token_address,
    fiat_equivalent: transactionRequest.fiat_equivalent,
    meeting_type_id: transactionRequest?.meeting_type_id,
    initiator_address: account_address,
    status: PaymentStatus.COMPLETED,
    token_type: TokenType.ERC20,
    confirmed_at: new Date().toISOString(),
    provider_reference_id: transactionRequest.provider_reference_id,
    currency: Currency.USD,
    total_fee: transactionRequest.total_fee || feeInUSD,
    metadata: {
      ...transactionRequest.metadata,
      ...(receiverAddress && {
        receiver_address: receiverAddress.toLowerCase(),
      }),
    },
    fee_breakdown: {
      gas_used: gasUsed,
      fee_in_usd: feeInUSD,
      ...transactionRequest.fee_breakdown,
    },
  }
  const { data, error } = await db.supabase
    .from<Transaction>('transactions')
    .insert(payload)
  if (error) {
    throw new Error(error.message)
  }

  // Notify parties via email
  if (isWalletTransfer) {
    await sendWalletDebitEmail(
      account_address!,
      transactionRequest,
      receiverAddress
    )
  }

  // Only create meeting sessions and send receipt if this is a meeting-related transaction
  if (!isWalletTransfer) {
    const meetingType = await getMeetingTypeFromDB(
      transactionRequest.meeting_type_id!
    )
    const totalNoOfSlots = meetingType?.plan?.no_of_slot || 1

    // For meeting payments, add the meeting owner's address to metadata as receiver
    if (meetingType?.account_owner_address) {
      const { error: updateError } = await db.supabase
        .from('transactions')
        .update({
          metadata: {
            sender_address: account_address?.toLowerCase(),
            receiver_address: meetingType.account_owner_address.toLowerCase(),
          },
        })
        .eq(
          'transaction_hash',
          transactionRequest.transaction_hash.toLowerCase()
        )

      if (updateError) {
        console.error(
          'Failed to update transaction metadata with receiver address:',
          updateError
        )
      }
    }

    const meetingSessions: Array<BaseMeetingSession> = Array.from(
      { length: totalNoOfSlots },
      (_, i) => ({
        meeting_type_id: transactionRequest.meeting_type_id!,
        transaction_id: data[0]?.id,
        session_number: i + 1,
        guest_address: account_address,
        guest_email: transactionRequest?.guest_email,
        guest_name: transactionRequest?.guest_name,
        owner_address: meetingType?.account_owner_address,
      })
    )
    const { error: slotError } = await db.supabase
      .from('meeting_sessions')
      .insert(meetingSessions)
    if (slotError) {
      throw new Error(slotError.message)
    }

    // Only send receipt if guest email and name are provided
    if (transactionRequest.guest_email && transactionRequest.guest_name) {
      try {
        // don't wait for receipt to be sent before serving a response
        sendReceiptEmail(
          transactionRequest.guest_email,
          transactionRequest.guest_name,
          {
            full_name: transactionRequest.guest_name,
            email_address: transactionRequest.guest_email,
            plan: meetingType?.title || '',
            number_of_sessions: totalNoOfSlots.toString(),
            price: transactionRequest.amount.toString(),
            payment_method: transactionRequest.payment_method,
            transaction_fee: String(transactionRequest.total_fee || 0),
            transaction_status: PaymentStatus.COMPLETED,
            transaction_hash: transactionRequest.transaction_hash,
          }
        )
      } catch (e) {
        console.error(e)
      }
    }

    // Notify host about income
    await sendSessionIncomeEmail(meetingType, transactionRequest)
  }
  return data[0]
}

const getMeetingSessionsByTxHash = async (
  tx: Address
): Promise<Array<MeetingSession>> => {
  const { data: transaction, error: error } = await db.supabase
    .from('transactions')
    .select(
      `
      meeting_sessions(*)
      `
    )
    .eq('transaction_hash', tx.toLowerCase())
    .single()
  if (error) {
    throw new Error(error.message)
  }
  if (!transaction) {
    throw new TransactionNotFoundError(tx)
  }

  return transaction.meeting_sessions || []
}

const getTransactionBytxHashAndMeetingType = async (
  tx: Address,
  meeting_type_id: string
): Promise<Transaction> => {
  const { data: transaction, error: error } = await db.supabase
    .from('transactions')
    .select(
      `
    *,
    meeting_sessions(*)
    `
    )
    .eq('transaction_hash', tx.toLowerCase())
    .eq('meeting_type_id', meeting_type_id)
    .single()

  if (error) {
    throw new Error(error.message)
  }
  if (!transaction) {
    throw new TransactionNotFoundError(tx)
  }
  return transaction
}
const getMeetingSessionByMeetingId = async (
  meeting_id: string,
  meeting_type_id: string
) => {
  const { data: meetingSession, error } = await db.supabase
    .from('meeting_sessions')
    .select('*')
    .eq('id', meeting_id)
    .eq('meeting_type_id', meeting_type_id)
    .single()
  if (error) {
    throw new Error(error.message)
  }

  return meetingSession
}

const registerMeetingSession = async (tx: Address, meeting_id: string) => {
  const meetingSessionsRaw = await getMeetingSessionsByTxHash(tx)
  const meetingSessions = meetingSessionsRaw.sort(
    (a, b) => a.session_number - b.session_number
  )
  const sessionToUpdate = meetingSessions.find(val => val.used_at === null)
  if (!sessionToUpdate) {
    throw new AllMeetingSlotsUsedError()
  }
  const { error: slotError } = await db.supabase
    .from('meeting_sessions')
    .update({
      meeting_id,
      used_at: new Date().toISOString(),
      updated_at: new Date().toISOString(),
    })
    .eq('id', sessionToUpdate.id)
  if (slotError) {
    throw new Error(slotError.message)
  }
}

const getPaidSessionsByMeetingType = async (
  current_account: string,
  account_address: string
): Promise<Array<PaidMeetingTypes>> => {
  const { data: sessions, error } = await db.supabase.rpc('get_paid_sessions', {
    current_account,
    account_address,
  })
  if (error) {
    throw new Error(error.message)
  }
  return sessions?.map(val => ({ ...val, plan: val.plan?.[0] })) || []
}

const syncWebhooks = async (provider: TimeSlotSource) => {
  const { data, error } = await db.supabase
    .from<ConnectedCalendar>('connected_calendars')
    .select('*')
    .eq('provider', provider)
    .filter('calendars', 'cs', '[{"sync": true}]')
  if (error) {
    throw new Error(error.message)
  }
  for (const calendar of data || []) {
    const integration = getConnectedCalendarIntegration(
      calendar.account_address,
      calendar.email,
      calendar.provider,
      calendar.payload
    )
    for (const cal of calendar.calendars.filter(c => c.enabled && c.sync)) {
      try {
        if (!integration.setWebhookUrl || !integration.refreshWebhook) continue
        const { data } = await db.supabase
          .from('calendar_webhooks')
          .select('*')
          .eq('calendar_id', cal.calendarId)
          .eq('connected_calendar_id', calendar.id)
        const calendarwbhk = data?.[0]
        if (calendarwbhk) {
          if (
            new Date(calendarwbhk.expires_at) < add(new Date(), { days: 1 })
          ) {
            const result = await integration.refreshWebhook(
              calendarwbhk.channel_id,
              calendarwbhk.resource_id,
              WEBHOOK_URL,
              cal.calendarId
            )
            const { calendarId, channelId, expiration, resourceId } = result
            const { error: updateError } = await db.supabase
              .from('calendar_webhooks')
              .update({
                channel_id: channelId,
                resource_id: resourceId,
                calendar_id: calendarId,
                expires_at: new Date(Number(expiration)).toISOString(),
              })
              .eq('id', calendarwbhk.id)

            if (updateError) {
              console.error(updateError)
            }
            continue
          }
          continue
        }

        const result = await integration.setWebhookUrl(
          WEBHOOK_URL,
          cal.calendarId
        )
        const { calendarId, channelId, expiration, resourceId } = result
        const { error: updateError } = await db.supabase
          .from('calendar_webhooks')
          .insert({
            channel_id: channelId,
            resource_id: resourceId,
            calendar_id: calendarId,
            connected_calendar_id: calendar.id,
            expires_at: new Date(Number(expiration)).toISOString(),
          })
        if (updateError) {
          console.error(updateError)
        }
      } catch (e) {
        console.error('Error refreshing webhook:', e)
      }
    }
  }
}

const handleWebhookEvent = async (
  channelId: string,
  resourceId: string
): Promise<boolean> => {
  console.trace(
    `Received webhook event for channel: ${channelId}, resource: ${resourceId}`
  )
  const { data } = await db.supabase
    .from('calendar_webhooks')
    .select(
      `
      *,
      connected_calendar: connected_calendars!inner(*)
      `
    )
    .eq('channel_id', channelId)
    .eq('resource_id', resourceId)
    .single()
  if (!data) {
    throw new Error(
      `No webhook found for channel: ${channelId}, resource: ${resourceId}`
    )
  }
  const calendar: ConnectedCalendar = data?.connected_calendar
  if (!calendar) return false
  let lower_limit = new Date(calendar?.updated || calendar?.created)
  const upper_limit = add(new Date(), {
    years: 1,
  })

  if (lower_limit < add(upper_limit, { years: -1.5 })) {
    lower_limit = add(upper_limit, { years: -1 })
  }

  const integration = getConnectedCalendarIntegration(
    calendar.account_address,
    calendar.email,
    calendar.provider,
    calendar.payload
  )

  let calendar_availabilities =
    (await integration.listEvents?.(
      data.calendar_id,
      lower_limit,
      upper_limit
    )) || []
  const uniqueRecurringEventId = new Set<string>()
  calendar_availabilities = calendar_availabilities
    .sort((a, b) => {
      // Group by recurringEventId first
      const aKey = a.id || ''
      const bKey = b.id || ''

      if (aKey !== bKey) return aKey.localeCompare(bKey)

      // Within same group, sort by sequence (highest first)
      return (b.sequence || 0) - (a.sequence || 0)
    })
    .filter(event => {
      if (!event.recurringEventId) return true
    })
  const recentlyUpdated = calendar_availabilities.filter(event => {
    const now = new Date()
    // We can't update recently updated meeting to prevent infinite syncing when we update or create meetings
    if (event.extendedProperties?.private?.lastUpdatedAt) {
      const eventLastUpdatedAt = new Date(
        event.extendedProperties?.private?.lastUpdatedAt
      )
      if (
        eventLastUpdatedAt >
        sub(now, {
          seconds: 30,
        })
      ) {
        return false
      }
    }
    const recordChangeDate = event.updated || event.created
    if (!recordChangeDate) return
    const eventDate = new Date(recordChangeDate)

    return eventDate > add(now, { minutes: -2 })
  })
  if (recentlyUpdated.length === 0) {
    console.error('No recently updated events found')
    return false
  }
  const actions = await Promise.all(
    recentlyUpdated.map(event =>
      handleSyncEvent(event, calendar, data.calendar_id)
    )
  )
  return actions.length > 0
}
const handleSyncEvent = async (
  event: calendar_v3.Schema$Event,
  calendar: ConnectedCalendar,
  calendarId: string
) => {
  try {
    // eslint-disable-next-line no-restricted-syntax
    console.log(event)
    if (!event.id) return
    const meetingId = getBaseEventId(event.id)
    if (!meetingId) {
      console.warn(`Skipping event ${event.id} due to missing  meetingId`)
      return
    }
    if (!event.start?.dateTime || !event.end?.dateTime) return
    const meeting = await updateMeetingServer(
      meetingId,
      calendar.account_address,
      calendar.email,
      new Date(event.start?.dateTime),
      new Date(event.end?.dateTime),
      event.attendees || [],
      extractMeetingDescription(event.description || '') || '',
      event.location || '',
      event.summary || ''
    )

    return meeting
  } catch (e) {
    console.error(e)
    if (e instanceof MeetingDetailsModificationDenied) {
      // update only the rsvp on other calendars
      return await handleCalendarRsvps(event, calendar, calendarId)
    } else {
      throw e
    }
  }
}
const handleCalendarRsvps = async (
  event: calendar_v3.Schema$Event,
  calendar: ConnectedCalendar,
  calendarId: string
) => {
  if (!event.id) return
  const meetingId = getBaseEventId(event.id)
  const existingMeeting = await getConferenceMeetingFromDB(meetingId)
  const slotIds = existingMeeting.slots
  const existingSlot = await getSlotsByIds(slotIds)
  const otherMeetingAddress = existingSlot
    .map(slot => slot.account_address.toLowerCase())
    .filter(address => address !== calendar.account_address)
  const actorAccount = await getAccountFromDB(calendar.account_address)
  if (!actorAccount) return
  const actor = event.attendees?.find(attendee => attendee.self)
  const actingParticipant = existingSlot?.find(
    user => user.account_address === calendar.account_address
  )
  if (!actingParticipant || !actor || !actor?.responseStatus) {
    return
  }
  // Update RSVP status on other participants' calendars
  for (const address of otherMeetingAddress) {
    try {
      const calendars = await getConnectedCalendars(address, {
        syncOnly: true,
      })

      for (const calendar of calendars) {
        const integration = getConnectedCalendarIntegration(
          calendar.account_address,
          calendar.email,
          calendar.provider,
          calendar.payload
        )

        if (integration.updateEventRSVP && actor?.responseStatus) {
          const actorEmail = noNoReplyEmailForAccount(
            (actorAccount.preferences.name || actorAccount.address)!
          )

          for (const cal of calendar.calendars) {
            try {
              await integration.updateEventRSVP(
                meetingId,
                actorEmail,
                actor.responseStatus,
                cal.calendarId
              )
              // Add delay to respect rate limits
              await new Promise(resolve => setTimeout(resolve, 2000))
            } catch (error: unknown) {
              console.error('Error updating RSVP status:', error)
              // If rate limited, wait longer before continuing
              if (error instanceof GaxiosError) {
                const isRateLimitError =
                  error?.message?.includes('Rate Limit') ||
                  error?.response?.status === 403

                if (isRateLimitError) {
                  await new Promise(resolve => setTimeout(resolve, 10000))
                }
              }
            }
          }
        }
      }
    } catch (e) {
      console.error(e)
    }
  }
  // Update the acting participant's RSVP status in the database
  const integration = getConnectedCalendarIntegration(
    calendar.account_address,
    calendar.email,
    calendar.provider,
    calendar.payload
  )
  integration.updateEventExtendedProperties &&
    integration.updateEventExtendedProperties(meetingId, calendarId)
}
const getAccountDomainUrl = (account: Account, ellipsize?: boolean): string => {
  if (isProAccount(account)) {
    const domain = account.subscriptions?.find(
      sub => new Date(sub.expiry_time) > new Date()
    )?.domain
    if (domain) {
      return domain
    }
  }
  return `address/${
    ellipsize ? ellipsizeAddress(account!.address) : account!.address
  }`
}

const getAccountCalendarUrl = async (
  account: Account,
  ellipsize?: boolean,
  meetingTypeId?: string
): Promise<string> => {
  let slug = ''
  if (meetingTypeId) {
    try {
      const meetingType = await getMeetingTypeFromDB(meetingTypeId)
      if (meetingType) {
        slug = `/${meetingType.slug}`
      }
    } catch (e) {
      Sentry.captureException(e, {
        extra: {
          accountAddress: account.address,
          meetingTypeId,
        },
      })
    }
  }
  return `${appUrl}/${getAccountDomainUrl(account, ellipsize)}${slug}`
}

const getOwnerPublicUrlServer = async (
  ownerAccountAddress: string,
  meetingTypeId?: string
): Promise<string> => {
  try {
    const ownerAccount = await getAccountFromDB(ownerAccountAddress)
    return await getAccountCalendarUrl(ownerAccount, undefined, meetingTypeId)
  } catch (error) {
    Sentry.captureException(error, {
      extra: {
        ownerAccountAddress,
        meetingTypeId,
      },
    })
    return `${appUrl}/address/${ownerAccountAddress}`
  }
}
const recordOffRampTransaction = async (event: OnrampMoneyWebhook) => {
  const { data: transactionExists } = await db.supabase
    .from<BaseTransaction>('transactions')
    .select('*')
    .eq('provider_reference_id', event.referenceId)
    .eq('initiator_address', event.merchantRecognitionId.toLowerCase())
    .eq('transaction_hash', event.transactionHash.toLowerCase())
  const status = extractOnRampStatus(event.status)
  const exists = transactionExists?.[0]
  const payload: BaseTransaction = {
    method: PaymentType.CRYPTO,
    transaction_hash: event.transactionHash.toLowerCase() as Address,
    amount: event.actualFiatAmount,
    direction:
      event.eventType.toLowerCase() === 'offramp'
        ? PaymentDirection.DEBIT
        : PaymentDirection.CREDIT,
    chain_id: event.chainId,
    token_address: await getOnrampMoneyTokenAddress(
      event.coinId,
      event.chainId
    ),
    fiat_equivalent: event.actualFiatAmount,
    initiator_address: event.merchantRecognitionId.toLowerCase() as Address,
    status,
    token_type: TokenType.ERC20,
    confirmed_at: status === 'completed' ? new Date().toISOString() : undefined,
    currency: currenciesMap[event.fiatType],
    provider_reference_id: event.referenceId,
    fee_breakdown: {
      client_fee: event.clientFee,
      gateway_fee: event.gatewayFee,
      on_ramp_fee: event.onRampFee,
    },
    total_fee: event.clientFee + event.gatewayFee + event.onRampFee,
    metadata: {
      order_id: event.orderId,
      actual_quantity: event.actualQuantity,
      kyc_needed: event?.kycNeeded,
      payment_type: event.paymentType,
    },
  }

  if (exists) {
    // If transaction already exists, update it
    payload.updated_at = new Date()
    const { data, error } = await db.supabase
      .from('transactions')
      .update(payload)
      .eq('provider_reference_id', event.referenceId)
      .eq('initiator_address', event.merchantRecognitionId.toLowerCase())
    if (error) {
      throw new Error(error.message)
    }
    return data?.[0] as Transaction
  } else {
    // If transaction does not exist, insert it
    const { data, error } = await db.supabase
      .from('transactions')
      .insert([payload])
    if (error) {
      throw new Error(error.message)
    }
    return data?.[0] as Transaction
  }
  //TODO: send notification
}

const getPaymentPreferences = async (
  owner_account_address: string
): Promise<PaymentPreferences | null> => {
  const { data, error } = await db.supabase
    .from('payment_preferences')
    .select(
      'id, created_at, owner_account_address, default_chain_id, notification, pin_hash'
    )
    .eq('owner_account_address', owner_account_address.toLowerCase())
    .single()

  if (error) {
    console.error('Database error in getPaymentPreferences:', error)
    if (error.code === 'PGRST116') {
      // No rows returned
      return null
    }
    Sentry.captureException(error)
    throw new Error('Could not get payment preferences')
  }

  // Transform the data to include hasPin without exposing pin_hash
  if (data) {
    const { pin_hash, ...rest } = data
    return {
      ...rest,
      hasPin: !!pin_hash,
    }
  }

  return null
}

const createPaymentPreferences = async (
  owner_account_address: string,
  data: Partial<
    Omit<PaymentPreferences, 'id' | 'created_at' | 'owner_account_address'>
  >
): Promise<PaymentPreferences> => {
  try {
    let insertData: typeof data & { pin_hash?: string } = { ...data }
    if ('pin' in data && typeof data.pin === 'string') {
      const pinHash = await createPinHash(data.pin)
      insertData = { ...data, pin_hash: pinHash }
      delete insertData.pin
    }

    // Set default notification preferences if not provided
    if (!insertData.notification || insertData.notification.length === 0) {
      insertData.notification = [
        PaymentNotificationType.SEND_TOKENS,
        PaymentNotificationType.RECEIVE_TOKENS,
      ]
    }

    const { data: result, error } = await db.supabase
      .from('payment_preferences')
      .insert({
        owner_account_address: owner_account_address.toLowerCase(),
        ...insertData,
      })
      .select(
        'id, created_at, owner_account_address, default_chain_id, notification, pin_hash'
      )
      .single()

    if (error) {
      console.error('Database error in createPaymentPreferences:', error)
      Sentry.captureException(error)
      throw new Error('Could not create payment preferences')
    }

    if (!result) {
      throw new Error('No data returned from database operation')
    }

    const { pin_hash, ...rest } = result
    return {
      ...rest,
      hasPin: !!pin_hash,
    }
  } catch (error) {
    console.error('Unexpected error in createPaymentPreferences:', error)
    Sentry.captureException(error)
    throw error instanceof Error
      ? error
      : new Error('Could not create payment preferences')
  }
}

const updatePaymentPreferences = async (
  owner_account_address: string,
  data: Partial<
    Omit<PaymentPreferences, 'id' | 'created_at' | 'owner_account_address'>
  >
): Promise<PaymentPreferences> => {
  try {
    let updateData: typeof data & { pin_hash?: string | null } = { ...data }
    if ('pin' in data) {
      if (data.pin === null) {
        updateData = { ...data, pin_hash: null }
        delete updateData.pin
      } else if (typeof data.pin === 'string') {
        const pinHash = await createPinHash(data.pin)
        updateData = { ...data, pin_hash: pinHash }
        delete updateData.pin
      }
    }

    const { data: result, error } = await db.supabase
      .from('payment_preferences')
      .update(updateData)
      .eq('owner_account_address', owner_account_address.toLowerCase())
      .select(
        'id, created_at, owner_account_address, default_chain_id, notification, pin_hash'
      )
      .single()

    if (error) {
      console.error('Database error in updatePaymentPreferences:', error)
      Sentry.captureException(error)
      throw new Error('Could not update payment preferences')
    }

    if (!result) {
      throw new Error('No data returned from database operation')
    }

    const { pin_hash, ...rest } = result
    return {
      ...rest,
      hasPin: !!pin_hash,
    }
  } catch (error) {
    console.error('Unexpected error in updatePaymentPreferences:', error)
    Sentry.captureException(error)
    throw error instanceof Error
      ? error
      : new Error('Could not update payment preferences')
  }
}

const createPinHash = async (pin: string): Promise<string> => {
  const pinWithSalt = `${pin}${PIN_SALT}`
  return await argon2.hash(pinWithSalt, {
    type: argon2.argon2id,
    memoryCost: 2 ** 16,
    timeCost: 3,
    parallelism: 1,
  })
}

const verifyUserPin = async (
  owner_account_address: string,
  pin: string
): Promise<boolean> => {
  try {
    // Get raw data including pin_hash for verification
    const { data, error } = await db.supabase
      .from('payment_preferences')
      .select('pin_hash')
      .eq('owner_account_address', owner_account_address.toLowerCase())
      .single()

    if (error) {
      console.error('Error fetching PIN for verification:', error)
      return false
    }

    if (!data?.pin_hash) {
      return false
    }

    const pinWithSalt = `${pin}${PIN_SALT}`
    const isValid = await argon2.verify(data.pin_hash, pinWithSalt)
    return isValid
  } catch (error) {
    console.error('Unexpected error in verifyUserPin:', error)
    return false
  }
}

const createVerification = async (
  owner_account_address: string,
  code: string,
  channel: VerificationChannel,
  expiresAt: Date
): Promise<void> => {
  try {
    const { error } = await db.supabase.from('verifications').insert({
      owner_account_address: owner_account_address,
      code_hash: await createPinHash(code),
      channel: channel,
      expires_at: expiresAt.toISOString(),
    })

    if (error) {
      console.error('Error creating verification:', error)
      throw new Error('Failed to create verification')
    }
  } catch (error) {
    console.error('Error in createVerification:', error)
    throw error
  }
}

const verifyVerificationCode = async (
  owner_account_address: string,
  code: string,
  channel: VerificationChannel
): Promise<boolean> => {
  try {
    const { data, error } = await db.supabase
      .from('verifications')
      .select('*')
      .eq('owner_account_address', owner_account_address)
      .eq('channel', channel)
      .gte('expires_at', new Date().toISOString())
      .order('created_at', { ascending: false })
      .limit(1)

    if (error) {
      console.error('Error fetching verification:', error)
      return false
    }

    if (!data || data.length === 0) {
      return false
    }

    const verification = data[0]

    const codeWithSalt = `${code}${PIN_SALT}`
    const isValid = await argon2.verify(verification.code_hash, codeWithSalt)

    if (isValid) {
      await deleteVerifications(verification.id)
      return true
    }

    return false
  } catch (error) {
    console.error('Error in verifyVerificationCode:', error)
    throw error
  }
}

const cleanupExpiredVerifications = async (): Promise<void> => {
  try {
    const { error } = await db.supabase
      .from('verifications')
      .delete()
      .lt('expires_at', new Date().toISOString())

    if (error) {
      console.error('Error cleaning up expired verifications:', error)
      throw new Error('Failed to clean up expired verifications')
    }
  } catch (error) {
    console.error('Error in cleanupExpiredVerifications:', error)
    throw error
  }
}

const invalidatePreviousVerifications = async (
  owner_account_address: string,
  channel: VerificationChannel
): Promise<void> => {
  try {
    const { error } = await db.supabase
      .from('verifications')
      .update({ expires_at: new Date().toISOString() })
      .eq('owner_account_address', owner_account_address)
      .eq('channel', channel)
      .gt('expires_at', new Date().toISOString())

    if (error) {
      console.error('Error invalidating previous verifications:', error)
      throw new Error('Failed to invalidate previous verifications')
    }
  } catch (error) {
    console.error('Error in invalidatePreviousVerifications:', error)
    throw error
  }
}

const deleteVerifications = async (verificationId: string): Promise<void> => {
  try {
    const { error } = await db.supabase
      .from('verifications')
      .delete()
      .eq('id', verificationId)

    if (error) {
      console.error('Error deleting verification:', error)
      throw new Error('Failed to delete verification')
    }

    await cleanupExpiredVerifications()
  } catch (error) {
    console.error('Error in deleteVerifications:', error)
    throw error
  }
}

export {
  acceptContactInvite,
  addContactInvite,
  addOrUpdateConnectedCalendar,
  addUserToGroup,
  changeGroupRole,
  checkContactExists,
  cleanupExpiredVerifications,
  connectedCalendarExists,
  contactInviteByEmailExists,
  createCryptoTransaction,
  createMeetingType,
  createPaymentPreferences,
  createPinHash,
  createTgConnection,
  createVerification,
  deleteAllTgConnections,
  deleteGateCondition,
  deleteGroup,
  deleteMeetingFromDB,
  deleteMeetingType,
  deleteTgConnection,
  deleteVerifications,
  editGroup,
  findAccountByIdentifier,
  findAccountsByText,
  getAccountFromDB,
  getAccountFromDBPublic,
  getAccountNonce,
  getAccountNotificationSubscriptionEmail,
  getAccountNotificationSubscriptions,
  getAccountsNotificationSubscriptionEmails,
  getAccountsWithTgConnected,
  getAppToken,
  getConferenceDataBySlotId,
  getConferenceMeetingFromDB,
  getConnectedCalendars,
  getContactById,
  getContactInviteById,
  getContactInvites,
  getContactInvitesCount,
  getContactLean,
  getContacts,
  getDiscordAccounts,
  getExistingAccountsFromDB,
  getGateCondition,
  getGateConditionsForAccount,
  getGroup,
  getGroupInternal,
  getGroupInvites,
  getGroupInvitesCount,
  getGroupMembersOrInvite,
  getGroupName,
  getGroupsAndMembers,
  getGroupsEmpty,
  getGroupUsers,
  getGroupUsersInternal,
  getMeetingFromDB,
  getMeetingSessionsByTxHash,
  getMeetingTypeFromDB,
  getMeetingTypes,
  getMeetingTypesForAvailabilityBlock,
  getNewestCoupon,
  getOfficeEventMappingId,
  getOrCreateContactInvite,
  getOwnerPublicUrlServer,
  getPaidSessionsByMeetingType,
  getPaymentPreferences,
  getSlotsByIds,
  getSlotsForAccount,
  getSlotsForAccountMinimal,
  getSlotsForDashboard,
  getTgConnection,
  getTgConnectionByTgId,
  handleGuestCancel,
  handleMeetingCancelSync,
  handleWebhookEvent,
  initAccountDBForWallet,
  initDB,
  insertOfficeEventMapping,
  invalidatePreviousVerifications,
  isGroupAdmin,
  isSlotAvailable as isSlotFree,
  isUserContact,
  leaveGroup,
  manageGroupInvite,
  publicGroupJoin,
  recordOffRampTransaction,
  registerMeetingSession,
  rejectContactInvite,
  rejectGroupInvite,
  removeConnectedCalendar,
  removeContact,
  removeMember,
  saveConferenceMeetingToDB,
  saveEmailToDB,
  saveMeeting,
  selectTeamMeetingRequest,
  setAccountNotificationSubscriptions,
  subscribeWithCoupon,
  syncWebhooks,
  updateAccountFromInvite,
  updateAccountPreferences,
  updateAllRecurringSlots,
  updateAvailabilityBlockMeetingTypes,
  updateContactInviteCooldown,
  updateCustomSubscriptionDomain,
  updateMeeting,
  updateMeetingType,
  updatePaymentPreferences,
  updatePreferenceAvatar,
  updateRecurringSlots,
  upsertGateCondition,
  verifyUserPin,
  verifyVerificationCode,
  workMeetingTypeGates,
}<|MERGE_RESOLUTION|>--- conflicted
+++ resolved
@@ -183,16 +183,12 @@
 import { ChannelType, ContactStatus } from './constants/contact'
 import { decryptContent, encryptContent } from './cryptography'
 import { addRecurrence } from './date_helper'
-<<<<<<< HEAD
-import { sendReceiptEmail } from './email_helper'
-import { deduplicateArray } from './generic_utils'
-=======
 import {
   sendCryptoDebitEmail,
   sendReceiptEmail,
   sendSessionBookingIncomeEmail,
 } from './email_helper'
->>>>>>> 70b747ec
+import { deduplicateArray } from './generic_utils'
 import { CalendarBackendHelper } from './services/calendar.backend.helper'
 import { CalendarService } from './services/calendar.service.types'
 import { getConnectedCalendarIntegration } from './services/connected_calendars.factory'
