--- conflicted
+++ resolved
@@ -56,11 +56,8 @@
 import { encryptContent } from './cryptography'
 import { addContentToIPFS, fetchContentFromIPFS } from './ipfs_helper'
 import { isProAccount } from './subscription_manager'
-<<<<<<< HEAD
 import { syncCalendarForMeeting } from './sync_helper'
 import { isConditionValid } from './token.gate.service'
-=======
->>>>>>> 6dc8f6f6
 import { isValidEVMAddress } from './validations'
 
 const db: { ready: boolean } & Record<string, any> = { ready: false }
