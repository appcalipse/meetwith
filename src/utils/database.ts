import {
  ActivePaymentAccount,
  PaymentAccountStatus,
  PaymentProvider,
} from '@meta/PaymentAccount'
import * as Sentry from '@sentry/nextjs'
import { type SupabaseClient, createClient } from '@supabase/supabase-js'
import { getDiscordInfoForAddress } from '@utils/services/discord.helper'
import {
  currenciesMap,
  Currency,
  extractOnRampStatus,
  getChainIdFromOnrampMoneyNetwork,
  getOnrampMoneyTokenAddress,
} from '@utils/services/onramp.money'
import { getTelegramUserInfo } from '@utils/services/telegram.helper'
import * as argon2 from 'argon2'
import { createHash } from 'crypto'
import CryptoJS from 'crypto-js'
import { add, addMinutes, addMonths, isAfter, sub } from 'date-fns'
import EthCrypto, {
  decryptWithPrivateKey,
  Encrypted,
  encryptWithPublicKey,
} from 'eth-crypto'
import { GaxiosError } from 'gaxios'
import { calendar_v3 } from 'googleapis'
import { DateTime, Interval } from 'luxon'
import { validate } from 'uuid'

import {
  Account,
  AccountPreferences,
  BaseMeetingType,
  DiscordConnectedAccounts,
  MeetingType,
  PaidMeetingTypes,
  PaymentPreferences,
  PublicAccount,
  SimpleAccountInfo,
  TgConnectedAccounts,
  TimeRange,
} from '@/types/Account'
import {
  AccountNotifications,
  NotificationChannel,
  VerificationChannel,
} from '@/types/AccountNotifications'
import { AvailabilityBlock } from '@/types/availability'
import {
  CalendarSyncInfo,
  ConnectedCalendar,
  ConnectedCalendarCore,
} from '@/types/CalendarConnections'
import {
  getChainInfo,
  resolveTokenSymbolFromAddress,
  SupportedChain,
} from '@/types/chains'
import {
  ContactSearch,
  DBContact,
  DBContactInvite,
  DBContactLean,
  SingleDBContact,
  SingleDBContactInvite,
} from '@/types/Contacts'
import { DiscordAccount, DiscordAccountInfo } from '@/types/Discord'
import {
  CreateGroupsResponse,
  EmptyGroupsResponse,
  GetGroupsFullResponse,
  Group,
  GroupInviteFilters,
  GroupInvites,
  GroupInvitesResponse,
  GroupMemberQuery,
  GroupUsers,
  MemberType,
  UpdateGroupPayload,
  UserGroups,
} from '@/types/Group'
import {
  ConferenceMeeting,
  DBSlot,
  ExtendedDBSlot,
  GroupMeetingRequest,
  GroupNotificationType,
  MeetingAccessType,
  MeetingInfo,
  MeetingProvider,
  MeetingRepeat,
  MeetingVersion,
  ParticipantMappingType,
  TimeSlotSource,
} from '@/types/Meeting'
import {
  ParticipantBaseInfo,
  ParticipantInfo,
  ParticipantType,
} from '@/types/ParticipantInfo'
import {
  AddParticipantData,
  AvailabilitySlot,
  CreateQuickPollRequest,
  PollStatus,
  PollVisibility,
  QuickPollParticipant,
  QuickPollParticipantStatus,
  QuickPollParticipantType,
<<<<<<< HEAD
  QuickPollParticipantUpdateFields,
  QuickPollWithParticipants,
=======
>>>>>>> 30e4c859
  UpdateQuickPollRequest,
} from '@/types/QuickPoll'
import {
  ConfirmCryptoTransactionRequest,
  CreateMeetingTypeRequest,
  GroupInviteNotifyRequest,
  MeetingCancelSyncRequest,
  MeetingCheckoutRequest,
  MeetingCreationRequest,
  MeetingCreationSyncRequest,
  MeetingUpdateRequest,
} from '@/types/Requests'
import { Subscription } from '@/types/Subscription'
import { Tables, TablesInsert, TablesUpdate } from '@/types/Supabase'
import { TelegramAccountInfo, TelegramConnection } from '@/types/Telegram'
import {
  GateConditionObject,
  GateUsage,
  GateUsageType,
} from '@/types/TokenGating'
import {
  Address,
  BaseMeetingSession,
  BaseTransaction,
  ICheckoutMetadata,
  MeetingSession,
  OnrampMoneyWebhook,
  Transaction,
} from '@/types/Transactions'
import {
  PaymentNotificationType,
  QUICKPOLL_DEFAULT_LIMIT,
  QUICKPOLL_DEFAULT_OFFSET,
  QUICKPOLL_MAX_LIMIT,
  QUICKPOLL_SLUG_FALLBACK_LENGTH,
  QUICKPOLL_SLUG_MAX_ATTEMPTS,
} from '@/utils/constants'
import {
  NO_MEETING_TYPE,
  PaymentDirection,
  PaymentStatus,
  PaymentType,
  TokenType,
} from '@/utils/constants/meeting-types'
import {
  AccountNotFoundError,
  AdminBelowOneError,
  AllMeetingSlotsUsedError,
  AlreadyGroupMemberError,
  AvailabilityBlockNotFoundError,
  ChainNotFound,
  ContactAlreadyExists,
  ContactInviteNotForAccount,
  ContactInviteNotFound,
  ContactNotFound,
  CouponAlreadyUsed,
  CouponExpired,
  CouponNotValid,
  DefaultAvailabilityBlockError,
  GateConditionNotValidError,
  GateInUseError,
  GroupCreationError,
  GroupNotExistsError,
  InvalidAvailabilityBlockError,
  IsGroupAdminError,
  LastMeetingTypeError,
  MeetingChangeConflictError,
  MeetingCreationError,
  MeetingDetailsModificationDenied,
  MeetingNotFoundError,
  MeetingSessionNotFoundError,
  MeetingSlugAlreadyExists,
  MeetingTypeNotFound,
  NoActiveSubscription,
  NotGroupAdminError,
  NotGroupMemberError,
  OwnInviteError,
  QuickPollAlreadyCancelledError,
  QuickPollAlreadyCompletedError,
  QuickPollCancellationError,
  QuickPollCreationError,
  QuickPollDeletionError,
  QuickPollNotFoundError,
  QuickPollParticipantCreationError,
  QuickPollParticipantNotFoundError,
  QuickPollParticipantUpdateError,
  QuickPollSlugGenerationError,
  QuickPollSlugNotFoundError,
  QuickPollUnauthorizedError,
  QuickPollUpdateError,
  SubscriptionNotCustom,
  TimeNotAvailableError,
  TransactionIsRequired,
  TransactionNotFoundError,
  UnauthorizedError,
  UploadError,
} from '@/utils/errors'
import { ParticipantInfoForNotification } from '@/utils/notification_helper'
import { generatePollSlug } from '@/utils/quickpoll_helper'
import { getTransactionFeeThirdweb } from '@/utils/transaction.helper'

import {
  generateDefaultMeetingType,
  generateEmptyAvailabilities,
  noNoReplyEmailForAccount,
} from './calendar_manager'
import {
  extractMeetingDescription,
  getBaseEventId,
  updateMeetingServer,
} from './calendar_sync_helpers'
import { apiUrl, appUrl, WEBHOOK_URL } from './constants'
import { ChannelType, ContactStatus } from './constants/contact'
import { decryptContent, encryptContent } from './cryptography'
import { addRecurrence } from './date_helper'
import {
  sendCryptoDebitEmail,
  sendPollInviteEmail,
  sendReceiptEmail,
  sendSessionBookingIncomeEmail,
} from './email_helper'
import { deduplicateArray } from './generic_utils'
import { CalendarBackendHelper } from './services/calendar.backend.helper'
import { CalendarService } from './services/calendar.service.types'
import { getConnectedCalendarIntegration } from './services/connected_calendars.factory'
import { StripeService } from './services/stripe.service'
import { isTimeInsideAvailabilities } from './slots.helper'
import { isProAccount } from './subscription_manager'
import { isConditionValid } from './token.gate.service'
import { ellipsizeAddress } from './user_manager'
import { isValidEVMAddress } from './validations'
import { EmailQueue } from './workers/email.queue'

const PIN_SALT = process.env.PIN_SALT

// TODO: better typing
type SupabaseRecords = { ready: boolean } & Record<string, SupabaseClient>
const db: SupabaseRecords = {
  ready: false,
} as SupabaseRecords

const initDB = () => {
  if (!db.ready) {
    db.supabase = createClient(
      process.env.NEXT_SUPABASE_URL!,
      process.env.NEXT_SUPABASE_KEY!
    )
    db.ready = true
  }

  return db
}

initDB()

const emailQueue = new EmailQueue()

const initAccountDBForWallet = async (
  address: string,
  signature: string,
  timezone: string,
  nonce: number,
  is_invited?: boolean
): Promise<Account> => {
  if (!isValidEVMAddress(address)) {
    throw new Error('Invalid address')
  }

  try {
    //make sure account doesn't exist
    const account = await getAccountFromDB(address)
    if (!account.is_invited) {
      return account
    }
    return await updateAccountFromInvite(address, signature, timezone, nonce)
  } catch (error) {}

  const newIdentity = EthCrypto.createIdentity()

  const encryptedPvtKey = encryptContent(signature, newIdentity.privateKey)

  const createdUserAccount = await db.supabase.from('accounts').insert([
    {
      address: address.toLowerCase(),
      internal_pub_key: is_invited
        ? process.env.NEXT_PUBLIC_SERVER_PUB_KEY!
        : newIdentity.publicKey,
      encoded_signature: encryptedPvtKey,
      nonce,
      is_invited: is_invited || false,
    },
  ])
  if (createdUserAccount.error) {
    throw new Error(createdUserAccount.error.message)
  }

  if (!createdUserAccount.data || createdUserAccount.data.length === 0) {
    throw new Error('User account not created')
  }
  const user_account: Account = createdUserAccount.data[0]
  const defaultMeetingType = generateDefaultMeetingType(user_account.address)
  const defaultAvailabilities = generateEmptyAvailabilities()

  const defaultBlock = await createAvailabilityBlock(
    user_account.address,
    'Default',
    timezone,
    defaultAvailabilities,
    false // don't set as default yet
  )

  const meetingType: CreateMeetingTypeRequest = {
    ...defaultMeetingType,
    fixed_link: false,
    availability_ids: [defaultBlock.id],
    calendars: [],
  }
  const preferences: AccountPreferences = {
    description: '',
    availabilities: defaultAvailabilities,
    socialLinks: [],
    timezone,
    meetingProviders: [MeetingProvider.GOOGLE_MEET],
    availaibility_id: defaultBlock.id,
  }
  try {
    const responsePrefs = await db.supabase.from('account_preferences').insert({
      ...preferences,
      owner_account_address: user_account.address,
    })
    if (responsePrefs.error) {
      Sentry.captureException(responsePrefs.error)
      throw new Error("Account preferences couldn't be created")
    }
    user_account.preferences = preferences
    user_account.is_invited = is_invited || false

    return user_account
  } catch (error) {
    Sentry.captureException(error)
    throw new Error("Account couldn't be created")
  }
}

const updateAccountFromInvite = async (
  account_address: string,
  signature: string,
  timezone: string,
  nonce: number
): Promise<Account> => {
  const existingAccount = await getAccountFromDB(account_address)
  if (!existingAccount.is_invited) {
    // do not screw up accounts that already have been set up
    return existingAccount
  }

  //fetch this before changing internal pub key
  const currentMeetings = await getSlotsForAccount(account_address)

  const newIdentity = EthCrypto.createIdentity()

  const encryptedPvtKey = encryptContent(signature, newIdentity.privateKey)

  const { error } = await db.supabase.from<Account>('accounts').upsert(
    [
      {
        address: account_address.toLowerCase(),
        internal_pub_key: newIdentity.publicKey,
        encoded_signature: encryptedPvtKey,
        nonce,
        is_invited: false,
      },
    ],
    { onConflict: 'address' }
  )

  if (error) {
    throw new Error(error.message)
  }

  const account = await getAccountFromDB(account_address)
  account.preferences.timezone = timezone

  await updateAccountPreferences(account)

  for (const slot of currentMeetings) {
    try {
      const encrypted = slot.meeting_info_encrypted as Encrypted

      const privateInfo = await decryptWithPrivateKey(
        process.env.NEXT_SERVER_PVT_KEY!,
        encrypted
      )
      const newPvtInfo = await encryptWithPublicKey(
        newIdentity.publicKey,
        privateInfo
      )

      const { error } = await db.supabase
        .from('slots')
        .update({
          meeting_info_encrypted: newPvtInfo,
        })
        .match({ id: slot.id })

      if (error) {
        throw new Error(error.message)
      }
    } catch (err) {
      //if any fail, don't fail them all
    }
  }

  return account
}

const workMeetingTypeGates = async (meetingTypes: MeetingType[]) => {
  const toAdd: GateUsage[] = []
  const toRemove = []

  for (const meetingType of meetingTypes) {
    // clean all gate usages for the meeting types
    toRemove.push(meetingType.id)

    // re add for those who were defined in the request
    if (meetingType.scheduleGate) {
      toAdd.push({
        type: GateUsageType.MeetingSchedule,
        gate_id: meetingType.scheduleGate,
        gated_entity_id: meetingType.id,
      })
    } else {
    }
  }

  if (toRemove.length > 0) {
    const removal = await db.supabase
      .from('gate_usage')
      .delete()
      .match({ type: GateUsageType.MeetingSchedule })
      .or(toRemove.map(id => `gated_entity_id.eq.${id}`).join(','))

    if (removal.error) {
      Sentry.captureException(removal.error)
      //TODO: handle error
    }
  }

  if (toAdd.length > 0) {
    const additions = await db.supabase.from('gate_usage').insert(toAdd)

    if (additions.error) {
      Sentry.captureException(additions.error)
      //TODO: handle error
    }
  }
}

const findAccountByIdentifier = async (
  identifier: string
): Promise<Array<Account>> => {
  const { data, error } = await db.supabase.rpc<Account>('find_account', {
    identifier: identifier,
  })
  if (error) {
    Sentry.captureException(error)
    return []
  }
  return data?.length > 0
    ? await Promise.all(
        data?.map(async account => {
          account.preferences = await getAccountPreferences(
            account.address.toLowerCase()
          )
          return account
        })
      )
    : []
}

const updateAccountPreferences = async (account: Account): Promise<Account> => {
  const preferences = { ...account.preferences! }
  preferences.name = preferences.name?.trim()
  preferences.description = preferences.description?.trim()
  preferences.socialLinks = preferences.socialLinks?.map(link => ({
    ...link,
    url: link.url?.trim(),
  }))

  const responsePrefsUpdate = await db.supabase
    .from('account_preferences')
    .update({
      description: preferences.description,
      timezone: preferences.timezone,
      availabilities: preferences.availabilities,
      name: preferences.name,
      socialLinks: preferences.socialLinks,
      meetingProviders: preferences.meetingProviders,
    })
    .match({ owner_account_address: account.address.toLowerCase() })

  if (responsePrefsUpdate.error) {
    Sentry.captureException(responsePrefsUpdate.error)
    throw new Error("Account preferences couldn't be updated")
  }

  account.preferences = responsePrefsUpdate.data?.[0] as AccountPreferences

  account.subscriptions = await getSubscriptionFromDBForAccount(account.address)

  return account
}

const updatePreferenceAvatar = async (
  address: string,
  filename: string,
  buffer: Buffer,
  mimeType: string
) => {
  const contentType = mimeType
  const file = `uploads/${Date.now()}-${filename}`
  const { error } = await db.supabase.storage
    .from('avatars')
    .upload(file, buffer, {
      contentType,
      upsert: true,
    })

  if (error) {
    Sentry.captureException(error)
    throw new UploadError(
      'Unable to upload avatar. Please try again or contact support if the problem persists.'
    )
  }

  const { data } = db.supabase.storage.from('avatars').getPublicUrl(file)

  const publicUrl = data?.publicURL
  if (!publicUrl) {
    Sentry.captureException(new Error('Public URL is undefined after upload'))
    throw new UploadError(
      "Avatar upload completed but couldn't generate preview URL. Please refresh and try again."
    )
  }

  const { error: updateError } = await db.supabase
    .from('account_preferences')
    .update({ avatar_url: publicUrl })
    .eq('owner_account_address', address.toLowerCase())
  if (updateError) {
    Sentry.captureException(updateError)
    throw new UploadError(
      "Avatar uploaded successfully but couldn't update your profile. Please refresh and try again."
    )
  }

  return publicUrl
}
const getAccountAvatarUrl = async (address: string): Promise<string | null> => {
  const { data, error } = await db.supabase
    .from('account_preferences')
    .select('avatar_url')
    .eq('owner_account_address', address.toLowerCase())
    .single()
  if (error) {
    Sentry.captureException(error)
    return null
  }
  return data.avatar_url || null
}

const getAccountNonce = async (identifier: string): Promise<number> => {
  const query = validate(identifier)
    ? `id.eq.${identifier}`
    : `address.ilike.${identifier.toLowerCase()},internal_pub_key.eq.${identifier}`

  const { data, error } = await db.supabase
    .from('accounts')
    .select('nonce')
    .or(query)
  if (!error && data.length > 0) {
    return data[0].nonce
  }

  throw new AccountNotFoundError(identifier)
}

export const getAccountPreferences = async (
  owner_account_address: string
): Promise<AccountPreferences> => {
  try {
    const { data: account_preferences, error: account_preferences_error } =
      await db.supabase
        .from('account_preferences')
        .select(
          `
        *,
        default_availability:availabilities!account_preferences_availaibility_id_fkey(
          id,
          title,
          timezone,
          weekly_availability,
          created_at,
          updated_at
        )
      `
        )
        .eq('owner_account_address', owner_account_address.toLowerCase())
        .single()
    if (account_preferences_error || !account_preferences) {
      console.error(account_preferences_error)
      throw new Error("Couldn't get account's preferences")
    }

    // Transform the joined data to match the expected format
    const { default_availability, ...preferences } = account_preferences

    if (default_availability) {
      preferences.availabilities = default_availability.weekly_availability
      preferences.timezone = default_availability.timezone
    } else {
      preferences.availabilities = generateEmptyAvailabilities()
    }

    return preferences as AccountPreferences
  } catch (e) {
    Sentry.captureException(e)
    throw new Error("Couldn't get account's preferences")
  }
}

async function getExistingAccountsFromDB(
  addresses: string[],
  fullInformation: true
): Promise<Account[]>
async function getExistingAccountsFromDB(
  addresses: string[],
  fullInformation?: false
): Promise<SimpleAccountInfo[]>
async function getExistingAccountsFromDB(
  addresses: string[],
  fullInformation?: boolean
): Promise<SimpleAccountInfo[] | Account[]> {
  let queryString = `
      address,
      internal_pub_key
    `
  if (fullInformation) {
    queryString += `
      ,calendars: connected_calendars(provider),
      preferences: account_preferences(
      *,
      default_availability:availabilities!account_preferences_availaibility_id_fkey(
          id,
          title,
          timezone,
          weekly_availability,
          created_at,
          updated_at
        )
      )
      `
  }

  const { data, error } = await db.supabase
    .from('accounts')
    .select(queryString)
    .in(
      'address',
      addresses.map(address => address.toLowerCase())
    )
  if (error) {
    throw new Error(error.message)
  }

  for (const account of data) {
    if (account.calendars) {
      account.isCalendarConnected = account?.calendars?.length > 0
      const { default_availability, ...preferences } = account.preferences
      if (default_availability) {
        preferences.availabilities = default_availability.weekly_availability
        preferences.timezone = default_availability.timezone
      }
      account.preferences = preferences
      delete account.calendars
    }
  }

  return data
}

const getAccountFromDB = async (
  identifier: string,
  includePrivateInformation?: boolean
): Promise<Account> => {
  const { data, error } = await db.supabase.rpc<Account>('fetch_account', {
    identifier: identifier.toLowerCase(),
  })
  if (data) {
    const account = Array.isArray(data) ? data[0] : data

    const [subscriptions, preferences, discord_account, payment_preferences] =
      await Promise.all([
        getSubscriptionFromDBForAccount(account.address),
        getAccountPreferences(account.address.toLowerCase()),
        includePrivateInformation
          ? getDiscordAccount(account.address)
          : undefined,
        includePrivateInformation
          ? getPaymentPreferences(account.address)
          : undefined,
      ])
    account.preferences = preferences
    account.subscriptions = subscriptions
    if (discord_account) account.discord_account = discord_account
    if (payment_preferences) account.payment_preferences = payment_preferences

    return account
  } else if (error) {
    throw new Error(error.message)
  }
  throw new AccountNotFoundError(identifier)
}

const getAccountFromDBPublic = async (
  identifier: string
): Promise<PublicAccount> => {
  const account: PublicAccount = await getAccountFromDB(identifier)
  const payment_methods = [PaymentType.CRYPTO]
  const paymentAccount = await getActivePaymentAccountDB(account.address)
  if (
    paymentAccount?.provider_account_id &&
    paymentAccount.status === PaymentAccountStatus.CONNECTED
  ) {
    payment_methods.push(PaymentType.FIAT)
  }
  const meetingTypes = await getMeetingTypes(account.address, 100, 0)
  account.meetingTypes = meetingTypes.map(val => ({
    ...val,
    calendars: undefined,
  }))
  account.payment_methods = payment_methods

  return account
}

const getSlotsForAccount = async (
  account_address: string,
  start?: Date,
  end?: Date,
  limit?: number,
  offset?: number
): Promise<DBSlot[]> => {
  const account = await getAccountFromDB(account_address)

  const _start = start ? start.toISOString() : '1970-01-01'
  const _end = end ? end.toISOString() : '2500-01-01'
  const { data, error } = await db.supabase
    .from('slots')
    .select()
    .eq('account_address', account.address)
    .or(
      `and(start.gte.${_start},end.lte.${_end}),and(start.lte.${_start},end.gte.${_end}),and(start.gt.${_start},end.lte.${_end}),and(start.gte.${_start},end.lt.${_end})`
    )
    .range(offset || 0, (offset || 0) + (limit ? limit - 1 : 1000))
    .order('start')

  if (error) {
    throw new Error(error.message)
    // //TODO: handle error
  }

  return data || []
}

const getSlotsForAccountMinimal = async (
  account_address: string,
  start?: Date,
  end?: Date,
  limit?: number,
  offset?: number
): Promise<DBSlot[]> => {
  const _start = start ? start.toISOString() : '1970-01-01'
  const _end = end ? end.toISOString() : '2500-01-01'
  const { data, error } = await db.supabase
    .from('slots')
    .select()
    .eq('account_address', account_address)
    .or(
      `and(start.gte.${_start},end.lte.${_end}),and(start.lte.${_start},end.gte.${_end}),and(start.gt.${_start},end.lte.${_end}),and(start.gte.${_start},end.lt.${_end})`
    )
    .range(offset || 0, (offset || 0) + (limit ? limit - 1 : 1000))
    .order('start')

  if (error) {
    throw new Error(error.message)
    // //TODO: handle error
  }

  return data || []
}
const updateRecurringSlots = async (identifier: string) => {
  const account = await getAccountFromDB(identifier)
  const _end = new Date().toISOString()
  const { data: allSlots, error } = await db.supabase
    .from('slots')
    .select()
    .eq('account_address', account.address)
    .lte('end', _end)
    .neq('recurrence', MeetingRepeat.NO_REPEAT)
  if (error) {
    return
  }
  if (allSlots) {
    const toUpdate = []
    for (const data of allSlots) {
      const slot = data as DBSlot
      const interval = addRecurrence(
        new Date(slot.start),
        new Date(slot.end),
        slot.recurrence
      )
      const newSlot = { ...slot, start: interval.start, end: interval.end }
      toUpdate.push(newSlot)
    }
    if (toUpdate.length > 0) {
      await db.supabase.from('slots').upsert(toUpdate)
    }
  }
}
const updateAllRecurringSlots = async () => {
  const _end = new Date().toISOString()
  const { data: allSlots, error } = await db.supabase
    .from('slots')
    .select()
    .lte('end', _end)
    .neq('recurrence', MeetingRepeat.NO_REPEAT)
  if (error) {
    return
  }
  if (allSlots) {
    const toUpdate = []
    for (const data of allSlots) {
      const slot = data as DBSlot
      const interval = addRecurrence(
        new Date(slot.start),
        new Date(slot.end),
        slot.recurrence
      )
      const newSlot = { ...slot, start: interval.start, end: interval.end }
      toUpdate.push(newSlot)
    }
    if (toUpdate.length > 0) {
      await db.supabase.from('slots').upsert(toUpdate)
    }
  }
}

const getSlotsForDashboard = async (
  identifier: string,
  end: Date,
  limit: number,
  offset: number
): Promise<ExtendedDBSlot[]> => {
  const account = await getAccountFromDB(identifier)

  const _end = end.toISOString()

  const { data, error } = await db.supabase
    .from('slots')
    .select()
    .eq('account_address', account.address)
    .gte('end', _end)
    .range(offset, offset + limit)
    .order('start')

  if (error) {
    throw new Error(error.message)
    // //TODO: handle error
  }
  for (const slot of data) {
    if (!slot.id) continue
    const conferenceMeeting = await getConferenceDataBySlotId(slot.id)
    slot.conferenceData = conferenceMeeting
  }
  return data || []
}
const getSlotsByIds = async (slotIds: string[]): Promise<DBSlot[]> => {
  const { data, error } = await db.supabase
    .from('slots')
    .select()
    .in('id', slotIds)

  if (error) {
    throw new Error(error.message)
  }
  return data || []
}

const isSlotAvailable = async (
  account_address: string,
  start: Date,
  end: Date,
  meetingTypeId: string,
  txHash?: Address | null,
  meeting_id?: string
): Promise<boolean> => {
  if (meetingTypeId !== NO_MEETING_TYPE) {
    const meetingType = await getMeetingTypeFromDB(meetingTypeId)
    const minTime = meetingType.min_notice_minutes
    if (meetingType?.plan) {
      if (meeting_id) {
        const meetingSession = await getMeetingSessionByMeetingId(
          meeting_id,
          meetingTypeId
        )
        if (!meetingSession) {
          throw new MeetingSessionNotFoundError(meeting_id)
        }
      } else {
        if (!txHash) {
          throw new TransactionIsRequired()
        }
        const transaction = await getTransactionBytxHashAndMeetingType(
          txHash,
          meetingTypeId
        )
        const meetingSessions = transaction.meeting_sessions || []
        const isAnyMeetingSlotFree = meetingSessions.some(
          session => session.used_at === null
        )
        if (!isAnyMeetingSlotFree) {
          throw new AllMeetingSlotsUsedError()
        }
      }
    }

    if (isAfter(addMinutes(new Date(), minTime), start)) {
      return false
    }
  }
  const interval = Interval.fromDateTimes(
    DateTime.fromJSDate(start),
    DateTime.fromJSDate(end)
  )
  if (!interval.isValid) {
    return false
  }
  const busySlots = (
    await CalendarBackendHelper.getBusySlotsForAccount(
      account_address,
      interval.start?.startOf('day').toJSDate(),
      interval.end?.endOf('day').toJSDate()
    )
  ).map(slot =>
    Interval.fromDateTimes(
      DateTime.fromJSDate(new Date(slot.start)),
      DateTime.fromJSDate(new Date(slot.end))
    )
  )
  const isAvailable = busySlots.every(slot => !slot.overlaps(interval))
  return isAvailable
}

const getMeetingFromDB = async (slot_id: string): Promise<DBSlot> => {
  const { data, error } = await db.supabase
    .from<DBSlot>('slots')
    .select()
    .eq('id', slot_id)

  if (error) {
    throw new Error(error.message)
    // todo handle error
  }

  if (data.length == 0) {
    throw new MeetingNotFoundError(slot_id)
  }

  const dbMeeting = data[0]
  const meeting: DBSlot = dbMeeting

  return meeting
}

const getConferenceMeetingFromDB = async (
  meetingId: string
): Promise<ConferenceMeeting> => {
  const { data, error } = await db.supabase
    .from<ConferenceMeeting>('meetings')
    .select()
    .eq('id', meetingId)

  if (error) {
    throw new Error(error.message)
  }

  if (data.length == 0) {
    throw new MeetingNotFoundError(meetingId)
  }

  const dbMeeting = data[0]
  return dbMeeting
}

const getMeetingsFromDB = async (slotIds: string[]): Promise<DBSlot[]> => {
  const { data, error } = await db.supabase
    .from('slots')
    .select()
    .in('id', slotIds)

  if (error) {
    throw new Error(error.message)
    // todo handle error
  }

  if (data.length == 0) return []

  const meetings = []
  for (const dbMeeting of data) {
    const meeting: DBSlot = dbMeeting

    meetings.push(meeting)
  }

  return meetings
}
const getConferenceDataBySlotId = async (
  slotId: string
): Promise<ConferenceMeeting> => {
  const { data, error } = await db.supabase
    .from<ConferenceMeeting>('meetings')
    .select('*')
    .filter('slots', 'cs', [`{${slotId}}`])
  if (error) {
    throw new Error(error.message)
  }

  return data[0]
}
const handleGuestCancel = async (
  metadata: string,
  slotId: string,
  timezone: string,
  reason?: string
) => {
  metadata = decryptContent(process.env.NEXT_PUBLIC_SERVER_PUB_KEY!, metadata)
  const participantGuestInfo: ParticipantInfoForNotification[] =
    JSON.parse(metadata)
  const actingGuest = participantGuestInfo.find(p => p.slot_id === slotId)
  if (!actingGuest) {
    throw new UnauthorizedError()
  }

  const conferenceMeeting = await getConferenceDataBySlotId(slotId)
  if (!conferenceMeeting) {
    throw new MeetingNotFoundError(slotId)
  }
  let addressesToRemove: Array<string> = []
  let guestsToRemove: Array<ParticipantInfo> = []
  let slotsToRemove: Array<string> = [slotId]
  // If the guest scheduled the meeting cancel for all invitee
  // For one on one meetings cancel meetings entirely for other user
  if (
    actingGuest.type === ParticipantType.Scheduler ||
    conferenceMeeting.slots?.length <= 2
  ) {
    const slotData = await getSlotsByIds(
      conferenceMeeting.slots.filter(s => s !== slotId)
    )
    addressesToRemove = slotData.map(s => s.account_address)
    await db.supabase.from('slots').delete().in('id', conferenceMeeting.slots)
    slotsToRemove = conferenceMeeting.slots
    guestsToRemove = participantGuestInfo
  }
  await saveConferenceMeetingToDB({
    ...conferenceMeeting,
    slots: conferenceMeeting.slots.filter(s => !slotsToRemove.includes(s)),
  })

  const body: MeetingCancelSyncRequest = {
    participantActing: actingGuest,
    addressesToRemove,
    guestsToRemove,
    meeting_id: conferenceMeeting.id,
    start: new Date(conferenceMeeting.start),
    end: new Date(conferenceMeeting.end),
    created_at: new Date(conferenceMeeting.created_at!),
    timezone,
    reason,
  }
  // Doing notifications and syncs asynchronously
  fetch(`${apiUrl}/server/meetings/syncAndNotify`, {
    method: 'DELETE',
    body: JSON.stringify(body),
    headers: {
      'X-Server-Secret': process.env.SERVER_SECRET!,
      'Content-Type': 'application/json',
    },
  })
}
const handleMeetingCancelSync = async (
  decryptedMeetingData: MeetingInfo,
  actorSlotId: string
) => {
  const conferenceMeeting = await getConferenceMeetingFromDB(
    decryptedMeetingData.meeting_id
  )
  if (!conferenceMeeting) {
    throw new MeetingNotFoundError(decryptedMeetingData.meeting_id)
  }
  // The conference meeting is the authoritative source of truth for which slots exist
  // Update the meeting data to match the conference reality

  // Fetch all slots that currently exist in the conference meeting
  const { error, data: oldSlots } = await db.supabase
    .from<DBSlot>('slots')
    .select()
    .in('id', conferenceMeeting.slots)
  if (error) {
    throw new Error(error.message)
  }

  // Find orphaned slots: slots that exist in DB but have no corresponding participant data
  const existingSlotIds = oldSlots.map(slot => slot.id!)
  const missingParticipantSlots = existingSlotIds.filter(
    slotId => !decryptedMeetingData.participants.some(p => p.slot_id === slotId)
  )
  if (missingParticipantSlots.length > 0) {
    console.warn(
      `Found orphaned slots without corresponding participants, deleting them: ${missingParticipantSlots.join(
        ', '
      )}`
    )

    const { error: deleteOrphanedError } = await db.supabase
      .from('slots')
      .delete()
      .in('id', missingParticipantSlots)

    if (deleteOrphanedError) {
      console.warn(
        'Failed to delete orphaned slots:',
        deleteOrphanedError.message
      )
    }
    conferenceMeeting.slots = conferenceMeeting.slots.filter(
      slotId => !missingParticipantSlots.includes(slotId)
    )
    await saveConferenceMeetingToDB(conferenceMeeting)
    const validSlots = oldSlots.filter(
      slot => !missingParticipantSlots.includes(slot.id!)
    )
    oldSlots.length = 0
    oldSlots.push(...validSlots)
  }

  // Find and clean up any orphaned slots that might exist for this meeting
  // but are no longer in the conference (edge case handling)
  const originalSlotIds = decryptedMeetingData.related_slot_ids.concat([
    actorSlotId,
  ])
  //e7c8f220-f2d8-43e3-9189-4b71f60e148c
  const orphanedSlotIds = originalSlotIds.filter(
    id => !conferenceMeeting.slots.includes(id)
  )

  if (orphanedSlotIds.length > 0) {
    console.warn(
      `Found orphaned slots that are no longer in the conference: ${orphanedSlotIds.join(
        ', '
      )}`
    )
    const { error: deleteError } = await db.supabase
      .from('slots')
      .delete()
      .in('id', orphanedSlotIds)

    if (deleteError) {
      console.warn(
        'Failed to delete orphaned slots:',
        deleteError.message,
        orphanedSlotIds
      )
    }
  }
  decryptedMeetingData.related_slot_ids = conferenceMeeting.slots.filter(
    id => id !== actorSlotId // Exclude the current slot from related_slot_ids
  )
  decryptedMeetingData.participants = decryptedMeetingData.participants.filter(
    p => conferenceMeeting?.slots.includes(p.slot_id!)
  )
  // Update all existing conference slots with the synced meeting data
  for (const slot of oldSlots) {
    const account = await getAccountFromDB(slot.account_address)
    await db.supabase
      .from('slots')
      .update({
        meeting_info_encrypted: await encryptWithPublicKey(
          account.internal_pub_key,
          JSON.stringify(decryptedMeetingData)
        ),
        // Don't increment version for background sync operations
        // The version was already incremented during the original cancellation
      })
      .eq('id', slot.id)
  }
}
const deleteMeetingFromDB = async (
  participantActing: ParticipantBaseInfo,
  slotIds: string[],
  guestsToRemove: ParticipantInfo[],
  meeting_id: string,
  timezone: string,
  reason?: string,
  title?: string
) => {
  if (!slotIds?.length) throw new Error('No slot ids provided')

  const oldSlots: DBSlot[] =
    (await db.supabase.from<DBSlot>('slots').select().in('id', slotIds)).data ||
    []

  const { error } = await db.supabase.from('slots').delete().in('id', slotIds)

  if (error) {
    throw new Error(error.message)
  }

  const body: MeetingCancelSyncRequest = {
    participantActing,
    addressesToRemove: oldSlots.map(s => s.account_address),
    guestsToRemove,
    meeting_id,
    start: new Date(oldSlots[0].start),
    end: new Date(oldSlots[0].end),
    created_at: new Date(oldSlots[0].created_at!),
    title,
    timezone,
    reason,
  }
  // Doing notifications and syncs asynchronously
  fetch(`${apiUrl}/server/meetings/syncAndNotify`, {
    method: 'DELETE',
    body: JSON.stringify(body),
    headers: {
      'X-Server-Secret': process.env.SERVER_SECRET!,
      'Content-Type': 'application/json',
    },
  })
}

const saveMeeting = async (
  participantActing: ParticipantBaseInfo,
  meeting: MeetingCreationRequest
): Promise<DBSlot> => {
  if (
    new Set(
      meeting.participants_mapping.map(p => p.account_address || p.guest_email)
    ).size !== meeting.participants_mapping.length
  )
    //means there are duplicate participants
    throw new MeetingCreationError()

  const slots = []
  let meetingResponse: Partial<DBSlot> = {}
  let index = 0
  let i = 0

  const existingAccounts = await getExistingAccountsFromDB(
    meeting.participants_mapping.map(p => p.account_address!)
  )

  const ownerParticipants =
    meeting.participants_mapping.filter(
      p => p.type === ParticipantType.Owner
    ) || []

  const ownerAccounts =
    ownerParticipants.length > 0
      ? await Promise.all(
          ownerParticipants.map(
            async owner => await getAccountFromDB(owner.account_address!)
          )
        )
      : []

  const schedulerAccount =
    meeting.participants_mapping.find(
      p => p.type === ParticipantType.Scheduler
    ) || null

  const ownerIsNotScheduler = Boolean(
    schedulerAccount &&
      !ownerParticipants.some(
        val =>
          val?.account_address?.toLowerCase() ===
          schedulerAccount.account_address
      )
  )

  if (ownerIsNotScheduler && schedulerAccount) {
    const gatesResponse = await db.supabase
      .from('gate_usage')
      .select()
      .eq('gated_entity_id', meeting.meetingTypeId)
      .eq('type', GateUsageType.MeetingSchedule)

    if (gatesResponse.data && gatesResponse.data.length > 0) {
      const gate = await getGateCondition(gatesResponse.data[0].gate_id)
      const valid = await isConditionValid(
        gate!.definition,
        schedulerAccount.account_address!
      )

      if (!valid.isValid) {
        throw new GateConditionNotValidError()
      }
    }
  }

  const timezone = meeting.participants_mapping[0].timeZone
  for (const participant of meeting.participants_mapping) {
    if (participant.account_address) {
      const ownerAccount = ownerAccounts.find(
        val =>
          val?.address?.toLowerCase() ===
          participant?.account_address?.toLowerCase()
      )
      if (
        existingAccounts
          .map(account => account.address)
          .includes(participant.account_address!) &&
        participant.type === ParticipantType.Owner
      ) {
        // only validate slot if meeting is being scheduled on someone's calendar and not by the person itself (from dashboard for example)
        const participantIsOwner = ownerParticipants.some(
          val =>
            val?.account_address?.toLowerCase() ===
            participant?.account_address?.toLowerCase()
        )
        // check if trhe meeting type allows for the slot to be used
        const slotIsTaken = async () =>
          !(await isSlotAvailable(
            participant.account_address!,
            new Date(meeting.start),
            new Date(meeting.end),
            meeting.meetingTypeId,
            meeting.txHash
          ))
        let isTimeAvailable = () =>
          ownerAccount &&
          isTimeInsideAvailabilities(
            new Date(meeting.start),
            new Date(meeting.end),
            ownerAccount?.preferences.availabilities || [],
            ownerAccount?.preferences.timezone
          )
        if (
          meeting.meetingTypeId &&
          meeting.meetingTypeId !== NO_MEETING_TYPE
        ) {
          const accountAvailabilities =
            await getTypeMeetingAvailabilityTypeFromDB(meeting.meetingTypeId)
          isTimeAvailable = () =>
            ownerAccount &&
            accountAvailabilities?.some(availability =>
              isTimeInsideAvailabilities(
                new Date(meeting.start),
                new Date(meeting.end),
                availability?.weekly_availability || [],
                availability?.timezone
              )
            )
        }
        // TODO: check slots by meeting type and not users default Availability
        if (
          participantIsOwner &&
          ownerIsNotScheduler &&
          ((!meeting.ignoreOwnerAvailability && !isTimeAvailable()) ||
            (await slotIsTaken()))
        )
          throw new TimeNotAvailableError()
      }

      let account: Account

      if (
        existingAccounts
          .map(account => account.address)
          .includes(participant.account_address!)
      ) {
        account = await getAccountFromDB(participant.account_address!)
        participant.timeZone = account.preferences.timezone || 'UTC'
      } else {
        account = await initAccountDBForWallet(
          participant.account_address!,
          '',
          participant.timeZone,
          0,
          true
        )
      }

      // Not adding source here given on our database the source is always MWW
      const dbSlot: DBSlot = {
        id: participant.slot_id,
        start: meeting.start,
        end: meeting.end,
        account_address: account.address,
        version: 0,
        meeting_info_encrypted: participant.privateInfo,
        recurrence: meeting.meetingRepeat,
        role: participant.type,
      }

      slots.push(dbSlot)

      if (
        participant.account_address.toLowerCase() ===
          schedulerAccount?.account_address?.toLowerCase() ||
        (!schedulerAccount &&
          participant.account_address?.toLowerCase() === ownerAccount?.address)
      ) {
        index = i
        meetingResponse = {
          ...dbSlot,
          meeting_info_encrypted: participant.privateInfo,
        }
      }
      i++
    }
  }

  // we create here the root meeting data, with enough data
  const createdRootMeeting = await saveConferenceMeetingToDB({
    id: meeting.meeting_id,
    start: meeting.start,
    end: meeting.end,
    meeting_url: meeting.meeting_url,
    access_type: MeetingAccessType.OPEN_MEETING,
    provider: meeting.meetingProvider,
    reminders: meeting.meetingReminders || [],
    recurrence: meeting.meetingRepeat,
    version: MeetingVersion.V2,
    slots: meeting.allSlotIds || [],
    title: meeting.title,
    permissions: meeting.meetingPermissions,
  })
  if (!createdRootMeeting) {
    throw new Error(
      'Could not create your meeting right now, get in touch with us if the problem persists'
    )
  }
  const { data, error } = await db.supabase.from('slots').insert(slots)

  //TODO: handle error
  if (error) {
    throw new Error(error.message)
  }

  meetingResponse.id = data[index].id
  meetingResponse.created_at = data[index].created_at

  const body: MeetingCreationSyncRequest = {
    participantActing,
    meeting_id: meeting.meeting_id,
    start: meeting.start,
    end: meeting.end,
    created_at: meetingResponse.created_at!,
    timezone,
    meeting_url: meeting.meeting_url,
    participants: meeting.participants_mapping,
    title: meeting.title,
    content: meeting.content,
    meetingProvider: meeting.meetingProvider,
    meetingReminders: meeting.meetingReminders,
    meetingRepeat: meeting.meetingRepeat,
    meetingPermissions: meeting.meetingPermissions,
    meeting_type_id:
      meeting.meetingTypeId === NO_MEETING_TYPE
        ? undefined
        : meeting.meetingTypeId,
  }
  // Doing notifications and syncs asynchronously
  fetch(`${apiUrl}/server/meetings/syncAndNotify`, {
    method: 'POST',
    body: JSON.stringify(body),
    headers: {
      'X-Server-Secret': process.env.SERVER_SECRET!,
      'Content-Type': 'application/json',
    },
  })

  if (meeting.txHash) {
    await registerMeetingSession(meeting.txHash, meeting.meeting_id)
  }
  return meetingResponse as DBSlot
}

const getAccountNotificationSubscriptions = async (
  address: string
): Promise<AccountNotifications> => {
  const { data, error } = await db.supabase
    .from('account_notifications')
    .select()
    .eq('account_address', address.toLowerCase())

  if (error) {
    throw new Error(error.message)
  }

  if (data && data[0]) return data[0] as AccountNotifications

  return { account_address: address, notification_types: [] }
}
const getAccountsNotificationSubscriptions = async (
  addresses: Array<string>
): Promise<Array<AccountNotifications>> => {
  const { data, error } = await db.supabase
    .from('account_notifications')
    .select()
    .in(
      'account_address',
      addresses.map(val => val.toLowerCase())
    )

  if (error) {
    throw new Error(error.message)
  }

  if (data) return data as Array<AccountNotifications>

  return addresses.map(address => ({
    account_address: address,
    notification_types: [],
  }))
}
const getAccountNotificationSubscriptionEmail = async (
  address: string
): Promise<string> => {
  const notifications = await getAccountNotificationSubscriptions(address)
  const userEmail = notifications?.notification_types.find(
    n => n.channel === NotificationChannel.EMAIL
  )?.destination
  return userEmail || ''
}

const getAccountsNotificationSubscriptionEmails = async (
  address: Array<string>
): Promise<Array<string>> => {
  const notifications = await getAccountsNotificationSubscriptions(address)
  const userEmails = []
  for (const notification of notifications) {
    const userEmail = notification?.notification_types.find(
      n => n.channel === NotificationChannel.EMAIL
    )?.destination
    if (userEmail) userEmails.push(userEmail)
  }
  return userEmails
}

const getGroupsAndMembers = async (
  address: string,
  limit?: string,
  offset?: string,
  search?: string,
  includeInvites?: boolean
): Promise<Array<GetGroupsFullResponse>> => {
  const { data, error } = await db.supabase.rpc<GetGroupsFullResponse>(
    'get_user_groups_with_members',
    {
      user_address: address.toLowerCase(),
      search_term: search || null,
      limit_count: limit || 1000,
      offset_count: offset || 0,
    }
  )

  if (error) {
    throw new Error(error.message)
  }

  return data.map(group => ({
    id: group.id,
    name: group.name,
    slug: group.slug,
    members:
      group.members.filter(member => {
        if (includeInvites) {
          return true
        }
        return !member.invitePending
      }) || [],
  })) as GetGroupsFullResponse[]
}

async function findGroupsWithSingleMember(
  groupIDs: Array<string>
): Promise<Array<EmptyGroupsResponse>> {
  const filteredGroups = []
  for (const groupID of groupIDs) {
    const { data: group, error } = await db.supabase
      .from('group_members')
      .select('count')
      .eq('group_id', groupID)
    if (error) {
      throw new Error(error.message)
    } else if (group.length === 1 && group[0].count === 1) {
      const { data: groupDetails, error: groupError } = await db.supabase
        .from('groups')
        .select('id, name, slug')
        .eq('id', groupID)
      if (groupError) {
        throw new Error(groupError.message)
      }
      filteredGroups.push(groupDetails[0])
    }
  }
  return filteredGroups
}

const getGroupsEmpty = async (
  address: string
): Promise<Array<EmptyGroupsResponse>> => {
  const { data: memberGroups, error } = await db.supabase
    .from('group_members')
    .select('group_id')
    .eq('member_id', address.toLowerCase())

  if (error) {
    throw new Error(error.message)
  }
  if (memberGroups.length > 0) {
    const groupIDs = memberGroups.map(
      (group: { group_id: string }) => group.group_id
    )
    return findGroupsWithSingleMember(groupIDs)
  } else {
    // user is not part of any group
    return []
  }
}

export const getGroupInvite = async (identifier: {
  email?: string
  user_id?: string
}): Promise<GroupInvitesResponse | null> => {
  const { email, user_id } = identifier
  let query = db.supabase.from('group_invites').select()

  if (email) {
    query = query.eq('email', email)
  } else if (user_id) {
    query = query.eq('user_id', user_id)
  } else {
    console.error('No identifier provided')
    return null
  }

  const { data, error } = await query

  if (error) {
    console.error('Error fetching group invite:', error)
    return null
  }

  if (data.length === 0) return null

  return data[0] as GroupInvitesResponse
}
const getGroupName = async (group_id: string): Promise<Group> => {
  const { data, error } = await db.supabase
    .from('groups')
    .select(
      `
      id,
    name
    `
    )
    .eq('id', group_id)
  if (error) {
    throw new Error(error.message)
  }
  if (data) {
    return data[0]
  }
  throw new GroupNotExistsError()
}

const getGroupInvites = async ({
  address,
  group_id,
  user_id,
  email,
  discord_id,
  limit,
  offset,
  search,
}: GroupInviteFilters): Promise<Array<UserGroups>> => {
  const { data, error } = await db.supabase.rpc(
    'get_group_invites_with_search',
    {
      user_address: address || null,
      target_group_id: group_id || null,
      target_user_id: user_id || null,
      target_email: email || null,
      target_discord_id: discord_id || null,
      search_term: search || null,
      limit_count: limit || 1000,
      offset_count: offset || 0,
    }
  )

  if (error) {
    console.error('Error executing query:', error)
    throw new Error(error.message)
  }

  return data.map(item => ({
    id: item.id,
    role: item.role,
    group: {
      id: item.group_id,
      name: item.group_name,
      slug: item.group_slug,
    },
    invitePending: item.invite_pending,
  }))
}
const getGroupInvitesCount = async ({
  address,
  group_id,
  user_id,
  email,
  discord_id,
}: GroupInviteFilters): Promise<number | null> => {
  let query = db.supabase.from('group_invites').select('id', { count: 'exact' })
  let orQuery = ''
  if (address) {
    orQuery = `user_id.eq.${address.toLowerCase()}`
  }
  if (group_id) {
    orQuery += (orQuery ? ',' : '') + `group_id.eq.${group_id}`
    query = query.eq('group_id', group_id)
  }
  if (user_id) {
    orQuery += (orQuery ? ',' : '') + `user_id.eq.${user_id.toLowerCase()}`
  }
  if (email) {
    orQuery += (orQuery ? ',' : '') + `email.eq.${email}`
  }
  if (discord_id) {
    orQuery += (orQuery ? ',' : '') + `discord_id.eq.${discord_id}`
  }
  query.or(orQuery)
  const { count, error } = await query
  if (error) {
    throw new Error(error.message)
  }
  return count
}
const publicGroupJoin = async (group_id: string, address: string) => {
  const groupUsers = await getGroupMembersInternal(group_id)
  if (groupUsers.map(val => val.member_id).includes(address.toLowerCase())) {
    throw new AlreadyGroupMemberError()
  }
  await addUserToGroup(group_id, address.toLowerCase(), MemberType.MEMBER)
}

const manageGroupInvite = async (
  group_id: string,
  address: string,
  reject?: boolean,
  email_address?: string
): Promise<void> => {
  const query = email_address
    ? `email.eq.${email_address},user_id.eq.${address.toLowerCase()}`
    : `user_id.eq.${address.toLowerCase()}`
  const groupUsers = await getGroupMembersInternal(group_id)
  const { error, data } = await db.supabase
    .from<GroupInvites>('group_invites')
    .delete()
    .eq('group_id', group_id)
    .or(query)

  if (error) {
    throw new Error(error.message)
  }
  if (groupUsers.map(val => val.member_id).includes(address.toLowerCase())) {
    throw new AlreadyGroupMemberError()
  }
  if (!data || !data[0]?.role) {
    throw new Error('Invite Expired')
  }
  if (reject) {
    return
  }
  await addUserToGroup(group_id, address.toLowerCase(), data[0].role)
}
const addUserToGroup = async (
  group_id: string,
  member_id: string,
  role = MemberType.MEMBER
) => {
  const { error } = await db.supabase.from('group_members').insert({
    group_id,
    member_id,
    role,
  })
  if (error) {
    throw new Error(error.message)
  }
}

const getGroupAdminsFromDb = async (
  group_id: string
): Promise<Array<Tables<'group_members'>>> => {
  const { data, error } = await db.supabase
    .from('group_members')
    .select('member_id')
    .eq('group_id', group_id)
    .eq('role', MemberType.ADMIN)
  if (error) {
    throw new Error(error.message)
  }
  return data
}

const rejectGroupInvite = async (
  group_id: string,
  address: string,
  email_address?: string
): Promise<void> => {
  await manageGroupInvite(group_id, address, true, email_address)
  const admins = await getGroupAdminsFromDb(group_id)
  const body: GroupInviteNotifyRequest = {
    group_id: group_id,
    accountsToNotify: admins.map(val => val.member_id),
    notifyType: GroupNotificationType.REJECT,
  }
  void fetch(`${apiUrl}/server/groups/syncAndNotify`, {
    method: 'POST',
    body: JSON.stringify(body),
    headers: {
      'X-Server-Secret': process.env.SERVER_SECRET!,
      'Content-Type': 'application/json',
    },
  })
}
const leaveGroup = async (
  group_id: string,
  userIdentifier: string,
  invite_pending?: boolean
) => {
  const { data: groupData, error: groupError } = await db.supabase
    .from('groups')
    .select()
    .eq('id', group_id)
  if (groupError) {
    throw new Error(groupError.message)
  }
  if (!groupData) {
    throw new GroupNotExistsError()
  }
  const query = db.supabase
    .from(invite_pending ? 'group_invites' : 'group_members')
    .select('role')
    .eq('group_id', group_id)
  if (invite_pending) {
    query.eq('id', userIdentifier)
  } else {
    query.eq('member_id', userIdentifier)
  }
  const { data, error: groupMemberError } = await query
  if (groupMemberError) {
    throw new Error(groupMemberError.message)
  }
  if (!data || data.length === 0) {
    throw new NotGroupMemberError()
  }
  const groupAdmins = await getGroupAdminsFromDb(group_id)
  if (
    groupAdmins.length === 1 &&
    groupAdmins.every(val => val.member_id === userIdentifier)
  ) {
    throw new IsGroupAdminError()
  }
  const deleteQuery = db.supabase
    .from(invite_pending ? 'group_invites' : 'group_members')
    .delete()
    .eq('group_id', group_id)
  if (invite_pending) {
    deleteQuery.eq('id', userIdentifier)
  } else {
    deleteQuery.eq('member_id', userIdentifier.toLowerCase())
  }
  const { error } = await deleteQuery
  if (error) {
    throw new Error(error.message)
  }
}
const removeMember = async (
  group_id: string,
  address: string,
  member_id: string,
  invite_pending: boolean
) => {
  const isAddressAdmin = await isGroupAdmin(group_id, address)
  if (!isAddressAdmin) {
    throw new NotGroupAdminError()
  }
  return leaveGroup(group_id, member_id, invite_pending)
}

const getGroupUsers = async (
  group_id: string,
  address: string,
  limit: number,
  offset: number
): Promise<Array<GroupUsers & GroupInvites>> => {
  if (await isGroupExists(group_id)) {
    const { data: inviteData, error: inviteError } = await db.supabase
      .from('group_invites')
      .select()
      .eq('group_id', group_id)
    if (inviteError) {
      throw new Error(inviteError.message)
    }
    const { data: membersData, error: membersError } = await db.supabase
      .from('group_members')
      .select()
      .eq('group_id', group_id)
    if (membersError) {
      throw new Error(membersError.message)
    }
    const addresses = membersData
      .map((member: GroupMemberQuery) => member.member_id)
      .concat(inviteData.map((val: GroupMemberQuery) => val.user_id))
    const nonUsers = inviteData?.filter(data => !data.user_id)
    if (!addresses.includes(address)) {
      throw new NotGroupMemberError()
    }
    const { data, error } = await db.supabase
      .from('accounts')
      .select(
        `
      group_members: group_members(*),
      group_invites: group_invites(*),
      preferences: account_preferences(name),
      subscriptions: subscriptions(*)
    `
      )
      .in('address', addresses)
      .filter('group_members.group_id', 'eq', group_id)
      .filter('group_invites.group_id', 'eq', group_id)
      .range(offset || 0, (offset || 0) + (limit ? limit - 1 : 1000))
    if (error) {
      throw new Error(error.message)
    }

    if (data) {
      return [...data, ...nonUsers]
    }
  }
  return []
}

const isGroupAdmin = async (groupId: string, userIdentifier?: string) => {
  const { data, error } = await db.supabase
    .from('group_members')
    .select('role')
    .eq('group_id', groupId)
    .eq('member_id', userIdentifier)
  if (error) {
    throw new Error(error.message)
  }
  if (!data[0]) {
    throw new NotGroupMemberError()
  }
  return data[0]?.role === MemberType.ADMIN
}

const changeGroupRole = async (
  groupId: string,
  userIdentifier: string,
  newRole: MemberType,
  invitePending: boolean
) => {
  const groupUsers = await getGroupUsersInternal(groupId)
  if (newRole === MemberType.MEMBER) {
    const adminCount = groupUsers.filter(
      val => val?.role === MemberType.ADMIN
    ).length
    if (adminCount < 2) {
      throw new AdminBelowOneError()
    }
  }
  const query = db.supabase
    .from(invitePending ? 'group_invites' : 'group_members')
    .update({ role: newRole })
    .eq('group_id', groupId)
  if (invitePending) {
    query.eq('id', userIdentifier)
  } else {
    query.eq('member_id', userIdentifier)
  }
  const { error } = await query
  if (error) {
    throw new Error(error.message)
  }
  return true
}

const getGroupUsersInternal = async (
  group_id: string
): Promise<Array<GroupMemberQuery>> => {
  if (await isGroupExists(group_id)) {
    const { data: inviteData, error: inviteError } = await db.supabase
      .from<GroupMemberQuery>('group_invites')
      .select()
      .eq('group_id', group_id)
    if (inviteError) {
      throw new Error(inviteError.message)
    }
    const { data: membersData, error: membersError } = await db.supabase
      .from<GroupMemberQuery>('group_members')
      .select()
      .eq('group_id', group_id)
    if (membersError) {
      throw new Error(membersError.message)
    }
    const members = membersData.concat(inviteData)
    return members
  }
  return []
}

const getGroupMembersInternal = async (
  group_id: string
): Promise<Array<GroupMemberQuery>> => {
  if (await isGroupExists(group_id)) {
    const { data: membersData, error: membersError } = await db.supabase
      .from<GroupMemberQuery>('group_members')
      .select()
      .eq('group_id', group_id)
    if (membersError) {
      throw new Error(membersError.message)
    }
    return membersData
  }
  return []
}
const isGroupExists = async (group_id: string) => {
  const { data: groupData, error: groupError } = await db.supabase
    .from('groups')
    .select()
    .eq('id', group_id)
  if (groupError) {
    throw new Error(groupError.message)
  }
  if (!groupData) {
    throw new GroupNotExistsError()
  }
  return true
}
const getGroupInternal = async (group_id: string) => {
  const { data, error } = await db.supabase
    .from('groups')
    .select(
      `
    name,
    id,
    slug
    `
    )
    .eq('id', group_id)
  if (error) {
    throw new Error(error.message)
  }
  if (data) {
    return data[0]
  }
  throw new GroupNotExistsError()
}
const getGroup = async (group_id: string, address: string): Promise<Group> => {
  const groupUsers = await getGroupUsersInternal(group_id)
  const isGroupMember = groupUsers.some(
    user =>
      user.member_id?.toLowerCase() === address.toLowerCase() ||
      user.user_id?.toLowerCase() === address.toLowerCase()
  )
  if (!isGroupMember) {
    throw new NotGroupMemberError()
  }
  return getGroupInternal(group_id)
}
const editGroup = async (
  group_id: string,
  address: string,
  name?: string,
  slug?: string
): Promise<void> => {
  await isGroupExists(group_id)
  const checkAdmin = await isGroupAdmin(group_id, address)
  if (!checkAdmin) {
    throw new NotGroupAdminError()
  }
  const data: UpdateGroupPayload = {}
  if (name) {
    data.name = name
  }
  if (slug) {
    data.slug = slug
  }
  const { error } = await db.supabase
    .from('groups')
    .update(data)
    .eq('id', group_id)
  if (error) {
    throw new Error('Group with slug already exists', {
      cause: error.message,
    })
  }
}
const deleteGroup = async (group_id: string, address: string) => {
  await isGroupExists(group_id)
  const checkAdmin = await isGroupAdmin(group_id, address)
  if (!checkAdmin) {
    throw new NotGroupAdminError()
  }
  await deleteGroupMembers(group_id)
  await deleteGroupInvites(group_id)
  const { error } = await db.supabase.from('groups').delete().eq('id', group_id)
  if (error) {
    throw new Error(error.message)
  }
}

const deleteGroupMembers = async (group_id: string) => {
  const { error } = await db.supabase
    .from('group_members')
    .delete()
    .eq('group_id', group_id)
  if (error) {
    throw new Error(error.message)
  }
}

const deleteGroupInvites = async (group_id: string) => {
  const { error } = await db.supabase
    .from('group_invites')
    .delete()
    .eq('group_id', group_id)
  if (error) {
    throw new Error(error.message)
  }
}

export const createGroupInvite = async (
  groupId: string,
  email?: string,
  discordId?: string,
  userId?: string
): Promise<void> => {
  try {
    const { error } = await db.supabase.from('group_invites').insert({
      email,
      discord_id: discordId,
      user_id: userId || null,
      group_id: groupId,
    })

    if (error) {
      throw new Error(error.message)
    }
  } catch (error) {
    console.error('Error creating group invite:', error)
    throw error
  }
}

export const addUserToGroupInvites = async (
  groupId: string,
  role: MemberType,
  email?: string,
  accountAddress?: string
): Promise<void> => {
  try {
    const { error } = await db.supabase.from('group_invites').insert({
      email,
      user_id: accountAddress || null,
      group_id: groupId,
      role: role || MemberType.MEMBER, // default to member
    })

    if (error) {
      throw new Error(error.message)
    }
  } catch (error) {
    console.error('Error creating group invite:', error)
    throw error
  }
}

export const updateGroupInviteUserId = async (
  inviteId: string,
  userId: string
): Promise<void> => {
  const { error } = await db.supabase
    .from('group_invites')
    .update({ user_id: userId })
    .eq('id', inviteId)

  if (error) {
    console.error('Error updating group invite user ID:', error)
    throw new Error(error.message)
  }
}

const setAccountNotificationSubscriptions = async (
  address: string,
  notifications: AccountNotifications
): Promise<AccountNotifications> => {
  const account = await getAccountFromDB(address)
  if (!isProAccount(account)) {
    notifications.notification_types = notifications.notification_types.filter(
      n => n.channel !== NotificationChannel.EPNS
    )
  }

  const { error } = await db.supabase
    .from('account_notifications')
    .upsert(notifications, { onConflict: 'account_address' })
    .eq('account_address', address.toLowerCase())
  if (error) {
    throw new Error(error.message)
  }

  return notifications
}

export const createOrUpdatesDiscordAccount = async (
  discordAccount: DiscordAccount
): Promise<DiscordAccount | undefined> => {
  const account = await getAccountFromDiscordId(discordAccount.discord_id)
  if (!account) {
    const { data, error } = await db.supabase
      .from('discord_accounts')
      .insert([discordAccount])
    if (error) {
      throw new Error(error.message)
    }
    return data[0]
  } else {
    const { data, error } = await db.supabase
      .from('discord_accounts')
      .update(discordAccount)
      .eq('discord_id', discordAccount.discord_id)
    if (error) {
      throw new Error(error.message)
    }
    return data[0]
  }
}

export const deleteDiscordAccount = async (accountAddress: string) => {
  const { error } = await db.supabase
    .from('discord_accounts')
    .delete()
    .eq('address', accountAddress)
  if (error) {
    throw new Error(error.message)
  }
}

const saveEmailToDB = async (email: string, plan: string): Promise<boolean> => {
  const { error } = await db.supabase.from('emails').upsert([
    {
      email,
      plan,
    },
  ])

  if (!error) {
    return true
  }
  throw new Error(error.message)
}

const saveConferenceMeetingToDB = async (
  payload: Omit<ConferenceMeeting, 'created_at'>
): Promise<boolean> => {
  const { error } = await db.supabase.from('meetings').upsert([
    {
      ...payload,
      created_at: new Date(),
    },
  ])

  if (!error) {
    return true
  }
  throw new Error(error.message)
}

const getConnectedCalendars = async (
  address: string,
  {
    syncOnly,
    activeOnly: _activeOnly,
  }: {
    syncOnly?: boolean
    activeOnly?: boolean
  }
): Promise<ConnectedCalendar[]> => {
  const query = db.supabase
    .from('connected_calendars')
    .select()
    .eq('account_address', address.toLowerCase())
    .order('id', { ascending: true })

  const { data, error } = await query

  if (error) {
    throw new Error(error.message)
  }

  if (!data) return []

  // const connectedCalendars: ConnectedCalendar[] =
  //   !isProAccount(account) && activeOnly ? data.slice(0, 1) : data
  // ignore pro for now
  const connectedCalendars: ConnectedCalendar[] = data
  if (syncOnly) {
    const calendars: ConnectedCalendar[] = JSON.parse(
      JSON.stringify(connectedCalendars)
    )
    for (const cal of calendars) {
      cal.calendars = cal.calendars.filter(c => c.sync)
    }
    return calendars
  }

  return connectedCalendars
}

const getQuickPollCalendars = async (
  participantId: string,
  {
    syncOnly,
    activeOnly: _activeOnly,
  }: {
    syncOnly?: boolean
    activeOnly?: boolean
  }
): Promise<ConnectedCalendar[]> => {
  const { data, error } = await db.supabase
    .from<Tables<'quick_poll_calendars'>>('quick_poll_calendars')
    .select('*')
    .eq('participant_id', participantId)
    .order('id', { ascending: true })

  if (error) {
    throw new Error(error.message)
  }

  if (!data) return []

  const connectedCalendars: ConnectedCalendar[] = data.map(calendar => ({
    id: calendar.id,
    account_address: '',
    email: calendar.email,
    provider: calendar.provider as TimeSlotSource,
    payload: calendar.payload,
    calendars: [],
    enabled: true,
    created: new Date(calendar.created_at) || new Date(),
  }))

  if (syncOnly) {
    const calendars: ConnectedCalendar[] = JSON.parse(
      JSON.stringify(connectedCalendars)
    )
    for (const cal of calendars) {
      cal.calendars = cal.calendars.filter(c => c.sync)
    }
    return calendars
  }

  return connectedCalendars
}

const connectedCalendarExists = async (
  address: string,
  email: string,
  provider: TimeSlotSource
): Promise<ConnectedCalendar | undefined> => {
  const { data, error } = await db.supabase
    .from('connected_calendars')
    .select()
    .eq('account_address', address.toLowerCase())
    .ilike('email', email.toLowerCase())
    .eq('provider', provider)

  if (error) {
    throw new Error(error.message)
  }

  return data[0]
}

export const updateCalendarPayload = async (
  address: string,
  email: string,
  provider: TimeSlotSource,
  payload: unknown
): Promise<void> => {
  const { error } = await db.supabase
    .from('connected_calendars')
    .update({ payload, updated: new Date() })
    .eq('account_address', address.toLowerCase())
    .ilike('email', email.toLowerCase())
    .eq('provider', provider)

  if (error) {
    throw new Error(error.message)
  }
}

const addOrUpdateConnectedCalendar = async (
  address: string,
  email: string,
  provider: TimeSlotSource,
  calendars: CalendarSyncInfo[],
  // Unknown as it can be anything
  _payload?: unknown
): Promise<ConnectedCalendar> => {
  const existingConnection = await connectedCalendarExists(
    address,
    email,
    provider
  )

  let queryPromise
  const payload = _payload ? _payload : existingConnection?.payload
  if (existingConnection) {
    queryPromise = db.supabase
      .from('connected_calendars')
      .update({
        payload,
        calendars,
        updated: new Date(),
      })
      .eq('account_address', address.toLowerCase())
      .ilike('email', email.toLowerCase())
      .eq('provider', provider)
  } else {
    if (calendars.filter(c => c.enabled).length === 0) {
      calendars[0].enabled = true
      // ensure at least one is enabled when adding it
    }

    queryPromise = db.supabase.from('connected_calendars').insert({
      email,
      payload,
      calendars,
      created: new Date(),
      account_address: address,
      provider,
    })
  }
  const { data, error } = await queryPromise

  if (error) {
    throw new Error(error.message)
  }
  const calendar = data[0] as ConnectedCalendar
  try {
    await addNewCalendarToAllExistingMeetingTypes(address, calendar)
  } catch (e) {
    Sentry.captureException(e, {
      extra: {
        accountAddress: address,
        email,
        provider,
      },
    })
  }
  if (provider === TimeSlotSource.GOOGLE) {
    try {
      const integration = getConnectedCalendarIntegration(
        address.toLowerCase(),
        email,
        provider,
        payload
      )
      for (const cal of calendars.filter(cal => cal.enabled && cal.sync)) {
        // don't parellelize this as it can make us hit google's rate limit
        await handleWebHook(cal.calendarId, calendar.id, integration)
      }
    } catch (e) {
      Sentry.captureException(e, {
        extra: {
          calendarId: calendar.id,
          accountAddress: address,
          email,
          provider,
        },
      })
      console.error('Error adding new calendar to existing meeting types:', e)
    }
  }
  return calendar
}

const addNewCalendarToAllExistingMeetingTypes = async (
  account_address: string,
  calendar: ConnectedCalendar
) => {
  const meetingTypes = await getMeetingTypesLean(account_address.toLowerCase())
  if (!meetingTypes || meetingTypes.length === 0) return

  await Promise.all(
    meetingTypes.map(async meetingType => {
      if (
        await checkCalendarAlreadyExistsForMeetingType(
          calendar.id,
          meetingType.id
        )
      ) {
        return
      }
      const { error } = await db.supabase
        .from('meeting_type_calendars')
        .insert({
          meeting_type_id: meetingType.id,
          calendar_id: calendar.id,
        })
      if (error) {
        console.error('Error adding calendar to meeting type:', error)
        Sentry.captureException(error, {
          extra: {
            calendarId: calendar.id,
            meetingTypeId: meetingType.id,
            accountAddress: account_address,
          },
        })
      }
    })
  )
  return true
}
const checkCalendarAlreadyExistsForMeetingType = async (
  calendarId: number,
  meetingTypeId: string
) => {
  const { data: current } = await db.supabase
    .from('meeting_type_calendars')
    .select()
    .eq('meeting_type_id', meetingTypeId)
    .eq('calendar_id', calendarId)
  return current && current.length > 0
}
const handleWebHook = async (
  calId: string,
  connectedCalendarId: number,
  integration: CalendarService<TimeSlotSource>
) => {
  try {
    if (!integration.setWebhookUrl || !integration.refreshWebhook) return
    const { data } = await db.supabase
      .from('calendar_webhooks')
      .select('*')
      .eq('calendar_id', calId)
      .eq('connected_calendar_id', connectedCalendarId)
    const calendarwbhk = data?.[0]
    if (calendarwbhk) {
      if (new Date(calendarwbhk.expires_at) < add(new Date(), { days: 1 })) {
        const result = await integration.refreshWebhook(
          calendarwbhk.channel_id,
          calendarwbhk.resource_id,
          WEBHOOK_URL,
          calId
        )
        const { calendarId, channelId, expiration, resourceId } = result
        const { error: updateError } = await db.supabase
          .from('calendar_webhooks')
          .update({
            channel_id: channelId,
            resource_id: resourceId,
            calendar_id: calendarId,
            expires_at: new Date(Number(expiration)).toISOString(),
          })
          .eq('id', calendarwbhk.id)

        if (updateError) {
          console.error(updateError)
        }
        return
      }
    } else {
      const result = await integration.setWebhookUrl(WEBHOOK_URL, calId)
      const { calendarId, channelId, expiration, resourceId } = result
      const { error: updateError } = await db.supabase
        .from('calendar_webhooks')
        .insert({
          channel_id: channelId,
          resource_id: resourceId,
          calendar_id: calendarId,
          connected_calendar_id: connectedCalendarId,
          expires_at: new Date(Number(expiration)).toISOString(),
        })
      if (updateError) {
        console.error(updateError)
      }
    }
  } catch (e) {
    console.error('Error refreshing webhook:', e)
  }
}
const removeConnectedCalendar = async (
  address: string,
  email: string,
  provider: TimeSlotSource
): Promise<ConnectedCalendar> => {
  const { data, error } = await db.supabase
    .from<ConnectedCalendar>('connected_calendars')
    .delete()
    .eq('account_address', address.toLowerCase())
    .ilike('email', email.toLowerCase())
    .eq('provider', provider)
    .select('*')
  if (error) {
    throw new Error(error.message)
  }
  const calendar = Array.isArray(data) ? data[0] : data
  await removeCalendarFromAllExistingMeetingTypes(address, calendar)
  return calendar
}

const removeCalendarFromAllExistingMeetingTypes = async (
  account_address: string,
  calendar: ConnectedCalendar
) => {
  const meetingTypes = await getMeetingTypesLean(account_address.toLowerCase())
  if (!meetingTypes || meetingTypes.length === 0) return

  const { error } = await db.supabase
    .from('meeting_type_calendars')
    .delete()
    .eq('calendar_id', calendar.id)
    .in(
      'meeting_type_id',
      meetingTypes.map(mt => mt.id)
    )
  if (error) {
    Sentry.captureException(error, {
      extra: {
        account_address,
        calendar,
      },
    })
  }
  return true
}
export const getSubscriptionFromDBForAccount = async (
  accountAddress: string,
  chain?: SupportedChain
): Promise<Subscription[]> => {
  const query = db.supabase
    .from<Subscription>('subscriptions')
    .select()
    .gt('expiry_time', new Date().toISOString())
    .eq('owner_account', accountAddress.toLowerCase())
  if (chain) {
    query.eq('chain', chain)
  }
  const { data, error } = await query
  if (error) {
    throw new Error(error.message)
  }

  if (data && data.length > 0) {
    let subscriptions = data as Subscription[]
    const collidingDomains = subscriptions.map(s => s.domain).filter(s => s)
    if (collidingDomains.length === 0) return subscriptions
    const collisionExists = await db.supabase
      .from('subscriptions')
      .select()
      .neq('owner_account', accountAddress.toLowerCase())
      .or(collidingDomains.map(domain => `domain.ilike.${domain}`).join(','))

    if (collisionExists.error) {
      throw new Error(collisionExists.error.message)
    }

    // If for any reason some smart ass registered a domain manually
    // on the blockchain, but such domain already existed for someone
    // else and is not expired, we remove it here.
    for (const collision of collisionExists.data) {
      if (!collision.domain) continue
      if (
        (collision as Subscription).registered_at <
        subscriptions.find(s => s.domain === collision.domain)!.registered_at
      ) {
        subscriptions = subscriptions.filter(s => s.domain !== collision.domain)
      }
    }

    return subscriptions
  }
  return []
}

export const getSubscription = async (
  domain: string
): Promise<Subscription | undefined> => {
  const { data, error } = await db.supabase
    .from('subscriptions')
    .select()
    .ilike('domain', domain.toLowerCase())
    .gt('expiry_time', new Date().toISOString())
    .order('registered_at', { ascending: true })

  if (error) {
    throw new Error(error.message)
  }

  if (data && data?.length > 0) return data[0] as Subscription

  return undefined
}

export const getExistingSubscriptionsByAddress = async (
  address: string
): Promise<Subscription[] | undefined> => {
  const { data, error } = await db.supabase
    .from('subscriptions')
    .select()
    .ilike('owner_account', address.toLocaleLowerCase())
    .gt('expiry_time', new Date().toISOString())
    .order('registered_at', { ascending: true })

  if (error) {
    Sentry.captureException(error)
  }

  if (data && data?.length > 0) {
    return data as Subscription[]
  }

  return undefined
}

export const getExistingSubscriptionsByDomain = async (
  domain: string
): Promise<Subscription[] | undefined> => {
  const { data, error } = await db.supabase
    .from('subscriptions')
    .select()
    .ilike('domain', domain.toLocaleLowerCase())
    .gt('expiry_time', new Date().toISOString())
    .order('registered_at', { ascending: true })

  if (error) Sentry.captureException(error)
  if (data && data?.length > 0) return data as Subscription[]

  return undefined
}

export const updateAccountSubscriptions = async (
  subscriptions: Subscription[]
): Promise<Subscription[]> => {
  for (const subscription of subscriptions) {
    const { data, error } = await db.supabase
      .from<Subscription>('subscriptions')
      .update({
        expiry_time: subscription.expiry_time,
        config_ipfs_hash: subscription.config_ipfs_hash,
        plan_id: subscription.plan_id,
        domain: subscription.domain,
      })
      .eq('owner_account', subscription.owner_account)
      .eq('chain', subscription.chain)
      .eq('plan_id', subscription.plan_id)

    if (error) {
      console.error(error)
      throw new Error(error.message)
    }

    if (!data || data.length == 0) {
      const { error } = await db.supabase
        .from<Subscription>('subscriptions')
        .insert(subscription)

      if (error) {
        throw new Error(error.message)
      }
    }
  }

  return subscriptions
}

const upsertGateCondition = async (
  ownerAccount: string,
  gateCondition: GateConditionObject
): Promise<GateConditionObject | null> => {
  if (gateCondition.id) {
    const response = await db.supabase
      .from('gate_definition')
      .select()
      .eq('id', gateCondition.id)

    if (response.error) {
      Sentry.captureException(response.error)
      return null
    } else if (response.data[0].owner !== ownerAccount) {
      throw new UnauthorizedError()
    }
  }

  const toUpsert: GateConditionObject & { owner: string } = {
    definition: gateCondition.definition,
    title: gateCondition.title.trim(),
    owner: ownerAccount.toLowerCase(),
  }

  if (gateCondition.id) {
    toUpsert.id = gateCondition.id
  }

  const { data, error } = await db.supabase
    .from('gate_definition')
    .upsert([toUpsert])

  if (!error) {
    return data[0] as GateConditionObject
  }
  throw new Error(error.message)
}

const deleteGateCondition = async (
  ownerAccount: string,
  idToDelete: string
): Promise<boolean> => {
  const usageResponse = await db.supabase
    .from('gate_usage')
    .select('id', { count: 'exact' })
    .eq('gate_id', idToDelete)

  if (usageResponse.error) {
    Sentry.captureException(usageResponse.error)
    return false
  } else if ((usageResponse.count || 0) > 0) {
    throw new GateInUseError()
  }

  const response = await db.supabase
    .from('gate_definition')
    .select()
    .eq('id', idToDelete)

  if (response.error) {
    Sentry.captureException(response.error)
    return false
  } else if (response.data[0].owner !== ownerAccount) {
    throw new UnauthorizedError()
  }

  const { error } = await db.supabase
    .from('gate_definition')
    .delete()
    .eq('id', idToDelete)

  if (!error) {
    return true
  }
  throw new Error(error.message)
}

const getGateCondition = async (
  conditionId: string
): Promise<GateConditionObject | null> => {
  const { data, error } = await db.supabase
    .from('gate_definition')
    .select()
    .eq('id', conditionId)

  if (!error) {
    return data[0] as GateConditionObject
  }
  throw new Error(error.message)
}

const getGateConditionsForAccount = async (
  ownerAccount: string
): Promise<GateConditionObject[]> => {
  const { data, error } = await db.supabase
    .from('gate_definition')
    .select()
    .eq('owner', ownerAccount.toLowerCase())

  if (!error) {
    return data as GateConditionObject[]
  }
  throw new Error(error.message)
}

const getAppToken = async (tokenType: string): Promise<any | null> => {
  const { data, error } = await db.supabase
    .from('application_tokens')
    .select()
    .eq('type', tokenType)

  if (!error) return data[0]

  return null
}

const updateMeeting = async (
  participantActing: ParticipantBaseInfo,
  meetingUpdateRequest: MeetingUpdateRequest
): Promise<DBSlot> => {
  if (
    new Set(
      meetingUpdateRequest.participants_mapping.map(
        p => p.account_address || p.guest_email
      )
    ).size !== meetingUpdateRequest.participants_mapping.length
  ) {
    // means there are duplicate participants
    throw new MeetingCreationError()
  }
  const slots = []
  let meetingResponse = {} as DBSlot
  let index = 0
  let i = 0

  const existingAccounts = await getExistingAccountsFromDB(
    meetingUpdateRequest.participants_mapping.map(p => p.account_address!)
  )
  const ownerParticipants =
    meetingUpdateRequest.participants_mapping.filter(
      p => p.type === ParticipantType.Owner
    ) || []

  const ownerAccounts =
    ownerParticipants.length > 0
      ? await Promise.all(
          ownerParticipants.map(
            async owner => await getAccountFromDB(owner.account_address!)
          )
        )
      : []

  const schedulerAccount =
    meetingUpdateRequest.participants_mapping.find(
      p => p.type === ParticipantType.Scheduler
    ) || null

  const timezone = meetingUpdateRequest.participants_mapping[0].timeZone
  let changingTime = null

  for (const participant of meetingUpdateRequest.participants_mapping) {
    const isEditing = participant.mappingType === ParticipantMappingType.KEEP

    if (participant.account_address) {
      const ownerAccount = ownerAccounts.find(
        val =>
          val?.address?.toLowerCase() ===
          participant?.account_address?.toLowerCase()
      )
      if (
        existingAccounts
          .map(account => account.address)
          .includes(participant.account_address!)
      ) {
        // only validate slot if meeting is being scheduled on someones calendar and not by the person itself (from dashboard for example)
        const participantIsOwner = ownerParticipants.some(
          val =>
            val?.account_address?.toLowerCase() ===
            participant?.account_address?.toLowerCase()
        )

        const ownerIsNotScheduler = Boolean(
          schedulerAccount &&
            !ownerParticipants.some(
              val =>
                val?.account_address?.toLowerCase() ===
                schedulerAccount.account_address
            )
        )

        let isEditingToSameTime = false

        if (isEditing) {
          const existingSlot = await getMeetingFromDB(participant.slot_id!)
          const sameStart =
            new Date(existingSlot.start).getTime() ===
            new Date(meetingUpdateRequest.start).getTime()
          const sameEnd =
            new Date(existingSlot.end).getTime() ===
            new Date(meetingUpdateRequest.end).getTime()
          isEditingToSameTime = sameStart && sameEnd
          changingTime = !isEditingToSameTime
            ? {
                oldStart: new Date(existingSlot.start),
                oldEnd: new Date(existingSlot.end),
              }
            : null
        }

        const slotIsTaken = async () =>
          !(await isSlotAvailable(
            participant.account_address!,
            new Date(meetingUpdateRequest.start),
            new Date(meetingUpdateRequest.end),
            meetingUpdateRequest.meetingTypeId,
            undefined,
            meetingUpdateRequest.meeting_id
          ))

        let isTimeAvailable = () =>
          ownerAccount &&
          isTimeInsideAvailabilities(
            new Date(meetingUpdateRequest.start),
            new Date(meetingUpdateRequest.end),
            ownerAccount?.preferences.availabilities || [],
            ownerAccount?.preferences.timezone
          )
        if (
          meetingUpdateRequest.meetingTypeId &&
          meetingUpdateRequest.meetingTypeId !== NO_MEETING_TYPE
        ) {
          const accountAvailabilities =
            await getTypeMeetingAvailabilityTypeFromDB(
              meetingUpdateRequest.meetingTypeId
            )
          isTimeAvailable = () =>
            ownerAccount &&
            accountAvailabilities?.some(availability =>
              isTimeInsideAvailabilities(
                new Date(meetingUpdateRequest.start),
                new Date(meetingUpdateRequest.end),
                availability?.weekly_availability || [],
                availability?.timezone
              )
            )
        }

        if (
          participantIsOwner &&
          ownerIsNotScheduler &&
          !isEditingToSameTime &&
          participantActing.account_address !== participant.account_address &&
          ((!meetingUpdateRequest.ignoreOwnerAvailability &&
            !isTimeAvailable()) ||
            (await slotIsTaken()))
        )
          throw new TimeNotAvailableError()
      }

      let account: Account

      if (
        existingAccounts
          .map(account => account.address)
          .includes(participant.account_address!)
      ) {
        account = await getAccountFromDB(participant.account_address!)
      } else {
        account = await initAccountDBForWallet(
          participant.account_address!,
          '',
          'UTC',
          0,
          true
        )
      }

      // Not adding source here given on our database the source is always MWW
      const dbSlot: DBSlot = {
        id: participant.slot_id,
        start: new Date(meetingUpdateRequest.start),
        end: new Date(meetingUpdateRequest.end),
        account_address: account.address,
        version: meetingUpdateRequest.version,
        meeting_info_encrypted: participant.privateInfo,
        recurrence: meetingUpdateRequest.meetingRepeat,
        role: participant.type,
      }

      slots.push(dbSlot)

      if (
        participant.account_address.toLowerCase() ===
          schedulerAccount?.account_address?.toLowerCase() ||
        (!schedulerAccount?.account_address &&
          participant.account_address.toLowerCase() ===
            ownerAccount?.address.toLowerCase())
      ) {
        index = i
        meetingResponse = {
          ...dbSlot,
          meeting_info_encrypted: participant.privateInfo,
        }
      }
      i++
    }
  }

  // one last check to make sure that the version did not change
  const everySlotId = meetingUpdateRequest.participants_mapping
    .filter(it => it.slot_id)
    .map(it => it.slot_id) as string[]
  const everySlot = await getMeetingsFromDB(everySlotId)
  if (everySlot.find(it => it.version + 1 !== meetingUpdateRequest.version))
    throw new MeetingChangeConflictError()

  // there is no support from suppabase to really use optimistic locking,
  // right now we do the best we can assuming that no update will happen in the EXACT same time
  // to the point that our checks will not be able to stop conflicts

  const { data, error } = await db.supabase
    .from('slots')
    .upsert(slots, { onConflict: 'id' })

  //TODO: handle error
  if (error) {
    throw new Error(error.message)
  }

  meetingResponse.id = data[index].id
  meetingResponse.created_at = data[index].created_at

  const meeting = await getConferenceMeetingFromDB(
    meetingUpdateRequest.meeting_id
  )

  // now that everything happened without error, it is safe to update the root meeting data
  const existingSlots =
    meeting.slots?.filter(
      val => !meetingUpdateRequest.slotsToRemove.includes(val)
    ) || []

  // Add unique slot IDs from allSlotIds that aren't already present
  const allSlotIds = meetingUpdateRequest.allSlotIds || []
  const uniqueNewSlots = allSlotIds.filter(
    slotId => !existingSlots.includes(slotId)
  )
  const updatedSlots = [...existingSlots, ...uniqueNewSlots]

  // now that everything happened without error, it is safe to update the root meeting data
  const createdRootMeeting = await saveConferenceMeetingToDB({
    id: meetingUpdateRequest.meeting_id,
    start: meetingUpdateRequest.start,
    end: meetingUpdateRequest.end,
    meeting_url: meetingUpdateRequest.meeting_url,
    access_type: MeetingAccessType.OPEN_MEETING,
    provider: meetingUpdateRequest.meetingProvider,
    recurrence: meetingUpdateRequest.meetingRepeat,
    reminders: meetingUpdateRequest.meetingReminders,
    version: MeetingVersion.V2,
    title: meetingUpdateRequest.title,
    slots: updatedSlots,
    permissions: meetingUpdateRequest.meetingPermissions,
  })

  if (!createdRootMeeting)
    throw new Error(
      'Could not update your meeting right now, get in touch with us if the problem persists'
    )

  const body: MeetingCreationSyncRequest = {
    participantActing,
    meeting_id: meetingUpdateRequest.meeting_id,
    start: meetingUpdateRequest.start,
    end: meetingUpdateRequest.end,
    created_at: meetingResponse.created_at!,
    timezone,
    meeting_url: meetingUpdateRequest.meeting_url,
    meetingProvider: meetingUpdateRequest.meetingProvider,
    participants: meetingUpdateRequest.participants_mapping,
    title: meetingUpdateRequest.title,
    content: meetingUpdateRequest.content,
    changes: changingTime ? { dateChange: changingTime } : undefined,
    meetingReminders: meetingUpdateRequest.meetingReminders,
    meetingRepeat: meetingUpdateRequest.meetingRepeat,
    meetingPermissions: meetingUpdateRequest.meetingPermissions,
    meeting_type_id:
      meetingUpdateRequest.meetingTypeId === NO_MEETING_TYPE
        ? undefined
        : meetingUpdateRequest.meetingTypeId,
  }

  // Doing notifications and syncs asynchronously
  fetch(`${apiUrl}/server/meetings/syncAndNotify`, {
    method: 'PATCH',
    body: JSON.stringify(body),
    headers: {
      'X-Server-Secret': process.env.SERVER_SECRET!,
      'Content-Type': 'application/json',
    },
  })

  if (
    meetingUpdateRequest.slotsToRemove.length > 0 ||
    meetingUpdateRequest.guestsToRemove.length > 0
  )
    await deleteMeetingFromDB(
      participantActing,
      meetingUpdateRequest.slotsToRemove,
      meetingUpdateRequest.guestsToRemove,
      meetingUpdateRequest.meeting_id,
      timezone,
      undefined,
      meetingUpdateRequest.title
    )

  return meetingResponse
}

const selectTeamMeetingRequest = async (
  id: string
): Promise<GroupMeetingRequest | null> => {
  const { data, error } = await db.supabase
    .from('group_meeting_request')
    .select()
    .eq('id', id)

  if (!error) return data[0] as GroupMeetingRequest

  return null
}

const insertOfficeEventMapping = async (
  office_id: string,
  mww_id: string
): Promise<void> => {
  const { error } = await db.supabase
    .from('office_event_mapping')
    .insert({ office_id, mww_id })

  if (error) {
    throw new Error(error.message)
  }
}

const getOfficeEventMappingId = async (
  mww_id: string
): Promise<string | null> => {
  const { data, error } = await db.supabase
    .from('office_event_mapping')
    .select()
    .eq('mww_id', mww_id)

  if (error) {
    throw new Error(error.message)
  }

  return data[0].office_id
}

export const getDiscordAccount = async (
  account_address: string
): Promise<DiscordAccount | undefined> => {
  const { data, error } = await db.supabase
    .from('discord_accounts')
    .select()
    .eq('address', account_address)

  if (error) {
    throw new Error(error.message)
  }

  if (data.length === 0) return undefined

  return data[0] as DiscordAccount
}
export const getDiscordAccountAndInfo = async (
  account_address: string
): Promise<DiscordAccountInfo | undefined> => {
  const [discord, info] = await Promise.all([
    getDiscordAccount(account_address),
    getDiscordInfoForAddress(account_address),
  ])
  if (!discord) return undefined
  return {
    ...discord,
    ...info,
  }
}
export const getTelegramAccountAndInfo = async (
  account_address: string
): Promise<TelegramAccountInfo | null> => {
  try {
    const subs = await getAccountNotificationSubscriptions(account_address)
    const telegramNotification = subs.notification_types.find(
      n => n.channel === NotificationChannel.TELEGRAM
    )
    if (!telegramNotification) return null
    const userInfo = await getTelegramUserInfo(telegramNotification.destination)
    return {
      ...telegramNotification,
      ...(userInfo || {}),
    }
  } catch (e) {
    Sentry.captureException(e)
  }
  return null
}
export const getAccountFromDiscordId = async (
  discord_id: string
): Promise<Account | null> => {
  const { data, error } = await db.supabase
    .from('discord_accounts')
    .select()
    .eq('discord_id', discord_id)

  if (error) {
    throw new Error(error.message)
  }

  if (data.length === 0) return null

  const address = data[0].address

  return getAccountFromDB(address)
}

export async function isUserAdminOfGroup(
  groupId: string,
  userAddress: string
): Promise<boolean> {
  const { data, error } = await db.supabase
    .from<Tables<'group_members'>>('group_members')
    .select('role')
    .eq('group_id', groupId)
    .eq('member_id', userAddress)
    .eq('role', 'admin')
    .single()

  if (error) {
    console.error('Error checking admin status:', error)
    throw error
  }

  return data?.role === MemberType.ADMIN
}

export async function createGroupInDB(
  name: string,
  account_address: string,
  slug?: string
): Promise<CreateGroupsResponse> {
  const { data, error } = await db.supabase
    .from<TablesInsert<'groups'>>('groups')
    .insert([
      {
        name,
        slug,
      },
    ])

  if (error) {
    throw new GroupCreationError(
      'Group with slug already exists',
      error.message
    )
  }

  const newGroup = data[0]
  if (!newGroup || !newGroup.id) {
    throw new Error('Failed to create group: missing ID')
  }

  const admin = {
    group_id: newGroup.id,
    member_id: account_address,
    role: MemberType.ADMIN,
  }
  const members = [admin]
  const { error: memberError } = await db.supabase
    .from('group_members')
    .insert(members)
  if (memberError) {
    throw new GroupCreationError(
      'Error adding group admin to group',
      memberError.message
    )
  }
  return {
    id: newGroup.id,
    name: newGroup.name,
    slug: newGroup.slug!,
  }
}

const createTgConnection = async (
  account_address: string
): Promise<TelegramConnection> => {
  const hash = CryptoJS.SHA1(account_address).toString(CryptoJS.enc.Hex)
  const { error, data } = await db.supabase
    .from('telegram_connections')
    .insert([{ account_address, tg_id: hash }])

  if (error) {
    throw new Error(error.message)
  }
  return data[0]
}
const getTgConnectionByTgId = async (
  tg_id: string
): Promise<TelegramConnection | null> => {
  const { data, error } = await db.supabase
    .from('telegram_connections')
    .select()
    .eq('tg_id', tg_id)

  if (error) {
    throw new Error(error.message)
  }

  return data[0]
}

const deleteTgConnection = async (tg_id: string): Promise<void> => {
  const { error } = await db.supabase
    .from('telegram_connections')
    .delete()
    .eq('tg_id', tg_id)

  if (error) {
    throw new Error(error.message)
  }
}
const deleteAllTgConnections = async (
  account_address: string
): Promise<void> => {
  const { error } = await db.supabase
    .from('telegram_connections')
    .delete()
    .eq('account_address', account_address)

  if (error) {
    throw new Error(error.message)
  }
}
const getTgConnection = async (
  account_address: string
): Promise<TelegramConnection> => {
  const { data, error } = await db.supabase
    .from('telegram_connections')
    .select()
    .eq('account_address', account_address)

  if (error) {
    throw new Error(error.message)
  }

  return data[0]
}
const getNumberOfCouponClaimed = async (plan_id: string) => {
  const couponUsageData = await db.supabase
    .from<Tables<'subscriptions'>>('subscriptions')
    .select('id', { count: 'exact' })
    .eq('plan_id', plan_id)
  return couponUsageData.count ?? 0
}
const subscribeWithCoupon = async (
  coupon_code: string,
  account_address: string,
  domain?: string
) => {
  const { data, error } = await db.supabase
    .from('coupons')
    .select()
    .ilike('code', coupon_code.toLowerCase())
  if (error) {
    throw new Error(error.message)
  }
  const coupon = data?.[0]
  if (!coupon) {
    throw new CouponNotValid()
  }
  const couponUses = getNumberOfCouponClaimed(coupon.plan_id)
  if (couponUses >= coupon.max_uses) {
    throw new CouponExpired()
  }

  const { data: subscriptionData, error: subscriptionError } = await db.supabase
    .from<Tables<'subscriptions'>>('subscriptions')
    .select()
    .eq('owner_account', account_address)
    .eq('plan_id', coupon.plan_id)
  if (subscriptionError) {
    throw new Error(subscriptionError.message)
  }
  if ((subscriptionData?.length ?? 0) > 0) {
    throw new CouponAlreadyUsed()
  }
  const { data: planData, error: planError } = await db.supabase
    .from<Tables<'subscriptions'>>('subscriptions')
    .insert([
      {
        plan_id: coupon.plan_id,
        owner_account: account_address,
        domain,
        chain: SupportedChain.CUSTOM,
        expiry_time: addMonths(new Date(), coupon.period).toISOString(),
        registered_at: new Date().toISOString(),
      },
    ])
  if (planError) {
    throw new Error(planError.message)
  }
  return planData[0]
}
const updateCustomSubscriptionDomain = async (
  account_address: string,
  domain: string
) => {
  const { data: subscriptionData, error: subscriptionError } = await db.supabase
    .from<Tables<'subscriptions'>>('subscriptions')
    .select()
    .eq('owner_account', account_address)
    .gte('expiry_time', new Date().toISOString())
  if (subscriptionError) {
    throw new Error(subscriptionError.message)
  }
  const subscription = subscriptionData[0]
  if (!subscription) {
    throw new NoActiveSubscription()
  }
  if (subscription.chain !== SupportedChain.CUSTOM) {
    throw new SubscriptionNotCustom()
  }
  const { error, data } = await db.supabase
    .from('subscriptions')
    .update({ domain })
    .eq('owner_account', account_address)
    .gte('expiry_time', new Date().toISOString())

  if (error) {
    throw new Error(error.message)
  }
  return data
}
const getNewestCoupon = async () => {
  const { data, error } = await db.supabase
    .from('coupons')
    .select()
    .order('created_at', { ascending: false })
    .limit(1)

  if (error) {
    throw new Error(error.message)
  }

  const coupon = data[0]
  if (coupon) {
    coupon.claims = await getNumberOfCouponClaimed(coupon.plan_id)
  }
  return coupon
}
const getAccountsWithTgConnected = async (): Promise<
  Array<TgConnectedAccounts>
> => {
  const { data, error } = await db.supabase.rpc<TgConnectedAccounts>(
    'get_telegram_notifications'
  )
  if (error) {
    throw new Error(error.message)
  }
  return data
}

const getDiscordAccounts = async (): Promise<
  Array<DiscordConnectedAccounts>
> => {
  const { data, error } = await db.supabase.rpc<DiscordConnectedAccounts>(
    'get_discord_notifications'
  )
  if (error) {
    throw new Error(error.message)
  }
  return data
}

const findAccountsByText = async (
  current_address: string,
  search: string,
  limit = 10,
  offset = 0
) => {
  const { data, error } = await db.supabase.rpc<ContactSearch>(
    'search_accounts',
    {
      search,
      max_results: limit,
      skip: offset,
      current_address,
    }
  )
  if (error) {
    throw new Error(error.message)
  }
  return data?.[0]
}
const getGroupMembersOrInvite = async (
  group_id: string,
  address: string,
  state: 'pending' | 'accepted'
) => {
  const { data, error: searchError } = await db.supabase
    .from(state === 'accepted' ? 'group_members' : 'group_invites')
    .select()
    .eq('group_id', group_id)
    .eq(state === 'accepted' ? 'member_id' : 'user_id', address)
  if (searchError) {
    throw new Error(searchError.message)
  }
  return data?.[0]
}
const getOrCreateContactInvite = async (
  owner_address: string,
  address?: string,
  email?: string
) => {
  const { data, error: searchError } = await db.supabase
    .from('contact_invite')
    .select()
    .eq('account_owner_address', owner_address)
    .eq('destination', address || email)
  if (searchError) {
    throw new Error(searchError.message)
  }
  if ((data?.length || 0) > 0) {
    return data?.[0]
  }
  let channel = ChannelType.ACCOUNT
  if (email) {
    channel = ChannelType.EMAIL
  }
  if (address) {
    channel = ChannelType.ACCOUNT
  }
  const { data: insertData, error: insertError } = await db.supabase
    .from('contact_invite')
    .insert([
      {
        account_owner_address: owner_address,
        destination: address || email,
        channel,
      },
    ])
  if (insertError) {
    throw new Error(insertError.message)
  }
  return insertData[0]
}
const updateContactInviteCooldown = async (id: string) => {
  const SEVEN_DAYS = 7 * 24 * 60 * 60 * 1000
  const { error } = await db.supabase
    .from('contact_invite')
    .update({ last_invited: new Date(Date.now() + SEVEN_DAYS) })
    .eq('id', id)
  if (error) {
    throw new Error(error.message)
  }
}
const isUserContact = async (owner_address: string, address: string) => {
  const { data, error } = await db.supabase
    .from('contact')
    .select('*', { count: 'exact', head: true })
    .eq('account_owner_address', owner_address)
    .eq('contact_address', address)
  if (error) {
    throw new Error(error.message)
  }
  return data?.[0]
}

const getContacts = async (
  address: string,
  query = '',
  limit = 1000,
  offset = 0
): Promise<DBContact> => {
  const { data, error } = await db.supabase.rpc('search_contacts', {
    search: query,
    max_results: limit,
    skip: offset,
    current_account: address,
  })
  if (error) {
    throw new Error(error.message)
  }
  return Array.isArray(data) ? data[0] : data
}

const getContactLean = async (
  address: string,
  query = '',
  limit = 1000,
  offset = 0
): Promise<DBContactLean> => {
  const { data, error } = await db.supabase.rpc<DBContactLean>(
    'search_contacts_lean',
    {
      search: query,
      max_results: limit,
      skip: offset,
      current_account: address,
    }
  )
  if (error) {
    throw new Error(error.message)
  }
  return Array.isArray(data) ? data[0] : data
}

const checkContactExists = async (
  current_address: string,
  user_address: string
): Promise<DBContactLean> => {
  const { data, error } = await db.supabase.rpc<DBContactLean>(
    'check_contact_existence',
    {
      current_account: current_address,
      user_address: user_address,
    }
  )
  if (error) {
    throw new Error(error.message)
  }
  return Array.isArray(data) ? data[0] : data
}

const getContactById = async (
  id: string,
  address: string
): Promise<SingleDBContact> => {
  const { data, error } = await db.supabase
    .from('contact')
    .select(
      `
      id,
       contact_address,
        account_owner_address,
        status,
        account: accounts(
          preferences: account_preferences(name, avatar_url, description),
          calendars_exist: connected_calendars(id),
          account_notifications(notification_types)
        )
    `
    )
    .eq('id', id)
    .eq('account_owner_address', address)
    .eq('status', ContactStatus.ACTIVE)

  if (error) {
    throw new Error(error.message)
  }
  const contact = data?.[0]
  if (!contact) {
    throw new ContactNotFound()
  }
  return contact
}

const getContactInvites = async (
  address: string,
  query = '',
  limit = 10,
  offset = 0
): Promise<DBContactInvite> => {
  const userEmail = await getAccountNotificationSubscriptionEmail(address)
  const { data, error } = await db.supabase.rpc('search_contact_invites', {
    search: query,
    max_results: limit,
    skip: offset,
    current_account: address,
    current_account_email: userEmail || '',
  })
  if (error) {
    throw new Error(error.message)
  }
  return Array.isArray(data) ? data[0] : data
}
const _getContactByAddress = async (
  owner_address: string,
  address: string
): Promise<DBContact> => {
  const { data, error } = await db.supabase
    .from('contact')
    .select(
      `
      id,
       contact_address,
        account_owner_address,
        status,
        account: accounts(
          preferences: account_preferences(name, avatar_url, description),
          calendars_exist: connected_calendars(id),
          account_notifications(notification_types)
        )
    `
    )
    .eq('account_owner_address', owner_address)
    .eq('contact_address', address)
    .eq('status', ContactStatus.ACTIVE)
    .single()
  if (error) {
    throw new Error(error.message)
  }
  return data
}
const getContactInvitesCount = async (address: string) => {
  const userEmail = await getAccountNotificationSubscriptionEmail(address)
  const query = `destination.eq.${address},destination.eq.${userEmail}`
  const { error, count } = await db.supabase
    .from('contact_invite')
    .select('id', { count: 'exact' })
    .or(query)
  if (error) {
    throw new Error(error.message)
  }
  return count
}
const getContactInviteById = async (
  id: string
): Promise<SingleDBContactInvite> => {
  const { data, error } = await db.supabase
    .from('contact_invite')
    .select(
      `
      id,
       destination,
        account_owner_address,
        channel,
        account: accounts(
          preferences: account_preferences(name, avatar_url, description),
          calendars_exist: connected_calendars(id),
          account_notifications(notification_types)
        )
    `
    )
    .eq('id', id)
  if (error) {
    throw new Error(error.message)
  }
  const invite = data?.[0]
  if (!invite) {
    throw new ContactInviteNotFound()
  }
  return invite
}
const acceptContactInvite = async (
  invite_identifier: string,
  account_address: string
) => {
  const { data, error } = await db.supabase
    .from('contact_invite')
    .select()
    .eq('id', invite_identifier)
  if (error) {
    throw new Error(error.message)
  }
  const invite = data?.[0]
  if (!invite) {
    throw new ContactInviteNotFound()
  }

  // make sure the actual account owner accepts the invite
  if (
    invite?.channel === ChannelType.ACCOUNT &&
    invite?.destination !== account_address
  ) {
    throw new ContactInviteNotForAccount()
  }
  if (invite?.account_owner_address === account_address) {
    throw new OwnInviteError()
  }

  const { data: contactExists } = await db.supabase
    .from('contact')
    .select()
    .in('account_owner_address', [
      account_address,
      invite?.account_owner_address,
    ])
    .in('contact_address', [account_address, invite?.account_owner_address])
    .eq('status', ContactStatus.ACTIVE)

  if (contactExists?.length) {
    await db.supabase
      .from('contact_invite')
      .delete()
      .eq('id', invite_identifier)

    throw new ContactAlreadyExists()
  }

  const { error: insertError } = await db.supabase.from('contact').insert([
    {
      account_owner_address: invite?.account_owner_address,
      contact_address: account_address,
      status: ContactStatus.ACTIVE,
    },
    {
      account_owner_address: account_address,
      contact_address: invite?.account_owner_address,
      status: ContactStatus.ACTIVE,
    },
  ])

  if (insertError) {
    throw new Error(insertError.message)
  }
  // clean up old status contacts
  const { error: contactClearError } = await db.supabase
    .from('contact')
    .delete()
    .in('account_owner_address', [
      account_address,
      invite?.account_owner_address,
    ])
    .in('contact_address', [account_address, invite?.account_owner_address])
    .eq('status', ContactStatus.INACTIVE)

  if (contactClearError) {
    throw new Error(contactClearError.message)
  }

  const { error: deleteError } = await db.supabase
    .from('contact_invite')
    .delete()
    .in('account_owner_address', [
      account_address,
      invite?.account_owner_address,
    ])
    .in(
      'destination',
      deduplicateArray([
        account_address,
        invite?.account_owner_address,
        invite.destination,
      ])
    )

  if (deleteError) {
    throw new Error(deleteError.message)
  }
}
const addContactInvite = async (
  account_address: string,
  contact_address: string
) => {
  const { error: insertError } = await db.supabase.from('contact').insert([
    {
      account_owner_address: account_address,
      contact_address,
      status: ContactStatus.ACTIVE,
    },
    {
      account_owner_address: contact_address,
      contact_address: account_address,
      status: ContactStatus.ACTIVE,
    },
  ])

  if (insertError) {
    throw new Error(insertError.message)
  }
  // clean up old status contacts
  const { error: contactClearError } = await db.supabase
    .from('contact')
    .delete()
    .in('account_owner_address', [account_address, contact_address])
    .in('contact_address', [account_address, contact_address])
    .eq('status', ContactStatus.INACTIVE)

  if (contactClearError) {
    throw new Error(contactClearError.message)
  }
}
const rejectContactInvite = async (
  invite_identifier: string,
  account_address: string
) => {
  const { data, error } = await db.supabase
    .from('contact_invite')
    .select()
    .eq('id', invite_identifier)

  if (error) {
    throw new Error(error.message)
  }
  if (!data?.length) {
    throw new ContactInviteNotForAccount()
  }
  const invite = data[0]

  // make sure the actual account owner rejects the invite
  if (
    invite?.channel === ChannelType.ACCOUNT &&
    invite?.destination !== account_address
  ) {
    throw new ContactInviteNotForAccount()
  }
  if (invite?.account_owner_address === account_address) {
    throw new OwnInviteError()
  }

  const { error: deleteError } = await db.supabase
    .from('contact_invite')
    .delete()
    .eq('id', invite_identifier)
  await db.supabase
    .from('contact_invite')
    .delete()
    .in('account_owner_address', [
      account_address,
      invite?.account_owner_address,
    ])
    .in(
      'destination',
      deduplicateArray([
        account_address,
        invite?.account_owner_address,
        invite.destination,
      ])
    )
  if (deleteError) {
    throw new Error(deleteError.message)
  }
}
const contactInviteByEmailExists = async (
  owner_address: string,
  email: string
) => {
  const { data, error } = await db.supabase
    .from('contact_invite')
    .select()
    .eq('destination', email)
    .eq('channel', ChannelType.EMAIL)
    .eq('account_owner_address', owner_address)
  if (error) {
    throw new Error(error.message)
  }

  return data?.length > 0
}

const removeContact = async (address: string, contact_address: string) => {
  const { error: updateError } = await db.supabase
    .from('contact')
    .update({ status: ContactStatus.INACTIVE })
    .eq('account_owner_address', contact_address)
    .eq('contact_address', address)

  if (updateError) {
    throw new Error(updateError.message)
  }
  const { error: removeError } = await db.supabase
    .from('contact')
    .delete()
    .eq('account_owner_address', address)
    .eq('contact_address', contact_address)

  if (removeError) {
    throw new Error(removeError.message)
  }
}

const getDefaultAvailabilityBlockId = async (
  account_address: string
): Promise<string | null> => {
  const { data: accountPrefs } = await db.supabase
    .from('account_preferences')
    .select('availaibility_id')
    .eq('owner_account_address', account_address)
    .single()

  return accountPrefs?.availaibility_id || null
}

const checkTitleExists = async (
  account_address: string,
  title: string,
  excludeBlockId?: string
): Promise<void> => {
  const trimmedTitle = title.trim()

  let query = db.supabase
    .from('availabilities')
    .select('id')
    .eq('account_owner_address', account_address)
    .eq('title', trimmedTitle)

  if (excludeBlockId) {
    query = query.neq('id', excludeBlockId)
  }

  const { data: existingBlock, error: checkError } = await query.single()

  if (checkError && checkError.code !== 'PGRST116') {
    throw checkError
  }

  if (existingBlock) {
    throw new InvalidAvailabilityBlockError(
      'An availability block with this title already exists'
    )
  }
}

const isAvailabilityBlockDefault = async (
  id: string,
  account_address: string
): Promise<boolean> => {
  const defaultBlockId = await getDefaultAvailabilityBlockId(account_address)
  return defaultBlockId === id
}

export const createAvailabilityBlock = async (
  account_address: string,
  title: string,
  timezone: string,
  weekly_availability: Array<{ weekday: number; ranges: TimeRange[] }>,
  is_default = false
) => {
  const trimmedTitle = title.trim()
  await checkTitleExists(account_address, title)

  // Create the availability block
  const { data: block, error: blockError } = await db.supabase
    .from('availabilities')
    .insert([
      {
        title: trimmedTitle,
        timezone,
        weekly_availability,
        account_owner_address: account_address,
      },
    ])
    .select()
    .single()

  if (blockError) throw blockError

  // If this is being set as default, update account preferences
  if (is_default) {
    const { error: prefError } = await db.supabase
      .from('account_preferences')
      .update({
        availabilities: weekly_availability,
        timezone: timezone,
        availaibility_id: block.id,
      })
      .eq('owner_account_address', account_address)

    if (prefError) throw prefError
  }

  return block
}

export const getAvailabilityBlock = async (
  id: string,
  account_address: string
) => {
  const { data, error } = await db.supabase
    .from('availabilities')
    .select('*')
    .eq('id', id)
    .eq('account_owner_address', account_address)
    .single()

  if (error) {
    if (error.code === 'PGRST116') {
      throw new AvailabilityBlockNotFoundError()
    }
    throw error
  }

  // Check if this is the default block
  const isDefault = await isAvailabilityBlockDefault(id, account_address)

  return {
    ...data,
    isDefault,
  }
}

export const updateAvailabilityBlock = async (
  id: string,
  account_address: string,
  title: string,
  timezone: string,
  weekly_availability: Array<{ weekday: number; ranges: TimeRange[] }>,
  is_default = false
) => {
  const trimmedTitle = title.trim()
  await checkTitleExists(account_address, title, id)

  // Get current account preferences to check if this block is currently default
  const isCurrentlyDefault = await isAvailabilityBlockDefault(
    id,
    account_address
  )

  // If this block is being set as default, update account preferences
  if (is_default) {
    const { error: prefError } = await db.supabase
      .from('account_preferences')
      .update({
        availaibility_id: id,
      })
      .eq('owner_account_address', account_address)

    if (prefError) throw prefError
  } else if (isCurrentlyDefault) {
    throw new DefaultAvailabilityBlockError(
      'Cannot unset the default availability block without selecting a new default'
    )
  }

  const { data, error } = await db.supabase
    .from('availabilities')
    .update({
      title: trimmedTitle,
      timezone,
      weekly_availability,
    })
    .eq('id', id)
    .eq('account_owner_address', account_address)
    .select()
    .single()

  if (error) throw error
  return data
}

export const deleteAvailabilityBlock = async (
  id: string,
  account_address: string
) => {
  // Check if this is the default block by checking account preferences
  const isDefault = await isAvailabilityBlockDefault(id, account_address)

  if (isDefault) {
    throw new DefaultAvailabilityBlockError()
  }

  const { error } = await db.supabase
    .from('availabilities')
    .delete()
    .eq('id', id)
    .eq('account_owner_address', account_address)

  if (error) {
    if (error.code === 'PGRST116') {
      throw new AvailabilityBlockNotFoundError()
    }
    throw error
  }
}

export const duplicateAvailabilityBlock = async (
  id: string,
  account_address: string,
  modifiedData?: {
    title?: string
    timezone?: string
    weekly_availability?: Array<{ weekday: number; ranges: TimeRange[] }>
    is_default?: boolean
  }
) => {
  // First get the block to duplicate
  const block = await getAvailabilityBlock(id, account_address)
  if (!block) {
    throw new AvailabilityBlockNotFoundError()
  }

  const newTitle = modifiedData?.title || `${block.title} (Copy)`
  const trimmedTitle = newTitle.trim()

  await checkTitleExists(account_address, newTitle)

  // Create a new block with the same data but a new ID, applying any modifications
  const { data: newBlock, error: blockError } = await db.supabase
    .from('availabilities')
    .insert([
      {
        title: trimmedTitle,
        timezone: modifiedData?.timezone || block.timezone,
        weekly_availability:
          modifiedData?.weekly_availability || block.weekly_availability,
        account_owner_address: account_address,
      },
    ])
    .select()
    .single()

  if (blockError) {
    throw new InvalidAvailabilityBlockError('Failed to create duplicate block')
  }

  // If this is being set as default, update account preferences with the new block ID
  if (modifiedData?.is_default) {
    const { error: prefError } = await db.supabase
      .from('account_preferences')
      .update({
        availaibility_id: newBlock.id,
      })
      .eq('owner_account_address', account_address)

    if (prefError) {
      console.error('Error updating account preferences:', prefError)
      throw new InvalidAvailabilityBlockError('Failed to set as default block')
    }
  }

  return newBlock
}

export const isDefaultAvailabilityBlock = async (
  id: string,
  account_address: string
): Promise<boolean> => {
  return await isAvailabilityBlockDefault(id, account_address)
}

export const getAvailabilityBlocks = async (account_address: string) => {
  // Get all availability blocks with their associated meeting types in a single query
  const { data: blocks, error } = await db.supabase
    .from('availabilities')
    .select(
      `
      *,
      meeting_types: meeting_type_availabilities(
        meeting_type(
          id,
          title,
          deleted_at
        )
      )
    `
    )
    .eq('account_owner_address', account_address)
    .order('created_at', { ascending: true })

  if (error) throw error

  // Get account preferences to determine default block
  const defaultBlockId = await getDefaultAvailabilityBlockId(account_address)

  const blocksWithDefault = blocks.map(block => {
    const meetingTypes =
      block.meeting_types
        ?.map(
          (item: {
            meeting_type: MeetingType & { deleted_at?: string | null }
          }) => {
            const meetingType = item.meeting_type
            if (!meetingType || meetingType.deleted_at) return null

            return meetingType
          }
        )
        .filter(Boolean) || []

    return {
      ...block,
      isDefault: defaultBlockId === block.id,
      meetingTypes,
    }
  })

  // Sort blocks
  const sortedBlocks = blocksWithDefault.sort((a, b) => {
    if (a.isDefault) return -1
    if (b.isDefault) return 1

    return new Date(a.created_at).getTime() - new Date(b.created_at).getTime()
  })

  return sortedBlocks
}

const getMeetingTypesLean = async (
  account_address: string
): Promise<Array<MeetingType> | null> => {
  // we do not need all the details, just the basic info
  const { data, error } = await db.supabase
    .from<MeetingType>('meeting_type')
    .select(`*`)
    .eq('account_owner_address', account_address)
    .is('deleted_at', null)
    .order('created_at', { ascending: true })
  if (error) {
    Sentry.captureException(error)
  }
  return data
}
const getMeetingTypes = async (
  account_address: string,
  limit = 10,
  offset = 0
): Promise<Array<MeetingType>> => {
  const { data, error } = await db.supabase
    .from('meeting_type')
    .select(
      `
    *,
    availabilities: meeting_type_availabilities(availabilities(*)),
    plan: meeting_type_plan(*),
    connected_calendars: meeting_type_calendars(
       connected_calendars(id, email, provider)
    )
    `
    )
    .eq('account_owner_address', account_address)
    .is('deleted_at', null)
    .order('created_at', { ascending: true })
    .range(offset, offset + limit - 1)
  if (error) {
    throw new Error(error.message)
  }
  const transformedData = data?.map(meetingType => ({
    ...meetingType,
    calendars: meetingType?.connected_calendars?.map(
      (calendar: { connected_calendars: ConnectedCalendarCore }) =>
        calendar.connected_calendars
    ),
    availabilities: meetingType?.availabilities?.map(
      (availability: { availabilities: MeetingType['availabilities'][0] }) =>
        availability.availabilities
    ),
    plan: meetingType?.plan?.[0],
  }))

  return transformedData as MeetingType[]
}

const getMeetingTypesForAvailabilityBlock = async (
  account_address: string,
  availability_block_id: string
): Promise<MeetingType[]> => {
  // First verify the availability block exists and belongs to the account
  const { data: block, error: blockError } = await db.supabase
    .from('availabilities')
    .select('id')
    .eq('id', availability_block_id)
    .eq('account_owner_address', account_address)
    .single()

  if (blockError || !block) {
    throw new AvailabilityBlockNotFoundError()
  }

  const { data, error } = await db.supabase
    .from('meeting_type_availabilities')
    .select(
      `
      meeting_type: meeting_type(
        *,
        availabilities: meeting_type_availabilities(availabilities(*)),
        plan: meeting_type_plan(*),
        connected_calendars: meeting_type_calendars(
           connected_calendars(id, email, provider)
        )
      )
    `
    )
    .eq('availability_id', availability_block_id)
    .eq('meeting_type.account_owner_address', account_address)
    .is('meeting_type.deleted_at', null)

  if (error) {
    throw new Error('Failed to fetch meeting types')
  }

  const transformedData = data?.map(item => {
    const meetingType = item.meeting_type
    return {
      ...meetingType,
      calendars: meetingType?.connected_calendars?.map(
        (calendar: { connected_calendars: ConnectedCalendar }) =>
          calendar.connected_calendars
      ),
      availabilities: meetingType?.availabilities?.map(
        (availability: { availabilities: AvailabilityBlock }) =>
          availability.availabilities
      ),
      plan: meetingType?.plan?.[0],
    }
  })

  return transformedData as MeetingType[]
}

const checkSlugExists = async (
  account_address: string,
  slug: string,
  meeting_type_id?: string
) => {
  const query = db.supabase
    .from('meeting_type')
    .select('id,slug,account_owner_address')
    .eq('slug', slug)
    .is('deleted_at', null)
    .eq('account_owner_address', account_address)
    .range(0, 2)
  if (meeting_type_id) {
    query.neq('id', meeting_type_id)
  }
  const { data: meetingTypeExists, error: meetingTypeExistsError } = await query
  if (meetingTypeExistsError) {
    throw new Error(meetingTypeExistsError.message)
  }
  if (meetingTypeExists && meetingTypeExists.length > 0) {
    throw new MeetingSlugAlreadyExists(slug || '')
  }
}
const createMeetingType = async (
  account_address: string,
  meetingType: CreateMeetingTypeRequest
) => {
  await checkSlugExists(account_address, meetingType.slug)
  const payload: TablesInsert<'meeting_type'> = {
    account_owner_address: account_address,
    type: meetingType.type,
    min_notice_minutes: meetingType.min_notice_minutes,
    duration_minutes: meetingType.duration_minutes,
    title: meetingType.title,
    slug: meetingType.slug,
    description: meetingType.description,
    custom_link: meetingType.custom_link,
    fixed_link: meetingType.fixed_link,
    meeting_platforms: meetingType.meeting_platforms,
  }
  const { data, error } = await db.supabase
    .from('meeting_type')
    .insert([payload])
  const meeting_type_id = data?.[0].id
  if (error) {
    throw new Error(error.message)
  }
  if (
    meetingType?.availability_ids &&
    meetingType?.availability_ids.length > 0
  ) {
    const { error: meetingTypeAvailaibilityError } = await db.supabase
      .from('meeting_type_availabilities')
      .insert(
        meetingType?.availability_ids?.map(availability_id => ({
          meeting_type_id,
          availability_id: availability_id,
        }))
      )
    if (meetingTypeAvailaibilityError) {
      throw new Error(meetingTypeAvailaibilityError.message)
    }
  }
  if (meetingType?.calendars && meetingType?.calendars?.length > 0) {
    const { error: calendarError } = await db.supabase
      .from('meeting_type_calendars')
      .insert(
        meetingType?.calendars?.map(calendar => ({
          meeting_type_id,
          calendar_id: calendar,
        }))
      )
    if (calendarError) {
      throw new Error(calendarError.message)
    }
  }
  if (meetingType?.plan) {
    const { error: planError } = await db.supabase
      .from('meeting_type_plan')
      .insert([
        {
          meeting_type_id,
          type: meetingType?.plan.type,
          price_per_slot: meetingType?.plan.price_per_slot,
          no_of_slot: meetingType?.plan.no_of_slot,
          payment_channel: meetingType?.plan.payment_channel,
          payment_address: meetingType?.plan.payment_address,
          default_chain_id: meetingType?.plan.crypto_network,
          default_token: meetingType?.plan.default_token,
          payment_methods: meetingType?.plan?.payment_methods || [
            PaymentType.CRYPTO,
          ],
        },
      ])
    if (planError) {
      throw new Error(planError.message)
    }
  }
  return data?.[0] as MeetingType
}
const addFiatPaymentMethodToAllMeetingTypes = async (
  account_address: string
) => {
  const { data, error } = await db.supabase.rpc<Tables<'meeting_type_plan'>>(
    'get_meeting_type_plans_by_account',
    {
      account_address,
    }
  )
  if (error) {
    throw new Error(error.message)
  }
  await Promise.all(
    data.map(async plan => {
      if (!plan.payment_methods.includes(PaymentType.FIAT)) {
        const updatedPaymentMethods = [PaymentType.CRYPTO, PaymentType.FIAT]
        const { error: updateError } = await db.supabase
          .from<Tables<'meeting_type_plan'>>('meeting_type_plan')
          .update({
            payment_methods: updatedPaymentMethods,
            updated_at: new Date().toISOString(),
          })
          .eq('meeting_type_id', plan.meeting_type_id)
        if (updateError) {
          return updateError
        }
      }
    })
  )
}
const deleteMeetingType = async (
  account_address: string,
  meeting_type_id: string
): Promise<void> => {
  const { data: meetingTypes, error: MeetingTypeError } = await db.supabase
    .from('meeting_type')
    .select(`id`)
    .eq('account_owner_address', account_address)
    .is('deleted_at', null)
    .range(0, 2)
  if (MeetingTypeError) {
    throw new Error(MeetingTypeError.message)
  }
  if (meetingTypes?.length === 1) {
    throw new LastMeetingTypeError()
  }
  const { error } = await db.supabase
    .from('meeting_type')
    .update({ deleted_at: new Date().toISOString() })
    .eq('account_owner_address', account_address)
    .eq('id', meeting_type_id)

  if (error) {
    throw new Error(error.message)
  }

  const { error: assocError } = await db.supabase
    .from('meeting_type_availabilities')
    .delete()
    .eq('meeting_type_id', meeting_type_id)
  if (assocError) {
    throw new Error(assocError.message)
  }
}

// shared helper function to update associations between meeting types and availability blocks
const updateAssociations = async <T extends string | number>(
  table: string,
  primaryId: string,
  primaryField: string,
  secondaryField: string,
  newSecondaryIds: T[],
  errorMessage: string
) => {
  // Get current associations
  const { data: current } = await db.supabase
    .from(table)
    .select(secondaryField)
    .eq(primaryField, primaryId)

  const currentIds =
    current?.map((c: Record<string, T>) => c[secondaryField]) || []
  const newIds = newSecondaryIds

  const toDelete = currentIds.filter(id => !newIds.includes(id))
  const toInsert = newIds.filter(id => !currentIds.includes(id))

  // Delete removed associations
  if (toDelete.length > 0) {
    const { error: deleteError } = await db.supabase
      .from(table)
      .delete()
      .eq(primaryField, primaryId)
      .in(secondaryField, toDelete)

    if (deleteError) {
      throw new Error(`Failed to remove ${errorMessage}`)
    }
  }

  // Insert new associations
  if (toInsert.length > 0) {
    const { error: insertError } = await db.supabase.from(table).insert(
      toInsert.map(secondaryId => ({
        [primaryField]: primaryId,
        [secondaryField]: secondaryId,
      }))
    )

    if (insertError) {
      throw new Error(`Failed to add ${errorMessage}`)
    }
  }
}

const updateMeetingType = async (
  account_address: string,
  meeting_type_id: string,
  meetingType: CreateMeetingTypeRequest
): Promise<MeetingType> => {
  await checkSlugExists(account_address, meetingType.slug, meeting_type_id)
  const payload: Partial<BaseMeetingType> = {
    account_owner_address: account_address,
    min_notice_minutes: meetingType.min_notice_minutes,
    duration_minutes: meetingType.duration_minutes,
    title: meetingType.title,
    slug: meetingType.slug,
    description: meetingType.description,
    updated_at: new Date().toISOString(),
    custom_link: meetingType.custom_link,
    fixed_link: meetingType.fixed_link,
    meeting_platforms: meetingType.meeting_platforms,
  }
  const { data, error } = await db.supabase
    .from('meeting_type')
    .update(payload)
    .eq('account_owner_address', account_address)
    .eq('id', meeting_type_id)
  if (error) {
    throw new Error(error.message)
  }
  // Handle availability associations
  if (meetingType?.availability_ids !== undefined) {
    await updateAssociations(
      'meeting_type_availabilities',
      meeting_type_id,
      'meeting_type_id',
      'availability_id',
      meetingType.availability_ids,
      'availability associations'
    )
  }
  // Handle calendar associations
  if (meetingType?.calendars !== undefined) {
    await updateAssociations(
      'meeting_type_calendars',
      meeting_type_id,
      'meeting_type_id',
      'calendar_id',
      meetingType.calendars,
      'calendar associations'
    )
  }
  if (meetingType?.plan) {
    const { error: insertPlanError } = await db.supabase
      .from<Tables<'meeting_type_plan'>>('meeting_type_plan')
      .update({
        type: meetingType?.plan.type,
        price_per_slot: meetingType?.plan.price_per_slot,
        no_of_slot: meetingType?.plan.no_of_slot,
        payment_channel: meetingType?.plan.payment_channel,
        payment_address: meetingType?.plan.payment_address,
        default_chain_id: meetingType?.plan.crypto_network,
        default_token: meetingType?.plan.default_token,
        payment_methods: meetingType?.plan?.payment_methods,
        updated_at: new Date().toISOString(),
      })
      .eq('meeting_type_id', meeting_type_id)

    if (insertPlanError) {
      throw new Error(insertPlanError.message)
    }
  }
  return data?.[0] as MeetingType
}

const updateAvailabilityBlockMeetingTypes = async (
  account_address: string,
  availability_block_id: string,
  meeting_type_ids: string[]
) => {
  // First verify the availability block exists and belongs to the account
  const { data: block, error: blockError } = await db.supabase
    .from('availabilities')
    .select('id')
    .eq('id', availability_block_id)
    .eq('account_owner_address', account_address)
    .single()

  if (blockError || !block) {
    throw new AvailabilityBlockNotFoundError()
  }

  await updateAssociations(
    'meeting_type_availabilities',
    availability_block_id,
    'availability_id',
    'meeting_type_id',
    meeting_type_ids,
    'meeting type associations'
  )
}

const getTypeMeetingAvailabilityTypeFromDB = async (
  id: string
): Promise<MeetingType['availabilities'] | null> => {
  if (id === NO_MEETING_TYPE) return null
  const { data, error } = await db.supabase
    .from('meeting_type')
    .select(
      `
    *,
    availabilities: meeting_type_availabilities(availabilities(*))
    `
    )
    .eq('id', id)
    .is('deleted_at', null)
    .single()
  if (error) {
    throw new Error(error.message)
  }
  if (!data) {
    throw new MeetingTypeNotFound()
  }
  return data?.availabilities?.map(
    (availability: { availabilities: MeetingType['availabilities'][0] }) =>
      availability.availabilities
  )
}
const getMeetingTypeFromDB = async (id: string): Promise<MeetingType> => {
  const { data, error } = await db.supabase
    .from('meeting_type')
    .select(
      `
    *,
    plan: meeting_type_plan(*),
    connected_calendars: meeting_type_calendars(
       connected_calendars(id, email, provider)
    )
    `
    )
    .eq('id', id)
    .is('deleted_at', null)
    .single()
  if (error) {
    throw new Error(error.message)
  }
  if (!data) {
    throw new MeetingTypeNotFound()
  }
  data.plan = data.plan?.[0] || null
  data.calendars = data?.connected_calendars?.map(
    (calendar: { connected_calendars: ConnectedCalendarCore }) =>
      calendar.connected_calendars
  )
  return data
}
const getMeetingTypeFromDBLean = async (id: string) => {
  const { data, error } = await db.supabase
    .from<
      Tables<'meeting_type'> & {
        plan: Tables<'meeting_type_plan'>
      }
    >('meeting_type')
    .select(
      `
    *,
    plan: meeting_type_plan(*)
    `
    )
    .eq('id', id)
    .is('deleted_at', null)
    .single()
  if (error) {
    throw new Error(error.message)
  }
  if (!data) {
    throw new MeetingTypeNotFound()
  }
  data.plan = Array.isArray(data.plan) ? data.plan[0] : data.plan
  return data
}
// Function to get transactions for a wallet (both sent and received) with optional token filtering
export const getWalletTransactions = async (
  walletAddress: string,
  tokenAddress?: string,
  chainId?: number,
  limit = 50,
  offset = 0,
  searchQuery?: string
) => {
  // Build base query for count
  let countQuery = db.supabase
    .from('transactions')
    .select('*', { count: 'exact', head: true })
    .or(
      `initiator_address.eq.${walletAddress},metadata->>receiver_address.eq.${walletAddress}`
    )

  // Apply optional token and chain filters to count query
  if (tokenAddress && typeof tokenAddress === 'string') {
    countQuery = countQuery.eq('token_address', tokenAddress.toLowerCase())
  }

  if (chainId && typeof chainId === 'number') {
    countQuery = countQuery.eq('chain_id', chainId)
  }

  const { count: totalCount, error: countError } = await countQuery

  if (countError) {
    throw new Error(countError.message)
  }

  // Build base query for transactions
  let query = db.supabase
    .from('transactions')
    .select('*')
    .or(
      `initiator_address.eq.${walletAddress},metadata->>receiver_address.eq.${walletAddress}`
    )

  // Apply optional token and chain filters
  if (tokenAddress && typeof tokenAddress === 'string') {
    query = query.eq('token_address', tokenAddress.toLowerCase())
  }

  if (chainId && typeof chainId === 'number') {
    query = query.eq('chain_id', chainId)
  }

  const { data: transactions, error } = await query
    .order('created_at', { ascending: false })
    .range(offset, offset + limit - 1)

  if (error) {
    throw new Error(error.message)
  }

  // Get meeting data for transactions that have meeting_type_id
  const transactionsWithMeetingData = await Promise.all(
    (transactions || []).map(async tx => {
      if (tx.meeting_type_id) {
        // Get meeting type data with joined meeting sessions
        let meetingQuery = db.supabase
          .from('meeting_type')
          .select(
            `
            id, 
            title, 
            account_owner_address, 
            description,
            meeting_sessions!inner(
              id, 
              guest_email, 
              guest_name, 
              session_number, 
              created_at, 
              updated_at
            )
          `
          )
          .eq('id', tx.meeting_type_id)
          .eq('meeting_sessions.transaction_id', tx.id)

        if (searchQuery && searchQuery.trim()) {
          meetingQuery = meetingQuery.filter(
            'meeting_sessions.guest_name',
            'ilike',
            `%${searchQuery.trim().toLowerCase()}%`
          )
        }

        const { data: meetingTypeData, error: typeError } =
          await meetingQuery.single()

        if (typeError) {
          console.error('Error fetching meeting type:', typeError)
        }

        let meeting_host_name: string | null = null
        if (meetingTypeData?.account_owner_address) {
          const ownerAddr = meetingTypeData.account_owner_address.toLowerCase()
          const { data: hostPrefs } = await db.supabase
            .from('account_preferences')
            .select('name')
            .eq('owner_account_address', ownerAddr)
            .single()
          meeting_host_name = hostPrefs?.name || null
          if (!meeting_host_name && ownerAddr) {
            meeting_host_name = `${ownerAddr.slice(0, 3)}***${ownerAddr.slice(
              -2
            )}`
          }
        }

        const meetingSessions = meetingTypeData?.meeting_sessions || []

        return {
          ...tx,
          meeting_types: meetingTypeData
            ? [
                {
                  id: meetingTypeData.id,
                  title: meetingTypeData.title,
                  account_owner_address: meetingTypeData.account_owner_address,
                  description: meetingTypeData.description,
                },
              ]
            : [],
          meeting_sessions: meetingSessions,
          meeting_host_name,
        }
      } else {
        return {
          ...tx,
          meeting_types: [],
          meeting_sessions: [],
        }
      }
    })
  )

  const transactionsToProcess =
    searchQuery && searchQuery.trim()
      ? transactionsWithMeetingData.filter(
          tx => tx.meeting_sessions && tx.meeting_sessions.length > 0
        )
      : transactionsWithMeetingData

  const processedTransactions = transactionsToProcess.map(tx => {
    const metadata = tx.metadata

    const isSender =
      tx.initiator_address.toLowerCase() === walletAddress.toLowerCase()
    const isReceiver =
      metadata?.receiver_address?.toLowerCase() === walletAddress.toLowerCase()

    // Determine direction based on whether current wallet is sender or receiver
    let direction: 'debit' | 'credit' | 'unknown' = 'unknown'
    let counterparty_address: string | undefined
    let counterparty_name: string | undefined

    if (isSender) {
      direction = 'debit'
      counterparty_address = metadata?.receiver_address
    } else if (isReceiver) {
      direction = 'credit'
      counterparty_address = tx.initiator_address
    } else {
      direction = 'unknown'
      counterparty_address = undefined
    }

    if (tx.meeting_type_id) {
      if (direction === 'credit') {
        counterparty_name = tx?.meeting_sessions?.[0]?.guest_name || undefined
      } else if (direction === 'debit') {
        counterparty_name = tx?.meeting_host_name || undefined
      }
    }

    return {
      ...tx,
      direction,
      counterparty_address,
      counterparty_name,
      has_full_metadata: !!(tx.initiator_address && metadata?.receiver_address),
    }
  })

  return {
    transactions: processedTransactions,
    totalCount:
      searchQuery && searchQuery.trim()
        ? transactionsToProcess.length
        : totalCount || 0,
  }
}

export const getWalletTransactionsByToken = async (
  walletAddress: string,
  tokenAddress?: string,
  chainId?: number,
  limit = 50,
  offset = 0
) => {
  return getWalletTransactions(
    walletAddress,
    tokenAddress,
    chainId,
    limit,
    offset
  )
}

const sendWalletDebitEmail = async (
  initiatorAddress: string,
  tx: ConfirmCryptoTransactionRequest,
  fallbackReceiver?: string | null
) => {
  try {
    // Respect user preferences: only send if 'send-tokens' is enabled
    const prefs = await getPaymentPreferences(initiatorAddress)
    const notifications = prefs?.notification || []
    if (!notifications.includes(PaymentNotificationType.SEND_TOKENS)) return

    const senderEmail = await getAccountNotificationSubscriptionEmail(
      initiatorAddress
    )
    if (!senderEmail) return

    await sendCryptoDebitEmail(senderEmail, {
      amount: tx.fiat_equivalent,
      currency: resolveTokenSymbolFromAddress(tx.chain, tx.token_address),
      recipientName:
        tx.receiver_address || fallbackReceiver || 'Unknown Recipient',
      transactionId: tx.transaction_hash,
      transactionDate: new Date().toLocaleString(),
    })
  } catch (e) {
    console.warn('Failed to send wallet transfer email:', e)
  }
}

const sendSessionIncomeEmail = async (
  meetingType: MeetingType | undefined | null,
  tx: ConfirmCryptoTransactionRequest
) => {
  try {
    const hostAddress = meetingType?.account_owner_address
    if (!hostAddress) return

    // Respect host preferences: only send if 'receive-tokens' is enabled
    const prefs = await getPaymentPreferences(hostAddress)
    const notifications = prefs?.notification || []
    if (!notifications.includes(PaymentNotificationType.RECEIVE_TOKENS)) return

    const hostEmail = await getAccountNotificationSubscriptionEmail(hostAddress)
    if (!hostEmail) return

    await sendSessionBookingIncomeEmail(hostEmail, {
      amount: tx.fiat_equivalent,
      currency: resolveTokenSymbolFromAddress(tx.chain, tx.token_address),
      senderName: tx.guest_name || 'Guest',
      transactionId: tx.transaction_hash,
      transactionDate: new Date().toLocaleString(),
    })
  } catch (e) {
    console.warn('Failed to send session booking income email:', e)
  }
}
const createCheckOutTransaction = async (
  transactionRequest: MeetingCheckoutRequest
) => {
  const transaction_hash = createHash('sha256')
    .update(Date.now().toString())
    .digest('hex')
    .slice(0, 16)
  const payload: TablesInsert<'transactions'> = {
    method: PaymentType.FIAT,
    status: PaymentStatus.PENDING,
    meeting_type_id: transactionRequest.meeting_type_id,
    amount: transactionRequest.amount,
    direction: PaymentDirection.CREDIT,
    initiator_address: transactionRequest.guest_address,
    fiat_equivalent: transactionRequest.amount,
    currency: Currency.USD,
    transaction_hash,
    metadata: {},
  }
  const { data, error } = await db.supabase
    .from<Tables<'transactions'>>('transactions')
    .insert(payload)
    .select()
    .single()

  if (error) {
    throw new Error(error.message)
  }
  return data
}
const getTransactionsById = async (id: string) => {
  const { data, error } = await db.supabase
    .from<Tables<'transactions'>>('transactions')
    .select()
    .eq('id', id)
    .maybeSingle()

  if (error) {
    throw new Error(error.message)
  }
  return data
}
const getTransactionsStatusById = async (id: string) => {
  const { data, error } = await db.supabase
    .from<Tables<'transactions'>>('transactions')
    .select('status')
    .eq('id', id)
    .maybeSingle()

  if (error) {
    throw new Error(error.message)
  }
  return data?.status
}
const confirmFiatTransaction = async (
  reference_id: string,
  payload: ICheckoutMetadata,
  total_fee: number,
  metadata: Record<string, unknown>
) => {
  const meetingType = await getMeetingTypeFromDB(payload.meeting_type_id)
  const { data, error } = await db.supabase
    .from<Tables<'transactions'>>('transactions')
    .update({
      status: PaymentStatus.COMPLETED,
      provider_reference_id: reference_id,
      confirmed_at: new Date().toISOString(),
      total_fee,
      fee_breakdown: {
        application_fee: total_fee,
      },
      metadata: {
        ...metadata,
        receiver_address: meetingType.account_owner_address.toLowerCase(),
        sender_address: payload.guest_address,
      },
    })
    .eq('id', payload.transaction_id)
    .single()
  if (error) {
    throw new Error(error.message)
  }
  const totalNoOfSlots = meetingType?.plan?.no_of_slot || 1

  const meetingSessions: Array<BaseMeetingSession> = Array.from(
    { length: totalNoOfSlots },
    (_, i) => ({
      meeting_type_id: payload.meeting_type_id!,
      transaction_id: data?.id,
      session_number: i + 1,
      guest_address: payload.guest_address,
      guest_email: payload?.guest_email,
      guest_name: payload?.guest_name,
      owner_address: meetingType?.account_owner_address,
    })
  )
  const { error: slotError } = await db.supabase
    .from('meeting_sessions')
    .insert(meetingSessions)
  if (slotError) {
    throw new Error(slotError.message)
  }

  // Only send receipt if guest email and name are provided
  if (payload.guest_email && payload.guest_name) {
    try {
      // don't wait for receipt to be sent before serving a response
      sendReceiptEmail(payload.guest_email, payload.guest_name, {
        full_name: payload.guest_name,
        email_address: payload.guest_email,
        plan: meetingType?.title || '',
        number_of_sessions: totalNoOfSlots.toString(),
        price: data.amount?.toString() || '0',
        payment_method: data?.method,
        transaction_fee: String(data.total_fee || 0),
        transaction_status: PaymentStatus.COMPLETED,
        transaction_hash: data.transaction_hash || '',
      })
    } catch (e) {
      console.error(e)
    }
  }
}
const handleUpdateTransactionStatus = async (
  id: string,
  status: PaymentStatus
) => {
  const { error } = await db.supabase
    .from<Tables<'transactions'>>('transactions')
    .update({ status })
    .eq('id', id)

  if (error) {
    throw new Error(error.message)
  }
}
const createCryptoTransaction = async (
  transactionRequest: ConfirmCryptoTransactionRequest,
  account_address?: string
) => {
  const chainInfo = getChainInfo(transactionRequest.chain)
  if (!chainInfo?.id) {
    throw new ChainNotFound(transactionRequest.chain)
  }
  // Fallback if RPC is unavailable
  let feeInUSD = 0
  let gasUsed = '0'
  let receiverAddress: string | null = null

  try {
    const feeDetails = await getTransactionFeeThirdweb(
      transactionRequest.transaction_hash,
      transactionRequest.chain
    )
    feeInUSD = feeDetails.feeInUSD
    gasUsed = feeDetails.gasUsed
    receiverAddress = feeDetails.receiverAddress
  } catch (error) {
    console.warn('Failed to fetch transaction details from RPC:', error)
    // Use fallback values - transaction will still be created
    feeInUSD = 0
    gasUsed = '0'
    receiverAddress = transactionRequest.receiver_address || null
  }

  // Determine payment direction based on transaction type
  const isWalletTransfer = !transactionRequest.meeting_type_id
  const paymentDirection = isWalletTransfer
    ? PaymentDirection.DEBIT
    : PaymentDirection.CREDIT

  const payload: BaseTransaction = {
    method: transactionRequest.payment_method,
    transaction_hash:
      transactionRequest.transaction_hash.toLowerCase() as Address,
    amount: transactionRequest.amount,
    direction: paymentDirection,
    chain_id: chainInfo?.id,
    token_address: transactionRequest.token_address,
    fiat_equivalent: transactionRequest.fiat_equivalent,
    meeting_type_id: transactionRequest?.meeting_type_id,
    initiator_address: account_address,
    status: PaymentStatus.COMPLETED,
    token_type: TokenType.ERC20,
    confirmed_at: new Date().toISOString(),
    provider_reference_id: transactionRequest.provider_reference_id,
    currency: Currency.USD,
    total_fee: transactionRequest.total_fee || feeInUSD,
    metadata: {
      ...transactionRequest.metadata,
      ...(receiverAddress && {
        receiver_address: receiverAddress.toLowerCase(),
      }),
    },
    fee_breakdown: {
      gas_used: gasUsed,
      fee_in_usd: feeInUSD,
      ...transactionRequest.fee_breakdown,
    },
  }
  const { data, error } = await db.supabase
    .from<Transaction>('transactions')
    .insert(payload)
  if (error) {
    throw new Error(error.message)
  }

  // Notify parties via email
  if (isWalletTransfer) {
    await sendWalletDebitEmail(
      account_address!,
      transactionRequest,
      receiverAddress
    )
  }

  // Only create meeting sessions and send receipt if this is a meeting-related transaction
  if (!isWalletTransfer) {
    const meetingType = await getMeetingTypeFromDB(
      transactionRequest.meeting_type_id!
    )
    const totalNoOfSlots = meetingType?.plan?.no_of_slot || 1

    // For meeting payments, add the meeting owner's address to metadata as receiver
    if (meetingType?.account_owner_address) {
      const { error: updateError } = await db.supabase
        .from('transactions')
        .update({
          metadata: {
            sender_address: account_address?.toLowerCase(),
            receiver_address: meetingType.account_owner_address.toLowerCase(),
          },
        })
        .eq(
          'transaction_hash',
          transactionRequest.transaction_hash.toLowerCase()
        )

      if (updateError) {
        console.error(
          'Failed to update transaction metadata with receiver address:',
          updateError
        )
      }
    }

    const meetingSessions: Array<BaseMeetingSession> = Array.from(
      { length: totalNoOfSlots },
      (_, i) => ({
        meeting_type_id: transactionRequest.meeting_type_id!,
        transaction_id: data[0]?.id,
        session_number: i + 1,
        guest_address: account_address,
        guest_email: transactionRequest?.guest_email,
        guest_name: transactionRequest?.guest_name,
        owner_address: meetingType?.account_owner_address,
      })
    )
    const { error: slotError } = await db.supabase
      .from('meeting_sessions')
      .insert(meetingSessions)
    if (slotError) {
      throw new Error(slotError.message)
    }

    // Only send receipt if guest email and name are provided
    if (transactionRequest.guest_email && transactionRequest.guest_name) {
      try {
        // don't wait for receipt to be sent before serving a response
        sendReceiptEmail(
          transactionRequest.guest_email,
          transactionRequest.guest_name,
          {
            full_name: transactionRequest.guest_name,
            email_address: transactionRequest.guest_email,
            plan: meetingType?.title || '',
            number_of_sessions: totalNoOfSlots.toString(),
            price: transactionRequest.amount.toString(),
            payment_method: transactionRequest.payment_method,
            transaction_fee: String(transactionRequest.total_fee || 0),
            transaction_status: PaymentStatus.COMPLETED,
            transaction_hash: transactionRequest.transaction_hash,
          }
        )
      } catch (e) {
        console.error(e)
      }
    }

    // Notify host about income
    await sendSessionIncomeEmail(meetingType, transactionRequest)
  }
  return data[0]
}

const getMeetingSessionsByTxHash = async (
  tx: Address
): Promise<Array<MeetingSession>> => {
  const { data: transaction, error: error } = await db.supabase
    .from('transactions')
    .select(
      `
      meeting_sessions(*)
      `
    )
    .eq('transaction_hash', tx.toLowerCase())
    .maybeSingle()
  if (error) {
    throw new Error(error.message)
  }
  if (!transaction) {
    throw new TransactionNotFoundError(tx)
  }

  return transaction.meeting_sessions || []
}

const getTransactionBytxHashAndMeetingType = async (
  tx: Address,
  meeting_type_id: string
): Promise<Transaction> => {
  const { data: transaction, error: error } = await db.supabase
    .from('transactions')
    .select(
      `
    *,
    meeting_sessions(*)
    `
    )
    .eq('transaction_hash', tx.toLowerCase())
    .eq('meeting_type_id', meeting_type_id)
    .eq('status', PaymentStatus.COMPLETED)
    .maybeSingle()

  if (error) {
    throw new Error(error.message)
  }
  if (!transaction) {
    throw new TransactionNotFoundError(tx)
  }
  return transaction
}
const getMeetingSessionByMeetingId = async (
  meeting_id: string,
  meeting_type_id: string
) => {
  const { data: meetingSession, error } = await db.supabase
    .from('meeting_sessions')
    .select('*')
    .eq('id', meeting_id)
    .eq('meeting_type_id', meeting_type_id)
    .maybeSingle()
  if (error) {
    throw new Error(error.message)
  }

  return meetingSession
}

const registerMeetingSession = async (tx: Address, meeting_id: string) => {
  const meetingSessionsRaw = await getMeetingSessionsByTxHash(tx)
  const meetingSessions = meetingSessionsRaw.sort(
    (a, b) => a.session_number - b.session_number
  )
  const sessionToUpdate = meetingSessions.find(val => val.used_at === null)
  if (!sessionToUpdate) {
    throw new AllMeetingSlotsUsedError()
  }
  const { error: slotError } = await db.supabase
    .from('meeting_sessions')
    .update({
      meeting_id,
      used_at: new Date().toISOString(),
      updated_at: new Date().toISOString(),
    })
    .eq('id', sessionToUpdate.id)
  if (slotError) {
    throw new Error(slotError.message)
  }
}

const getPaidSessionsByMeetingType = async (
  current_account: string,
  account_address: string
): Promise<Array<PaidMeetingTypes>> => {
  const { data: sessions, error } = await db.supabase.rpc('get_paid_sessions', {
    current_account,
    account_address,
  })
  if (error) {
    throw new Error(error.message)
  }
  return sessions?.map(val => ({ ...val, plan: val.plan?.[0] })) || []
}

const syncWebhooks = async (provider: TimeSlotSource) => {
  const { data, error } = await db.supabase
    .from<ConnectedCalendar>('connected_calendars')
    .select('*')
    .eq('provider', provider)
    .filter('calendars', 'cs', '[{"sync": true}]')
  if (error) {
    throw new Error(error.message)
  }
  for (const calendar of data || []) {
    const integration = getConnectedCalendarIntegration(
      calendar.account_address,
      calendar.email,
      calendar.provider,
      calendar.payload
    )
    for (const cal of calendar.calendars.filter(c => c.enabled && c.sync)) {
      try {
        if (!integration.setWebhookUrl || !integration.refreshWebhook) continue
        const { data } = await db.supabase
          .from('calendar_webhooks')
          .select('*')
          .eq('calendar_id', cal.calendarId)
          .eq('connected_calendar_id', calendar.id)
        const calendarwbhk = data?.[0]
        if (calendarwbhk) {
          if (
            new Date(calendarwbhk.expires_at) < add(new Date(), { days: 1 })
          ) {
            const result = await integration.refreshWebhook(
              calendarwbhk.channel_id,
              calendarwbhk.resource_id,
              WEBHOOK_URL,
              cal.calendarId
            )
            const { calendarId, channelId, expiration, resourceId } = result
            const { error: updateError } = await db.supabase
              .from('calendar_webhooks')
              .update({
                channel_id: channelId,
                resource_id: resourceId,
                calendar_id: calendarId,
                expires_at: new Date(Number(expiration)).toISOString(),
              })
              .eq('id', calendarwbhk.id)

            if (updateError) {
              console.error(updateError)
            }
            continue
          }
          continue
        }

        const result = await integration.setWebhookUrl(
          WEBHOOK_URL,
          cal.calendarId
        )
        const { calendarId, channelId, expiration, resourceId } = result
        const { error: updateError } = await db.supabase
          .from('calendar_webhooks')
          .insert({
            channel_id: channelId,
            resource_id: resourceId,
            calendar_id: calendarId,
            connected_calendar_id: calendar.id,
            expires_at: new Date(Number(expiration)).toISOString(),
          })
        if (updateError) {
          console.error(updateError)
        }
      } catch (e) {
        console.error('Error refreshing webhook:', e)
      }
    }
  }
}

const handleWebhookEvent = async (
  channelId: string,
  resourceId: string
): Promise<boolean> => {
  console.trace(
    `Received webhook event for channel: ${channelId}, resource: ${resourceId}`
  )
  const { data } = await db.supabase
    .from('calendar_webhooks')
    .select(
      `
      *,
      connected_calendar: connected_calendars!inner(*)
      `
    )
    .eq('channel_id', channelId)
    .eq('resource_id', resourceId)
    .single()
  if (!data) {
    throw new Error(
      `No webhook found for channel: ${channelId}, resource: ${resourceId}`
    )
  }
  const calendar: ConnectedCalendar = data?.connected_calendar
  if (!calendar) return false
  let lower_limit = new Date(calendar?.updated || calendar?.created)
  const upper_limit = add(new Date(), {
    years: 1,
  })

  if (lower_limit < add(upper_limit, { years: -1.5 })) {
    lower_limit = add(upper_limit, { years: -1 })
  }

  const integration = getConnectedCalendarIntegration(
    calendar.account_address,
    calendar.email,
    calendar.provider,
    calendar.payload
  )

  let calendar_availabilities =
    (await integration.listEvents?.(
      data.calendar_id,
      lower_limit,
      upper_limit
    )) || []
  const uniqueRecurringEventId = new Set<string>()
  calendar_availabilities = calendar_availabilities
    .sort((a, b) => {
      // Group by recurringEventId first
      const aKey = a.id || ''
      const bKey = b.id || ''

      if (aKey !== bKey) return aKey.localeCompare(bKey)

      // Within same group, sort by sequence (highest first)
      return (b.sequence || 0) - (a.sequence || 0)
    })
    .filter(event => {
      if (!event.recurringEventId) return true
    })
  const recentlyUpdated = calendar_availabilities.filter(event => {
    const now = new Date()
    // We can't update recently updated meeting to prevent infinite syncing when we update or create meetings
    if (event.extendedProperties?.private?.lastUpdatedAt) {
      const eventLastUpdatedAt = new Date(
        event.extendedProperties?.private?.lastUpdatedAt
      )
      if (
        eventLastUpdatedAt >
        sub(now, {
          seconds: 30,
        })
      ) {
        return false
      }
    }
    const recordChangeDate = event.updated || event.created
    if (!recordChangeDate) return
    const eventDate = new Date(recordChangeDate)

    return eventDate > add(now, { minutes: -2 })
  })
  if (recentlyUpdated.length === 0) {
    console.error('No recently updated events found')
    return false
  }
  const actions = await Promise.all(
    recentlyUpdated.map(event =>
      handleSyncEvent(event, calendar, data.calendar_id)
    )
  )
  return actions.length > 0
}
const handleSyncEvent = async (
  event: calendar_v3.Schema$Event,
  calendar: ConnectedCalendar,
  calendarId: string
) => {
  try {
    // eslint-disable-next-line no-restricted-syntax
    console.log(event)
    if (!event.id) return
    const meetingId = getBaseEventId(event.id)
    if (!meetingId) {
      console.warn(`Skipping event ${event.id} due to missing  meetingId`)
      return
    }
    if (!event.start?.dateTime || !event.end?.dateTime) return
    const meeting = await updateMeetingServer(
      meetingId,
      calendar.account_address,
      calendar.email,
      new Date(event.start?.dateTime),
      new Date(event.end?.dateTime),
      event.attendees || [],
      extractMeetingDescription(event.description || '') || '',
      event.location || '',
      event.summary || ''
    )

    return meeting
  } catch (e) {
    console.error(e)
    if (e instanceof MeetingDetailsModificationDenied) {
      // update only the rsvp on other calendars
      return await handleCalendarRsvps(event, calendar, calendarId)
    } else {
      throw e
    }
  }
}
const handleCalendarRsvps = async (
  event: calendar_v3.Schema$Event,
  calendar: ConnectedCalendar,
  calendarId: string
) => {
  if (!event.id) return
  const meetingId = getBaseEventId(event.id)
  const existingMeeting = await getConferenceMeetingFromDB(meetingId)
  const slotIds = existingMeeting.slots
  const existingSlot = await getSlotsByIds(slotIds)
  const otherMeetingAddress = existingSlot
    .map(slot => slot.account_address.toLowerCase())
    .filter(address => address !== calendar.account_address)
  const actorAccount = await getAccountFromDB(calendar.account_address)
  if (!actorAccount) return
  const actor = event.attendees?.find(attendee => attendee.self)
  const actingParticipant = existingSlot?.find(
    user => user.account_address === calendar.account_address
  )
  if (!actingParticipant || !actor || !actor?.responseStatus) {
    return
  }
  // Update RSVP status on other participants' calendars
  for (const address of otherMeetingAddress) {
    try {
      const calendars = await getConnectedCalendars(address, {
        syncOnly: true,
      })

      for (const calendar of calendars) {
        const integration = getConnectedCalendarIntegration(
          calendar.account_address,
          calendar.email,
          calendar.provider,
          calendar.payload
        )

        if (integration.updateEventRSVP && actor?.responseStatus) {
          const actorEmail = noNoReplyEmailForAccount(
            (actorAccount.preferences.name || actorAccount.address)!
          )

          for (const cal of calendar.calendars) {
            try {
              await integration.updateEventRSVP(
                meetingId,
                actorEmail,
                actor.responseStatus,
                cal.calendarId
              )
              // Add delay to respect rate limits
              await new Promise(resolve => setTimeout(resolve, 2000))
            } catch (error: unknown) {
              console.error('Error updating RSVP status:', error)
              // If rate limited, wait longer before continuing
              if (error instanceof GaxiosError) {
                const isRateLimitError =
                  error?.message?.includes('Rate Limit') ||
                  error?.response?.status === 403

                if (isRateLimitError) {
                  await new Promise(resolve => setTimeout(resolve, 10000))
                }
              }
            }
          }
        }
      }
    } catch (e) {
      console.error(e)
    }
  }
  // Update the acting participant's RSVP status in the database
  const integration = getConnectedCalendarIntegration(
    calendar.account_address,
    calendar.email,
    calendar.provider,
    calendar.payload
  )
  integration.updateEventExtendedProperties &&
    integration.updateEventExtendedProperties(meetingId, calendarId)
}
const getAccountDomainUrl = (account: Account, ellipsize?: boolean): string => {
  if (isProAccount(account)) {
    const domain = account.subscriptions?.find(
      sub => new Date(sub.expiry_time) > new Date()
    )?.domain
    if (domain) {
      return domain
    }
  }
  return `address/${
    ellipsize ? ellipsizeAddress(account!.address) : account!.address
  }`
}

const getAccountCalendarUrl = async (
  account: Account,
  ellipsize?: boolean,
  meetingTypeId?: string
): Promise<string> => {
  let slug = ''
  if (meetingTypeId) {
    try {
      const meetingType = await getMeetingTypeFromDB(meetingTypeId)
      if (meetingType) {
        slug = `/${meetingType.slug}`
      }
    } catch (e) {
      Sentry.captureException(e, {
        extra: {
          accountAddress: account.address,
          meetingTypeId,
        },
      })
    }
  }
  return `${appUrl}/${getAccountDomainUrl(account, ellipsize)}${slug}`
}

const getOwnerPublicUrlServer = async (
  ownerAccountAddress: string,
  meetingTypeId?: string
): Promise<string> => {
  try {
    const ownerAccount = await getAccountFromDB(ownerAccountAddress)
    return await getAccountCalendarUrl(ownerAccount, undefined, meetingTypeId)
  } catch (error) {
    Sentry.captureException(error, {
      extra: {
        ownerAccountAddress,
        meetingTypeId,
      },
    })
    return `${appUrl}/address/${ownerAccountAddress}`
  }
}
const recordOffRampTransaction = async (event: OnrampMoneyWebhook) => {
  const { data: transactionExists } = await db.supabase
    .from<BaseTransaction>('transactions')
    .select('*')
    .eq('provider_reference_id', event.referenceId)
    .eq('initiator_address', event.merchantRecognitionId.toLowerCase())
    .eq('transaction_hash', event.transactionHash.toLowerCase())
  const status = extractOnRampStatus(event.status)
  const exists = transactionExists?.[0]
  const chainId =
    (await getChainIdFromOnrampMoneyNetwork(event.chainId)) || event.chainId
  const payload: BaseTransaction = {
    method: PaymentType.CRYPTO,
    transaction_hash: event.transactionHash.toLowerCase() as Address,
    amount: event.actualFiatAmount,
    direction:
      event.eventType.toLowerCase() === 'offramp'
        ? PaymentDirection.DEBIT
        : PaymentDirection.CREDIT,
    chain_id: chainId,
    token_address: await getOnrampMoneyTokenAddress(event.coinCode, chainId),
    fiat_equivalent: event.actualFiatAmount,
    initiator_address: event.merchantRecognitionId.toLowerCase() as Address,
    status,
    token_type: TokenType.ERC20,
    confirmed_at: status === 'completed' ? new Date().toISOString() : undefined,
    currency: currenciesMap[event.fiatType],
    provider_reference_id: event.referenceId,
    fee_breakdown: {
      client_fee: event.clientFee,
      gateway_fee: event.gatewayFee,
      on_ramp_fee: event.onRampFee,
    },
    total_fee: event.clientFee + event.gatewayFee + event.onRampFee,
    metadata: {
      order_id: event.orderId,
      actual_quantity: event.actualQuantity,
      kyc_needed: event?.kycNeeded,
      payment_type: event.paymentType,
    },
  }

  if (exists) {
    // If transaction already exists, update it
    payload.updated_at = new Date()
    const { data, error } = await db.supabase
      .from('transactions')
      .update(payload)
      .eq('provider_reference_id', event.referenceId)
      .eq('initiator_address', event.merchantRecognitionId.toLowerCase())
    if (error) {
      throw new Error(error.message)
    }
    return data?.[0] as Transaction
  } else {
    // If transaction does not exist, insert it
    const { data, error } = await db.supabase
      .from('transactions')
      .insert([payload])
    if (error) {
      throw new Error(error.message)
    }
    return data?.[0] as Transaction
  }
  //TODO: send notification
}

const getPaymentPreferences = async (
  owner_account_address: string
): Promise<PaymentPreferences | null> => {
  const { data, error } = await db.supabase
    .from('payment_preferences')
    .select()
    .eq('owner_account_address', owner_account_address.toLowerCase())
    .maybeSingle()

  if (error) {
    console.error('Database error in getPaymentPreferences:', error)
    if (error.code === 'PGRST116') {
      // No rows returned
      return null
    }
    Sentry.captureException(error)
    throw new Error('Could not get payment preferences')
  }

  // Transform the data to include hasPin without exposing pin_hash
  if (data) {
    const { pin_hash, ...rest } = data
    return {
      ...rest,
      hasPin: !!pin_hash,
    }
  }

  return null
}

const createPaymentPreferences = async (
  owner_account_address: string,
  data: Partial<
    Omit<PaymentPreferences, 'id' | 'created_at' | 'owner_account_address'>
  >
): Promise<PaymentPreferences> => {
  try {
    let insertData: typeof data & { pin_hash?: string } = { ...data }
    if ('pin' in data && typeof data.pin === 'string') {
      const pinHash = await createPinHash(data.pin)
      insertData = { ...data, pin_hash: pinHash }
      delete insertData.pin
    }

    // Set default notification preferences if not provided
    if (!insertData.notification || insertData.notification.length === 0) {
      insertData.notification = [
        PaymentNotificationType.SEND_TOKENS,
        PaymentNotificationType.RECEIVE_TOKENS,
      ]
    }

    const { data: result, error } = await db.supabase
      .from('payment_preferences')
      .upsert(
        {
          ...insertData,
          owner_account_address: owner_account_address.toLowerCase(),
        },
        { onConflict: 'owner_account_address' }
      )
      .select()
      .single()

    if (error) {
      console.error('Database error in createPaymentPreferences:', error)
      Sentry.captureException(error)
      throw new Error('Could not create payment preferences')
    }

    if (!result) {
      throw new Error('No data returned from database operation')
    }

    const { pin_hash, ...rest } = result
    return {
      ...rest,
      hasPin: !!pin_hash,
    }
  } catch (error) {
    console.error('Unexpected error in createPaymentPreferences:', error)
    Sentry.captureException(error)
    throw error instanceof Error
      ? error
      : new Error('Could not create payment preferences')
  }
}

const updatePaymentPreferences = async (
  owner_account_address: string,
  data: Partial<
    Omit<PaymentPreferences, 'id' | 'created_at' | 'owner_account_address'>
  >
): Promise<PaymentPreferences> => {
  try {
    let updateData: typeof data & { pin_hash?: string | null } = { ...data }
    if ('pin' in data) {
      if (data.pin === null) {
        updateData = { ...data, pin_hash: null }
        delete updateData.pin
      } else if (typeof data.pin === 'string') {
        const pinHash = await createPinHash(data.pin)
        updateData = { ...data, pin_hash: pinHash }
        delete updateData.pin
      }
    }

    const { data: result, error } = await db.supabase
      .from('payment_preferences')
      .update(updateData)
      .eq('owner_account_address', owner_account_address.toLowerCase())
      .select()
      .single()

    if (error) {
      console.error('Database error in updatePaymentPreferences:', error)
      Sentry.captureException(error)
      throw new Error('Could not update payment preferences')
    }

    if (!result) {
      throw new Error('No data returned from database operation')
    }

    const { pin_hash, ...rest } = result
    return {
      ...rest,
      hasPin: !!pin_hash,
    }
  } catch (error) {
    console.error('Unexpected error in updatePaymentPreferences:', error)
    Sentry.captureException(error)
    throw error instanceof Error
      ? error
      : new Error('Could not update payment preferences')
  }
}

const createPinHash = async (pin: string): Promise<string> => {
  const pinWithSalt = `${pin}${PIN_SALT}`
  return await argon2.hash(pinWithSalt, {
    type: argon2.argon2id,
    memoryCost: 2 ** 16,
    timeCost: 3,
    parallelism: 1,
  })
}

const verifyUserPin = async (
  owner_account_address: string,
  pin: string
): Promise<boolean> => {
  try {
    // Get raw data including pin_hash for verification
    const { data, error } = await db.supabase
      .from('payment_preferences')
      .select('pin_hash')
      .eq('owner_account_address', owner_account_address.toLowerCase())
      .single()

    if (error) {
      console.error('Error fetching PIN for verification:', error)
      return false
    }

    if (!data?.pin_hash) {
      return false
    }

    const pinWithSalt = `${pin}${PIN_SALT}`
    const isValid = await argon2.verify(data.pin_hash, pinWithSalt)
    return isValid
  } catch (error) {
    console.error('Unexpected error in verifyUserPin:', error)
    return false
  }
}

const createVerification = async (
  owner_account_address: string,
  code: string,
  channel: VerificationChannel,
  expiresAt: Date
): Promise<void> => {
  try {
    const { error } = await db.supabase.from('verifications').insert({
      owner_account_address: owner_account_address,
      code_hash: await createPinHash(code),
      channel: channel,
      expires_at: expiresAt.toISOString(),
    })

    if (error) {
      console.error('Error creating verification:', error)
      throw new Error('Failed to create verification')
    }
  } catch (error) {
    console.error('Error in createVerification:', error)
    throw error
  }
}

const verifyVerificationCode = async (
  owner_account_address: string,
  code: string,
  channel: VerificationChannel
): Promise<boolean> => {
  try {
    const { data, error } = await db.supabase
      .from('verifications')
      .select('*')
      .eq('owner_account_address', owner_account_address)
      .eq('channel', channel)
      .gte('expires_at', new Date().toISOString())
      .order('created_at', { ascending: false })
      .limit(1)

    if (error) {
      console.error('Error fetching verification:', error)
      return false
    }

    if (!data || data.length === 0) {
      return false
    }

    const verification = data[0]

    const codeWithSalt = `${code}${PIN_SALT}`
    const isValid = await argon2.verify(verification.code_hash, codeWithSalt)

    if (isValid) {
      await deleteVerifications(verification.id)
      return true
    }

    return false
  } catch (error) {
    console.error('Error in verifyVerificationCode:', error)
    throw error
  }
}

const cleanupExpiredVerifications = async (): Promise<void> => {
  try {
    const { error } = await db.supabase
      .from('verifications')
      .delete()
      .lt('expires_at', new Date().toISOString())

    if (error) {
      console.error('Error cleaning up expired verifications:', error)
      throw new Error('Failed to clean up expired verifications')
    }
  } catch (error) {
    console.error('Error in cleanupExpiredVerifications:', error)
    throw error
  }
}

const invalidatePreviousVerifications = async (
  owner_account_address: string,
  channel: VerificationChannel
): Promise<void> => {
  try {
    const { error } = await db.supabase
      .from('verifications')
      .update({ expires_at: new Date().toISOString() })
      .eq('owner_account_address', owner_account_address)
      .eq('channel', channel)
      .gt('expires_at', new Date().toISOString())

    if (error) {
      console.error('Error invalidating previous verifications:', error)
      throw new Error('Failed to invalidate previous verifications')
    }
  } catch (error) {
    console.error('Error in invalidatePreviousVerifications:', error)
    throw error
  }
}

const deleteVerifications = async (verificationId: string): Promise<void> => {
  try {
    const { error } = await db.supabase
      .from('verifications')
      .delete()
      .eq('id', verificationId)

    if (error) {
      console.error('Error deleting verification:', error)
      throw new Error('Failed to delete verification')
    }

    await cleanupExpiredVerifications()
  } catch (error) {
    console.error('Error in deleteVerifications:', error)
    throw error
  }
}

const generateUniquePollSlug = async (title: string): Promise<string> => {
  try {
    let slug = generatePollSlug(title)
    let attempts = 0

    while (
      (await checkPollSlugExists(slug)) &&
      attempts < QUICKPOLL_SLUG_MAX_ATTEMPTS
    ) {
      slug = generatePollSlug(title)
      attempts++
    }

    if (attempts >= QUICKPOLL_SLUG_MAX_ATTEMPTS) {
      // Fallback with timestamp
      const timestamp = Date.now().toString(36)
      slug = `${generatePollSlug(title).substring(
        0,
        QUICKPOLL_SLUG_FALLBACK_LENGTH
      )}-${timestamp}`
    }

    return slug
  } catch (error) {
    throw new QuickPollSlugGenerationError(
      error instanceof Error ? error.message : 'Unknown error'
    )
  }
}

const checkPollSlugExists = async (slug: string): Promise<boolean> => {
  try {
    const { data, error } = await db.supabase
      .from('quick_polls')
      .select('id')
      .eq('slug', slug)
      .single()

    if (error && error.code !== 'PGRST116') {
      throw error
    }

    return !!data
  } catch (error) {
    throw new QuickPollSlugGenerationError(
      error instanceof Error ? error.message : 'Unknown error'
    )
  }
}

const createQuickPoll = async (
  owner_address: string,
  pollData: CreateQuickPollRequest
) => {
  try {
    const slug = await generateUniquePollSlug(pollData.title)

    // Create the poll
    const { data: poll, error: pollError } = await db.supabase
      .from('quick_polls')
      .insert([
        {
          title: pollData.title,
          description: pollData.description,
          duration_minutes: pollData.duration_minutes,
          starts_at: pollData.starts_at,
          ends_at: pollData.ends_at,
          expires_at: pollData.expires_at,
          status: PollStatus.ONGOING,
          visibility: PollVisibility.PUBLIC,
          permissions: pollData.permissions,
          slug,
        },
      ])
      .select()
      .single()

    if (pollError) throw pollError

    // Add the owner as a participant
    const ownerAccount = await getAccountFromDB(owner_address)
    const ownerEmail = await getAccountNotificationSubscriptionEmail(
      owner_address
    )

    // Get owner's availability
    let ownerAvailableSlots: AvailabilitySlot[] = []
    try {
      const availabilityId = await getDefaultAvailabilityBlockId(owner_address)
      if (availabilityId) {
        const { data: availability } = await db.supabase
          .from('availabilities')
          .select('weekly_availability')
          .eq('id', availabilityId)
          .single()

        if (availability?.weekly_availability) {
          ownerAvailableSlots = availability.weekly_availability.map(
            (day: AvailabilitySlot) => ({
              weekday: day.weekday,
              ranges: day.ranges || [],
            })
          )
        }
      }
    } catch (error) {
      console.warn(`Could not fetch owner availability:`, error)
    }

    const ownerParticipant = {
      poll_id: poll.id,
      account_address: owner_address,
      guest_name: ownerAccount.preferences?.name || '',
      guest_email: ownerEmail || '',
      status: QuickPollParticipantStatus.ACCEPTED,
      participant_type: QuickPollParticipantType.SCHEDULER,
      timezone: ownerAccount.preferences?.timezone || 'UTC',
      available_slots: ownerAvailableSlots,
    }

    const invitees = await Promise.all(
      pollData.participants.map(async p => {
        let timezone = 'UTC'
        let email = ''
        let availableSlots: AvailabilitySlot[] = []

        // For account owners, fetch their timezone and availability from account preferences
        if (p.account_address) {
          try {
            const participantAccount = await getAccountFromDB(p.account_address)
            email = await getAccountNotificationSubscriptionEmail(
              p.account_address
            )
            timezone = participantAccount.preferences?.timezone || 'UTC'

            // Get the user's default availability block
            const availabilityId = await getDefaultAvailabilityBlockId(
              p.account_address
            )
            if (availabilityId) {
              const { data: availability } = await db.supabase
                .from('availabilities')
                .select('weekly_availability')
                .eq('id', availabilityId)
                .single()

              if (availability?.weekly_availability) {
                // Convert weekly availability to poll format
                availableSlots = availability.weekly_availability.map(
                  (day: AvailabilitySlot) => ({
                    weekday: day.weekday,
                    ranges: day.ranges || [],
                  })
                )
              }
            }
          } catch (error) {
            console.warn(
              `Could not fetch timezone/availability for ${p.account_address}:`,
              error
            )
          }
        } else if (p.guest_email) {
          // For guest participants, use the provided email directly
          email = p.guest_email
        }

        return {
          poll_id: poll.id,
          account_address: p.account_address,
          guest_name: p.name || '',
          guest_email: email || '',
          status: QuickPollParticipantStatus.PENDING,
          participant_type: QuickPollParticipantType.INVITEE,
          timezone,
          available_slots: availableSlots,
        }
      })
    )

    const participantsToAdd = [ownerParticipant, ...invitees]

    const { error: participantsError } = await db.supabase
      .from('quick_poll_participants')
      .insert(participantsToAdd)

    if (participantsError) throw participantsError

    // Send invitation emails to all participants (excluding the host)
    const inviterName =
      ownerAccount.preferences?.name || ellipsizeAddress(owner_address)

    for (const participant of invitees) {
      if (participant.guest_email) {
        emailQueue.add(async () => {
          try {
            await sendPollInviteEmail(
              participant.guest_email,
              inviterName,
              pollData.title,
              slug
            )
            return true
          } catch (error) {
            console.error(
              `Failed to send invitation email to ${participant.guest_email}:`,
              error
            )
            return false
          }
        })
      }
    }

    return poll
  } catch (error) {
    if (error instanceof QuickPollSlugGenerationError) {
      throw error
    }
    throw new QuickPollCreationError(
      error instanceof Error ? error.message : 'Unknown error'
    )
  }
}

const getQuickPollById = async (pollId: string, requestingAddress?: string) => {
  try {
    // Get the poll
    const { data: poll, error: pollError } = await db.supabase
      .from('quick_polls')
      .select('*')
      .eq('id', pollId)
      .single()

    if (pollError) throw pollError
    if (!poll) {
      throw new QuickPollNotFoundError(pollId)
    }

    // Get participants with account information
    const { data: participants, error: participantsError } = await db.supabase
      .from('quick_poll_participants')
      .select(
        `
        *,
        accounts:account_address (
          address,
          account_preferences (
            name,
            description
          )
        )
      `
      )
      .eq('poll_id', pollId)
      .neq('status', QuickPollParticipantStatus.DELETED)

    if (participantsError) throw participantsError

    // Get host information
    const hostParticipant = participants.find(
      p => p.participant_type === QuickPollParticipantType.SCHEDULER
    )
    let hostName = ''
    let hostAddress = ''

    if (hostParticipant) {
      hostAddress = hostParticipant.account_address || ''
      if (hostParticipant.accounts?.account_preferences?.[0]?.name) {
        hostName = hostParticipant.accounts.account_preferences[0].name
      } else if (hostParticipant.guest_name) {
        hostName = hostParticipant.guest_name
      }
    }

    // Check if requesting user is a participant
    const isParticipant = requestingAddress
      ? participants.some(p => p.account_address === requestingAddress)
      : false

    // Check if requesting user can edit (is scheduler/owner)
    const canEdit = requestingAddress
      ? participants.some(
          p =>
            p.account_address === requestingAddress &&
            (p.participant_type === QuickPollParticipantType.SCHEDULER ||
              p.participant_type === QuickPollParticipantType.OWNER)
        )
      : false

    return {
      poll: {
        ...poll,
        participants: participants.map(p => ({
          ...p,
          account_name:
            p.accounts?.account_preferences?.[0]?.name || p.guest_name,
        })),
        participant_count: participants.length,
        host_name: hostName,
        host_address: hostAddress,
      },
      is_participant: isParticipant,
      can_edit: canEdit,
    }
  } catch (error) {
    if (error instanceof QuickPollNotFoundError) {
      throw error
    }
    throw new Error(error instanceof Error ? error.message : 'Unknown error')
  }
}

const getQuickPollBySlug = async (slug: string, requestingAddress?: string) => {
  try {
    // Get the poll
    const { data: poll, error: pollError } = await db.supabase
      .from('quick_polls')
      .select('*')
      .eq('slug', slug)
      .single()

    if (pollError) throw pollError
    if (!poll) {
      throw new QuickPollSlugNotFoundError(slug)
    }

    return getQuickPollById(poll.id, requestingAddress)
  } catch (error) {
    if (
      error instanceof QuickPollSlugNotFoundError ||
      error instanceof QuickPollNotFoundError
    ) {
      throw error
    }
    throw new Error(error instanceof Error ? error.message : 'Unknown error')
  }
}

const getQuickPollsForAccount = async (
  accountAddress: string,
  limit = QUICKPOLL_DEFAULT_LIMIT,
  offset = QUICKPOLL_DEFAULT_OFFSET,
  status?: PollStatus | PollStatus[],
  searchQuery?: string
) => {
  try {
    const safeLimit = Math.min(limit, QUICKPOLL_MAX_LIMIT)

    const { data: userParticipations, error: participationError } =
      await db.supabase
        .from('quick_poll_participants')
        .select('poll_id')
        .eq('account_address', accountAddress)

    if (participationError) throw participationError

    if (!userParticipations || userParticipations.length === 0) {
      return {
        polls: [],
        total_count: 0,
        has_more: false,
      }
    }

    const pollIds = userParticipations.map(p => p.poll_id)

    // Now get all polls with all their participants
    let query = db.supabase
      .from('quick_polls')
      .select(
        `
        *,
        quick_poll_participants (
          participant_type,
          status,
          account_address,
          guest_name,
          accounts:account_address (
            account_preferences (name)
          )
        )
      `
      )
      .in('id', pollIds)
      .order('created_at', { ascending: false })
      .range(offset, offset + safeLimit - 1)

    if (status) {
      if (Array.isArray(status)) {
        query = query.in('status', status)
      } else {
        query = query.eq('status', status)
      }
    }

    if (searchQuery && searchQuery.trim()) {
      query = query.ilike('title', `%${searchQuery.trim()}%`)
    }

    const { data: polls, error } = await query

    if (error) throw error

    let countQuery = db.supabase
      .from('quick_polls')
      .select('*', { count: 'exact', head: true })
      .in('id', pollIds)

    if (status) {
      if (Array.isArray(status)) {
        countQuery = countQuery.in('status', status)
      } else {
        countQuery = countQuery.eq('status', status)
      }
    }

    if (searchQuery && searchQuery.trim()) {
      countQuery = countQuery.ilike('title', `%${searchQuery.trim()}%`)
    }

    const { count: totalCount, error: countError } = await countQuery

    if (countError) throw countError

    // Process the results
    const processedPolls = polls.map(poll => {
      // Find the requesting user's participation details
      const userParticipating = poll.quick_poll_participants.find(
        (p: QuickPollParticipant) => p.account_address === accountAddress
      )

      // Find the host (scheduler)
      const host = poll.quick_poll_participants.find(
        (p: QuickPollParticipant) =>
          p.participant_type === QuickPollParticipantType.SCHEDULER
      )

      return {
        ...poll,
        host_name:
          host?.accounts?.account_preferences?.name ||
          host?.guest_name ||
          'Unknown',
        host_address: host?.account_address || '',
        user_participant_type: userParticipating?.participant_type,
        user_status: userParticipating?.status,
      }
    })

    return {
      polls: processedPolls,
      total_count: totalCount || 0,
      has_more: offset + processedPolls.length < (totalCount || 0),
    }
  } catch (error) {
    throw new Error(error instanceof Error ? error.message : 'Unknown error')
  }
}

const updateQuickPoll = async (
  pollId: string,
  ownerAddress: string,
  updates: UpdateQuickPollRequest
) => {
  try {
    // Verify the user can edit this poll
    const { data: participant, error: participantError } = await db.supabase
      .from('quick_poll_participants')
      .select('participant_type')
      .eq('poll_id', pollId)
      .eq('account_address', ownerAddress)
      .in('participant_type', ['scheduler', 'owner'])
      .single()

    if (participantError || !participant) {
      throw new QuickPollUnauthorizedError('You cannot edit this poll')
    }

    // Handle participant updates if provided
    if (updates.participants) {
      await updateQuickPollParticipants(pollId, updates.participants)
    }

    const { participants, ...pollUpdates } = updates

    const { data: poll, error } = await db.supabase
      .from('quick_polls')
      .update({ ...pollUpdates, updated_at: new Date().toISOString() })
      .eq('id', pollId)
      .select()
      .single()

    if (error) throw error

    return poll
  } catch (error) {
    if (error instanceof QuickPollUnauthorizedError) {
      throw error
    }
    throw new QuickPollUpdateError(
      error instanceof Error ? error.message : 'Unknown error'
    )
  }
}

const updateQuickPollParticipants = async (
  pollId: string,
  participantUpdates: {
    toAdd?: AddParticipantData[]
    toRemove?: string[]
  }
) => {
  try {
    // Get poll details for email
    const { data: poll, error: pollError } = await db.supabase
      .from('quick_polls')
      .select('title, slug')
      .eq('id', pollId)
      .single()

    if (pollError) throw pollError

    // Get poll owner info for email
    const { data: ownerParticipant, error: ownerError } = await db.supabase
      .from('quick_poll_participants')
      .select('account_address, guest_name')
      .eq('poll_id', pollId)
      .eq('participant_type', QuickPollParticipantType.SCHEDULER)
      .single()

    if (ownerError || !ownerParticipant) {
      throw new QuickPollUpdateError('Poll owner not found')
    }

    const inviterName = ownerParticipant.guest_name || 'Poll Host'

    // Add new participants
    if (participantUpdates.toAdd && participantUpdates.toAdd.length > 0) {
      for (const participantData of participantUpdates.toAdd) {
        try {
          await addQuickPollParticipant(pollId, participantData)

          // Send invitation email to the new participant
          const participantEmail =
            participantData.guest_email ||
            (participantData.account_address
              ? await getAccountNotificationSubscriptionEmail(
                  participantData.account_address
                )
              : '')
          if (participantEmail) {
            emailQueue.add(async () => {
              try {
                await sendPollInviteEmail(
                  participantEmail,
                  inviterName,
                  poll.title,
                  poll.slug
                )
                return true
              } catch (emailError) {
                console.error(
                  `Failed to send invitation email to ${participantEmail}:`,
                  emailError
                )
                return false
              }
            })
          }
        } catch (addError) {
          throw addError
        }
      }
    }

    if (participantUpdates.toRemove && participantUpdates.toRemove.length > 0) {
      const { error: removeError } = await db.supabase
        .from('quick_poll_participants')
        .update({ status: QuickPollParticipantStatus.DELETED })
        .in('id', participantUpdates.toRemove)
        .eq('poll_id', pollId)
        .select()

      if (removeError) {
        throw removeError
      }
    }
  } catch (error) {
    if (error instanceof QuickPollParticipantCreationError) {
      throw error
    }

    throw new QuickPollUpdateError(
      `Failed to update participants: ${
        error instanceof Error ? error.message : 'Unknown error'
      }`
    )
  }
}

const deleteQuickPoll = async (pollId: string, ownerAddress: string) => {
  try {
    // Verify the user can delete this poll
    const { data: participant, error: participantError } = await db.supabase
      .from('quick_poll_participants')
      .select('participant_type')
      .eq('poll_id', pollId)
      .eq('account_address', ownerAddress)
      .in('participant_type', ['scheduler', 'owner'])
      .single()

    if (participantError || !participant) {
      throw new QuickPollUnauthorizedError('You cannot delete this poll')
    }

    // Delete participants first
    const { error: participantsError } = await db.supabase
      .from('quick_poll_participants')
      .delete()
      .eq('poll_id', pollId)

    if (participantsError) throw participantsError

    // Delete the poll
    const { error: pollError } = await db.supabase
      .from('quick_polls')
      .delete()
      .eq('id', pollId)

    if (pollError) throw pollError

    return { success: true }
  } catch (error) {
    if (error instanceof QuickPollUnauthorizedError) {
      throw error
    }
    throw new QuickPollDeletionError(
      error instanceof Error ? error.message : 'Unknown error'
    )
  }
}

const expireStalePolls = async () => {
  try {
    const now = new Date().toISOString()

    const { data, error } = await db.supabase
      .from('quick_polls')
      .update({ status: PollStatus.EXPIRED, updated_at: now })
      .eq('status', PollStatus.ONGOING)
      .lt('expires_at', now)
      .select('id')

    if (error) throw error

    const expiredCount = data?.length || 0

    return {
      success: true,
      expiredCount,
      timestamp: now,
    }
  } catch (error) {
    throw new Error(
      `Failed to expire polls: ${
        error instanceof Error ? error.message : 'Unknown error'
      }`
    )
  }
}

const updateQuickPollParticipantStatus = async (
  participantId: string,
  status: QuickPollParticipantStatus,
  availableSlots?: Record<string, any>[]
) => {
  try {
    const updates: any = {
      status,
      updated_at: new Date().toISOString(),
    }

    if (availableSlots) {
      updates.available_slots = availableSlots
    }

    const { data: participant, error } = await db.supabase
      .from('quick_poll_participants')
      .update(updates)
      .eq('id', participantId)
      .select()
      .single()

    if (error) throw error
    if (!participant) {
      throw new QuickPollParticipantNotFoundError(participantId)
    }

    return participant
  } catch (error) {
    if (error instanceof QuickPollParticipantNotFoundError) {
      throw error
    }
    throw new QuickPollParticipantUpdateError(
      error instanceof Error ? error.message : 'Unknown error'
    )
  }
}

const getQuickPollParticipants = async (pollId: string) => {
  try {
    const { data: participants, error } = await db.supabase
      .from('quick_poll_participants')
      .select(
        `
        *,
        accounts:account_address (
          account_preferences (
            name,
            description
          )
        )
      `
      )
      .eq('poll_id', pollId)
      .neq('status', QuickPollParticipantStatus.DELETED)
      .order('created_at', { ascending: true })

    if (error) throw error

    return participants.map(p => ({
      ...p,
      account_name: p.accounts?.account_preferences?.[0]?.name || p.guest_name,
    }))
  } catch (error) {
    throw new Error(error instanceof Error ? error.message : 'Unknown error')
  }
}

const addQuickPollParticipant = async (
  pollId: string,
  participantData: AddParticipantData
) => {
  try {
    // If a matching deleted participant exists, revive instead of inserting new
    let existingParticipant: any | null = null

    if (participantData.account_address) {
      const { data, error: existingByAccountError } = (await db.supabase
        .from('quick_poll_participants')
        .select('*')
        .eq('poll_id', pollId)
        .eq('account_address', participantData.account_address)
        .maybeSingle?.()) ?? { data: null, error: null }

      if (existingByAccountError) throw existingByAccountError
      existingParticipant = data
    } else if (participantData.guest_email) {
      const { data, error: existingByEmailError } = (await db.supabase
        .from('quick_poll_participants')
        .select('*')
        .eq('poll_id', pollId)
        .eq('guest_email', participantData.guest_email)
        .maybeSingle?.()) ?? { data: null, error: null }

      if (existingByEmailError) throw existingByEmailError
      existingParticipant = data
    }

    if (existingParticipant) {
      if (existingParticipant.status === QuickPollParticipantStatus.DELETED) {
        const updates: QuickPollParticipantUpdateFields = {
          status: QuickPollParticipantStatus.PENDING,
        }
        // Optionally refresh name or type if provided now
        if (participantData.guest_name)
          updates.guest_name = participantData.guest_name

        const { data: revivedParticipant, error: reviveParticipantError } =
          await db.supabase
            .from('quick_poll_participants')
            .update(updates)
            .eq('id', existingParticipant.id)
            .select()
            .single()

        if (reviveParticipantError) throw reviveParticipantError
        return revivedParticipant
      }

      // Already present and not deleted: just return it
      return existingParticipant
    }

    const { data: participant, error } = await db.supabase
      .from('quick_poll_participants')
      .insert([
        {
          poll_id: pollId,
          account_address: participantData.account_address,
          guest_name: participantData.guest_name,
          guest_email: participantData.guest_email,
          status: QuickPollParticipantStatus.PENDING,
          participant_type: participantData.participant_type,
        },
      ])
      .select()
      .single()

    if (error) throw error

    return participant
  } catch (error) {
    throw new QuickPollParticipantCreationError(
      error instanceof Error ? error.message : 'Unknown error'
    )
  }
}

const cancelQuickPoll = async (pollId: string, ownerAddress: string) => {
  try {
    const { data: poll, error: pollError } = await db.supabase
      .from('quick_polls')
      .select('id, status')
      .eq('id', pollId)
      .single()

    if (pollError) throw pollError
    if (!poll) {
      throw new QuickPollNotFoundError(pollId)
    }

    if (poll.status === PollStatus.CANCELLED) {
      throw new QuickPollAlreadyCancelledError()
    }

    if (poll.status === PollStatus.COMPLETED) {
      throw new QuickPollAlreadyCompletedError()
    }

    // Check if user is the owner (has SCHEDULER role)
    const { data: participant, error: participantError } = await db.supabase
      .from('quick_poll_participants')
      .select('participant_type')
      .eq('poll_id', pollId)
      .eq('account_address', ownerAddress)
      .eq('participant_type', QuickPollParticipantType.SCHEDULER)
      .single()

    if (participantError || !participant) {
      throw new QuickPollUnauthorizedError(
        'Only the poll creator can cancel this poll'
      )
    }

    // Update poll status to cancelled and set expires_at to current time
    const { data: updatedPoll, error: updateError } = await db.supabase
      .from('quick_polls')
      .update({
        status: PollStatus.CANCELLED,
        expires_at: new Date().toISOString(),
        updated_at: new Date().toISOString(),
      })
      .eq('id', pollId)
      .select()
      .single()

    if (updateError) throw updateError

    return updatedPoll
  } catch (error) {
    if (
      error instanceof QuickPollNotFoundError ||
      error instanceof QuickPollUnauthorizedError ||
      error instanceof QuickPollAlreadyCancelledError ||
      error instanceof QuickPollAlreadyCompletedError
    ) {
      throw error
    }
    throw new QuickPollCancellationError(
      error instanceof Error ? error.message : 'Unknown error'
    )
  }
}

const updateQuickPollParticipantAvailability = async (
  participantId: string,
  availableSlots: AvailabilitySlot[],
  timezone?: string
) => {
  try {
    const updates: any = {
      available_slots: availableSlots,
      updated_at: new Date().toISOString(),
    }

    if (timezone) {
      updates.timezone = timezone
    }

    const { data: participant, error } = await db.supabase
      .from('quick_poll_participants')
      .update(updates)
      .eq('id', participantId)
      .select()
      .single()

    if (error) throw error
    if (!participant) {
      throw new QuickPollParticipantNotFoundError(participantId)
    }

    return participant
  } catch (error) {
    if (error instanceof QuickPollParticipantNotFoundError) {
      throw error
    }
    throw new QuickPollParticipantUpdateError(
      error instanceof Error ? error.message : 'Unknown error'
    )
  }
}

const updateQuickPollGuestDetails = async (
  participantId: string,
  guestName: string,
  guestEmail: string
) => {
  try {
    const updates = {
      guest_name: guestName,
      guest_email: guestEmail,
      status: QuickPollParticipantStatus.ACCEPTED,
      updated_at: new Date().toISOString(),
    }

    const { data: participant, error } = await db.supabase
      .from('quick_poll_participants')
      .update(updates)
      .eq('id', participantId)
      .select()
      .single()

    if (error) throw error
    if (!participant) {
      throw new QuickPollParticipantNotFoundError(participantId)
    }

    return participant
  } catch (error) {
    if (error instanceof QuickPollParticipantNotFoundError) {
      throw error
    }
    throw new QuickPollParticipantUpdateError(
      error instanceof Error ? error.message : 'Unknown error'
    )
  }
}

const saveQuickPollCalendar = async (
  participantId: string,
  email: string,
  provider: string,
  payload?: Record<string, unknown>
) => {
  try {
    const { data: calendar, error } = await db.supabase
      .from('quick_poll_calendars')
      .insert([
        {
          participant_id: participantId,
          email,
          provider,
          payload,
        },
      ])
      .select()
      .single()

    if (error) throw error
    return calendar
  } catch (error) {
    throw new Error(
      error instanceof Error ? error.message : 'Failed to save calendar'
    )
  }
}

const getQuickPollParticipantById = async (participantId: string) => {
  try {
    const { data: participant, error } = await db.supabase
      .from('quick_poll_participants')
      .select('*')
      .eq('id', participantId)
      .single()

    if (error) throw error
    if (!participant) {
      throw new QuickPollParticipantNotFoundError(participantId)
    }

    return participant
  } catch (error) {
    if (error instanceof QuickPollParticipantNotFoundError) {
      throw error
    }
    throw new Error(
      error instanceof Error ? error.message : 'Failed to get participant'
    )
  }
}

const getQuickPollParticipantByIdentifier = async (
  pollId: string,
  identifier: string // either account_address or guest_email
) => {
  try {
    const { data: participant, error } = await db.supabase
      .from('quick_poll_participants')
      .select('*')
      .eq('poll_id', pollId)
      .or(`account_address.eq.${identifier},guest_email.eq.${identifier}`)
      .single()

    if (error) throw error
    if (!participant) {
      throw new QuickPollParticipantNotFoundError(identifier)
    }

    return participant
  } catch (error) {
    if (error instanceof QuickPollParticipantNotFoundError) {
      throw error
    }
    throw new Error(
      error instanceof Error ? error.message : 'Failed to get participant'
    )
  }
}
const getActivePaymentAccountDB = async (
  account_address: string,
  provider = PaymentProvider.STRIPE
) => {
  const { data, error } = await db.supabase
    .from<Tables<'payment_accounts'>>('payment_accounts')
    .select()
    .eq('owner_account_address', account_address)
    .eq('provider', provider)
    .neq('status', PaymentAccountStatus.DISCONNECTED)

  if (error) {
    throw new Error('Could not fetch payment account')
  }

  return Array.isArray(data) ? data[0] : data
}
const getActivePaymentAccount = async (
  account_address: string,
  provider = PaymentProvider.STRIPE
): Promise<ActivePaymentAccount> => {
  const payment_account = await getActivePaymentAccountDB(
    account_address,
    provider
  )
  if (
    payment_account?.provider_account_id &&
    payment_account.provider === PaymentProvider.STRIPE
  ) {
    const stripe = new StripeService()
    const account = await stripe.accounts.retrieve(
      payment_account?.provider_account_id
    )

    return {
      ...payment_account,
      username:
        account?.business_profile?.name ||
        (account?.individual?.first_name
          ? `${account.individual.first_name} ${account.individual.last_name}`
          : 'Unnamed'),
    }
  }
  return payment_account
}
const getPaymentAccountByProviderId = async (
  provider_account_id: string,
  provider = PaymentProvider.STRIPE
): Promise<Tables<'payment_accounts'> | null> => {
  const { data: payment_account, error } = await db.supabase
    .from<Tables<'payment_accounts'>>('payment_accounts')
    .select()
    .eq('provider_account_id', provider_account_id)
    .eq('provider', provider)
    .maybeSingle()
  if (error) {
    throw new Error('Could not fetch payment account')
  }
  return payment_account
}
const getOrCreatePaymentAccount = async (
  account_address: string,
  provider = PaymentProvider.STRIPE
): Promise<Tables<'payment_accounts'>> => {
  const { data: payment_account, error } = await db.supabase
    .from<Tables<'payment_accounts'>>('payment_accounts')
    .select()
    .eq('owner_account_address', account_address)
    .eq('provider', provider)
  if (error) {
    throw new Error('Could not fetch payment account')
  }
  if (!payment_account || payment_account.length === 0) {
    const { data, error: insertError } = await db.supabase
      .from<Tables<'payment_accounts'>>('payment_accounts')
      .insert([
        {
          owner_account_address: account_address,
          provider,
          status: PaymentAccountStatus.PENDING,
        },
      ])
      .select()
      .single()
    if (insertError) {
      throw new Error('Could not create payment account')
    }
    await addFiatPaymentMethodToAllMeetingTypes(account_address)
    return data
  } else {
    return payment_account[0]
  }
}

const updatePaymentAccount = async (
  id: number,
  owner_account_address: string,
  data: TablesUpdate<'payment_accounts'>
) => {
  const { data: updatedPaymentAccount, error } = await db.supabase
    .from<Tables<'payment_accounts'>>('payment_accounts')
    .update({
      ...data,
      owner_account_address,
      id,
    })
    .eq('id', id)
    .eq('owner_account_address', owner_account_address)
  if (error) {
    throw new Error('Could not update payment account')
  }
  return Array.isArray(updatedPaymentAccount)
    ? updatedPaymentAccount[0]
    : updatedPaymentAccount
}

export {
  acceptContactInvite,
  addContactInvite,
  addOrUpdateConnectedCalendar,
  addQuickPollParticipant,
  addUserToGroup,
  cancelQuickPoll,
  changeGroupRole,
  checkContactExists,
  cleanupExpiredVerifications,
  confirmFiatTransaction,
  connectedCalendarExists,
  contactInviteByEmailExists,
  createCheckOutTransaction,
  createCryptoTransaction,
  createMeetingType,
  createPaymentPreferences,
  createPinHash,
  createQuickPoll,
  createTgConnection,
  createVerification,
  deleteAllTgConnections,
  deleteGateCondition,
  deleteGroup,
  deleteMeetingFromDB,
  deleteMeetingType,
  deleteQuickPoll,
  deleteTgConnection,
  deleteVerifications,
  editGroup,
  expireStalePolls,
  findAccountByIdentifier,
  findAccountsByText,
  getAccountAvatarUrl,
  getAccountFromDB,
  getAccountFromDBPublic,
  getAccountNonce,
  getAccountNotificationSubscriptionEmail,
  getAccountNotificationSubscriptions,
  getAccountsNotificationSubscriptionEmails,
  getAccountsWithTgConnected,
  getActivePaymentAccount,
  getActivePaymentAccountDB,
  getAppToken,
  getConferenceDataBySlotId,
  getConferenceMeetingFromDB,
  getConnectedCalendars,
  getContactById,
  getContactInviteById,
  getContactInvites,
  getContactInvitesCount,
  getContactLean,
  getContacts,
  getDiscordAccounts,
  getExistingAccountsFromDB,
  getGateCondition,
  getGateConditionsForAccount,
  getGroup,
  getGroupInternal,
  getGroupInvites,
  getGroupInvitesCount,
  getGroupMembersOrInvite,
  getGroupName,
  getGroupsAndMembers,
  getGroupsEmpty,
  getGroupUsers,
  getGroupUsersInternal,
  getMeetingFromDB,
  getMeetingSessionsByTxHash,
  getMeetingTypeFromDB,
  getMeetingTypeFromDBLean,
  getMeetingTypes,
  getMeetingTypesForAvailabilityBlock,
  getNewestCoupon,
  getOfficeEventMappingId,
  getOrCreateContactInvite,
  getOrCreatePaymentAccount,
  getOwnerPublicUrlServer,
  getPaidSessionsByMeetingType,
  getPaymentAccountByProviderId,
  getPaymentPreferences,
  getQuickPollById,
  getQuickPollBySlug,
  getQuickPollCalendars,
  getQuickPollParticipantById,
  getQuickPollParticipantByIdentifier,
  getQuickPollParticipants,
  getQuickPollsForAccount,
  getSlotsByIds,
  getSlotsForAccount,
  getSlotsForAccountMinimal,
  getSlotsForDashboard,
  getTgConnection,
  getTgConnectionByTgId,
  getTransactionsById,
  getTransactionsStatusById,
  handleGuestCancel,
  handleMeetingCancelSync,
  handleUpdateTransactionStatus,
  handleWebhookEvent,
  initAccountDBForWallet,
  initDB,
  insertOfficeEventMapping,
  invalidatePreviousVerifications,
  isGroupAdmin,
  isSlotAvailable as isSlotFree,
  isUserContact,
  leaveGroup,
  manageGroupInvite,
  publicGroupJoin,
  recordOffRampTransaction,
  registerMeetingSession,
  rejectContactInvite,
  rejectGroupInvite,
  removeConnectedCalendar,
  removeContact,
  removeMember,
  saveConferenceMeetingToDB,
  saveEmailToDB,
  saveMeeting,
  saveQuickPollCalendar,
  selectTeamMeetingRequest,
  setAccountNotificationSubscriptions,
  subscribeWithCoupon,
  syncWebhooks,
  updateAccountFromInvite,
  updateAccountPreferences,
  updateAllRecurringSlots,
  updateAvailabilityBlockMeetingTypes,
  updateContactInviteCooldown,
  updateCustomSubscriptionDomain,
  updateMeeting,
  updateMeetingType,
  updatePaymentAccount,
  updatePaymentPreferences,
  updatePreferenceAvatar,
  updateQuickPoll,
  updateQuickPollGuestDetails,
  updateQuickPollParticipantAvailability,
  updateQuickPollParticipants,
  updateQuickPollParticipantStatus,
  updateRecurringSlots,
  upsertGateCondition,
  verifyUserPin,
  verifyVerificationCode,
  workMeetingTypeGates,
}<|MERGE_RESOLUTION|>--- conflicted
+++ resolved
@@ -108,11 +108,8 @@
   QuickPollParticipant,
   QuickPollParticipantStatus,
   QuickPollParticipantType,
-<<<<<<< HEAD
   QuickPollParticipantUpdateFields,
   QuickPollWithParticipants,
-=======
->>>>>>> 30e4c859
   UpdateQuickPollRequest,
 } from '@/types/QuickPoll'
 import {
