import * as Sentry from '@sentry/nextjs'
import { type SupabaseClient, createClient } from '@supabase/supabase-js'
import {
  currenciesMap,
  Currency,
  extractOnRampStatus,
  getOnrampMoneyTokenAddress,
} from '@utils/services/onramp.money'
import CryptoJS from 'crypto-js'
import { add, addMinutes, addMonths, isAfter, sub } from 'date-fns'
import EthCrypto, {
  decryptWithPrivateKey,
  Encrypted,
  encryptWithPublicKey,
} from 'eth-crypto'
import { GaxiosError } from 'gaxios'
import { calendar_v3 } from 'googleapis'
import { DateTime, Interval } from 'luxon'
import { validate } from 'uuid'

import {
  Account,
  AccountPreferences,
  BaseMeetingType,
  DiscordConnectedAccounts,
  MeetingType,
  PaidMeetingTypes,
  PublicAccount,
  SimpleAccountInfo,
  TgConnectedAccounts,
  TimeRange,
} from '@/types/Account'
import {
  AccountNotifications,
  NotificationChannel,
} from '@/types/AccountNotifications'
import { AvailabilityBlock } from '@/types/availability'
import {
  CalendarSyncInfo,
  ConnectedCalendar,
  ConnectedCalendarCore,
} from '@/types/CalendarConnections'
import { getChainInfo, getTokenAddress, SupportedChain } from '@/types/chains'
import {
  ContactSearch,
  DBContact,
  DBContactInvite,
  DBContactLean,
  SingleDBContact,
  SingleDBContactInvite,
} from '@/types/Contacts'
import { DiscordAccount } from '@/types/Discord'
import {
  CreateGroupsResponse,
  EmptyGroupsResponse,
  GetGroupsFullResponse,
  Group,
  GroupInviteFilters,
  GroupInvites,
  GroupInvitesResponse,
  GroupMemberQuery,
  GroupUsers,
  MemberType,
  UpdateGroupPayload,
  UserGroups,
} from '@/types/Group'
import {
  ConferenceMeeting,
  DBSlot,
  ExtendedDBSlot,
  GroupMeetingRequest,
  GroupNotificationType,
  MeetingAccessType,
<<<<<<< HEAD
=======
  MeetingDecrypted,
>>>>>>> 7ecdf212
  MeetingInfo,
  MeetingProvider,
  MeetingRepeat,
  MeetingVersion,
  ParticipantMappingType,
  TimeSlotSource,
} from '@/types/Meeting'
import {
  ParticipantBaseInfo,
  ParticipantInfo,
  ParticipantType,
} from '@/types/ParticipantInfo'
import {
  ConfirmCryptoTransactionRequest,
  CreateMeetingTypeRequest,
  GroupInviteNotifyRequest,
  MeetingCancelSyncRequest,
  MeetingCreationRequest,
  MeetingCreationSyncRequest,
  MeetingUpdateRequest,
} from '@/types/Requests'
import { Subscription } from '@/types/Subscription'
import { GroupMembersRow, Row, TablesInsert } from '@/types/supabase'
import { TelegramConnection } from '@/types/Telegram'
import {
  GateConditionObject,
  GateUsage,
  GateUsageType,
} from '@/types/TokenGating'
import {
  Address,
  BaseMeetingSession,
  BaseTransaction,
  MeetingSession,
  OnrampMoneyWebhook,
  Transaction,
} from '@/types/Transactions'
import {
<<<<<<< HEAD
  Currency,
=======
>>>>>>> 7ecdf212
  NO_MEETING_TYPE,
  PaymentDirection,
  PaymentStatus,
  PaymentType,
  TokenType,
} from '@/utils/constants/meeting-types'
import {
  AccountNotFoundError,
  AdminBelowOneError,
  AllMeetingSlotsUsedError,
  AlreadyGroupMemberError,
  AvailabilityBlockNotFoundError,
  ChainNotFound,
  ContactAlreadyExists,
  ContactInviteNotForAccount,
  ContactInviteNotFound,
  ContactNotFound,
  CouponAlreadyUsed,
  CouponExpired,
  CouponNotValid,
  DefaultAvailabilityBlockError,
  GateConditionNotValidError,
  GateInUseError,
  GroupCreationError,
  GroupNotExistsError,
  InvalidAvailabilityBlockError,
  IsGroupAdminError,
  LastMeetingTypeError,
  MeetingChangeConflictError,
  MeetingCreationError,
  MeetingDetailsModificationDenied,
  MeetingNotFoundError,
  MeetingSessionNotFoundError,
  MeetingSlugAlreadyExists,
  MeetingTypeNotFound,
  NoActiveSubscription,
  NotGroupAdminError,
  NotGroupMemberError,
  OwnInviteError,
  SubscriptionNotCustom,
  TimeNotAvailableError,
  TransactionIsRequired,
  TransactionNotFoundError,
  UnauthorizedError,
  UploadError,
} from '@/utils/errors'
import { ParticipantInfoForNotification } from '@/utils/notification_helper'
import { getTransactionFeeThirdweb } from '@/utils/transaction.helper'
import { thirdWebClient } from '@/utils/user_manager'

import {
  generateDefaultAvailabilities,
  generateDefaultMeetingType,
  generateEmptyAvailabilities,
  noNoReplyEmailForAccount,
} from './calendar_manager'
import {
  extractMeetingDescription,
  getBaseEventId,
  updateMeetingServer,
} from './calendar_sync_helpers'
<<<<<<< HEAD
import { apiUrl, appUrl, WEBHOOK_URL } from './constants'
=======
import { apiUrl, appUrl, isProduction, WEBHOOK_URL } from './constants'
>>>>>>> 7ecdf212
import { ChannelType, ContactStatus } from './constants/contact'
import { decryptContent, encryptContent } from './cryptography'
import { addRecurrence } from './date_helper'
import { sendReceiptEmail } from './email_helper'
import { CalendarBackendHelper } from './services/calendar.backend.helper'
import { CalendarService } from './services/calendar.service.types'
import { getConnectedCalendarIntegration } from './services/connected_calendars.factory'
import { isTimeInsideAvailabilities } from './slots.helper'
import { isProAccount } from './subscription_manager'
import { isConditionValid } from './token.gate.service'
import { ellipsizeAddress } from './user_manager'
import { isValidEVMAddress } from './validations'

// TODO: better typing
type SupabaseRecords = { ready: boolean } & Record<string, SupabaseClient>
const db: SupabaseRecords = {
  ready: false,
} as SupabaseRecords

const initDB = () => {
  if (!db.ready) {
    db.supabase = createClient(
      process.env.NEXT_SUPABASE_URL!,
      process.env.NEXT_SUPABASE_KEY!
    )
    db.ready = true
  }

  return db
}

initDB()

const initAccountDBForWallet = async (
  address: string,
  signature: string,
  timezone: string,
  nonce: number,
  is_invited?: boolean
): Promise<Account> => {
  if (!isValidEVMAddress(address)) {
    throw new Error('Invalid address')
  }

  try {
    //make sure account doesn't exist
    const account = await getAccountFromDB(address)
    if (!account.is_invited) {
      return account
    }
    return await updateAccountFromInvite(address, signature, timezone, nonce)
  } catch (error) {}

  const newIdentity = EthCrypto.createIdentity()

  const encryptedPvtKey = encryptContent(signature, newIdentity.privateKey)

  const createdUserAccount = await db.supabase.from('accounts').insert([
    {
      address: address.toLowerCase(),
      internal_pub_key: is_invited
        ? process.env.NEXT_PUBLIC_SERVER_PUB_KEY!
        : newIdentity.publicKey,
      encoded_signature: encryptedPvtKey,
      nonce,
      is_invited: is_invited || false,
    },
  ])

  if (createdUserAccount.error) {
    throw new Error(createdUserAccount.error.message)
  }
  const defaultMeetingType = generateDefaultMeetingType()
  const defaultAvailabilities = generateEmptyAvailabilities()

  const preferences: AccountPreferences = {
    availableTypes: [defaultMeetingType],
    description: '',
    availabilities: defaultAvailabilities,
    socialLinks: [],
    timezone,
    meetingProviders: [MeetingProvider.GOOGLE_MEET],
  }

  if (!createdUserAccount.data || createdUserAccount.data.length === 0) {
    throw new Error('User account not created')
  }
  const user_account = createdUserAccount.data[0]

  try {
    const responsePrefs = await db.supabase.from('account_preferences').insert({
      ...preferences,
      owner_account_address: user_account.address,
    })

    if (responsePrefs.error) {
      Sentry.captureException(responsePrefs.error)
      throw new Error("Account preferences couldn't be created")
    }

    // Create default availability block for new users
    const defaultWeeklyAvailability = generateDefaultAvailabilities()

    const defaultBlock = await createAvailabilityBlock(
      user_account.address,
      'Default',
      timezone,
      defaultWeeklyAvailability,
      true // Set as default
    )

    // Update account preferences to reference the default availability block
    await db.supabase
      .from('account_preferences')
      .update({
        availaibility_id: defaultBlock.id,
      })
      .eq('owner_account_address', user_account.address)

    user_account.preferences = preferences
    user_account.is_invited = is_invited || false

    return user_account
  } catch (error) {
    Sentry.captureException(error)
    throw new Error("Account couldn't be created")
  }
}

const updateAccountFromInvite = async (
  account_address: string,
  signature: string,
  timezone: string,
  nonce: number
): Promise<Account> => {
  const existingAccount = await getAccountFromDB(account_address)
  if (!existingAccount.is_invited) {
    // do not screw up accounts that already have been set up
    return existingAccount
  }

  //fetch this before changing internal pub key
  const currentMeetings = await getSlotsForAccount(account_address)

  const newIdentity = EthCrypto.createIdentity()

  const encryptedPvtKey = encryptContent(signature, newIdentity.privateKey)

  const { error } = await db.supabase.from<Account>('accounts').upsert(
    [
      {
        address: account_address.toLowerCase(),
        internal_pub_key: newIdentity.publicKey,
        encoded_signature: encryptedPvtKey,
        nonce,
        is_invited: false,
      },
    ],
    { onConflict: 'address' }
  )

  if (error) {
    throw new Error(error.message)
  }

  const account = await getAccountFromDB(account_address)
  account.preferences.timezone = timezone

  await updateAccountPreferences(account)

  for (const slot of currentMeetings) {
    try {
      const encrypted = slot.meeting_info_encrypted as Encrypted

      const privateInfo = await decryptWithPrivateKey(
        process.env.NEXT_SERVER_PVT_KEY!,
        encrypted
      )
      const newPvtInfo = await encryptWithPublicKey(
        newIdentity.publicKey,
        privateInfo
      )

      const { error } = await db.supabase
        .from('slots')
        .update({
          meeting_info_encrypted: newPvtInfo,
        })
        .match({ id: slot.id })

      if (error) {
        throw new Error(error.message)
      }
    } catch (err) {
      //if any fail, don't fail them all
    }
  }

  return account
}

const workMeetingTypeGates = async (meetingTypes: MeetingType[]) => {
  const toAdd: GateUsage[] = []
  const toRemove = []

  for (const meetingType of meetingTypes) {
    // clean all gate usages for the meeting types
    toRemove.push(meetingType.id)

    // re add for those who were defined in the request
    if (meetingType.scheduleGate) {
      toAdd.push({
        type: GateUsageType.MeetingSchedule,
        gate_id: meetingType.scheduleGate,
        gated_entity_id: meetingType.id,
      })
    } else {
    }
  }

  if (toRemove.length > 0) {
    const removal = await db.supabase
      .from('gate_usage')
      .delete()
      .match({ type: GateUsageType.MeetingSchedule })
      .or(toRemove.map(id => `gated_entity_id.eq.${id}`).join(','))

    if (removal.error) {
      Sentry.captureException(removal.error)
      //TODO: handle error
    }
  }

  if (toAdd.length > 0) {
    const additions = await db.supabase.from('gate_usage').insert(toAdd)

    if (additions.error) {
      Sentry.captureException(additions.error)
      //TODO: handle error
    }
  }
}

const findAccountByIdentifier = async (
  identifier: string
): Promise<Array<Account>> => {
  const { data, error } = await db.supabase.rpc<Account>('find_account', {
    identifier: identifier,
  })
  if (error) {
    Sentry.captureException(error)
    return []
  }
  return data?.length > 0
    ? await Promise.all(
        data?.map(async account => {
          account.preferences = await getAccountPreferences(
            account.address.toLowerCase()
          )
          return account
        })
      )
    : []
}

const updateAccountPreferences = async (account: Account): Promise<Account> => {
  const preferences = { ...account.preferences! }
  preferences.name = preferences.name?.trim()
  preferences.description = preferences.description?.trim()
  preferences.socialLinks = preferences.socialLinks?.map(link => ({
    ...link,
    url: link.url?.trim(),
  }))

  await workMeetingTypeGates(account.preferences.availableTypes || [])

  const responsePrefsUpdate = await db.supabase
    .from('account_preferences')
    .update({
      description: preferences.description,
      timezone: preferences.timezone,
      availabilities: preferences.availabilities,
      name: preferences.name,
      socialLinks: preferences.socialLinks,
      availableTypes: preferences.availableTypes,
      meetingProviders: preferences.meetingProviders,
    })
    .match({ owner_account_address: account.address.toLowerCase() })

  if (responsePrefsUpdate.error) {
    Sentry.captureException(responsePrefsUpdate.error)
    throw new Error("Account preferences couldn't be updated")
  }

  account.preferences = responsePrefsUpdate.data?.[0] as AccountPreferences

  account.subscriptions = await getSubscriptionFromDBForAccount(account.address)

  return account
}

const updatePreferenceAvatar = async (
  address: string,
  filename: string,
  buffer: Buffer,
  mimeType: string
) => {
  const contentType = mimeType
  const file = `uploads/${Date.now()}-${filename}`
  const { error } = await db.supabase.storage
    .from('avatars')
    .upload(file, buffer, {
      contentType,
      upsert: true,
    })

  if (error) {
    Sentry.captureException(error)
    throw new UploadError(
      'Unable to upload avatar. Please try again or contact support if the problem persists.'
    )
  }

  const { data } = db.supabase.storage.from('avatars').getPublicUrl(file)

  const publicUrl = data?.publicURL
  if (!publicUrl) {
    Sentry.captureException(new Error('Public URL is undefined after upload'))
    throw new UploadError(
      "Avatar upload completed but couldn't generate preview URL. Please refresh and try again."
    )
  }

  const { error: updateError } = await db.supabase
    .from('account_preferences')
    .update({ avatar_url: publicUrl })
    .eq('owner_account_address', address.toLowerCase())
  if (updateError) {
    Sentry.captureException(updateError)
    throw new UploadError(
      "Avatar uploaded successfully but couldn't update your profile. Please refresh and try again."
    )
  }

  return publicUrl
}

const getAccountNonce = async (identifier: string): Promise<number> => {
  const query = validate(identifier)
    ? `id.eq.${identifier}`
    : `address.ilike.${identifier.toLowerCase()},internal_pub_key.eq.${identifier}`

  const { data, error } = await db.supabase
    .from('accounts')
    .select('nonce')
    .or(query)
  if (!error && data.length > 0) {
    return data[0].nonce
  }

  throw new AccountNotFoundError(identifier)
}

export const getAccountPreferences = async (
  owner_account_address: string
): Promise<AccountPreferences> => {
  const { data: account_preferences, error: account_preferences_error } =
    await db.supabase
      .from('account_preferences')
      .select(
        `
        *,
        default_availability:availabilities!account_preferences_availaibility_id_fkey(
          id,
          title,
          timezone,
          weekly_availability,
          created_at,
          updated_at
        )
      `
      )
      .eq('owner_account_address', owner_account_address.toLowerCase())
      .single()
  if (account_preferences_error || !account_preferences) {
    console.error(account_preferences_error)
    throw new Error("Couldn't get account's preferences")
  }

  // Transform the joined data to match the expected format
  const { default_availability, ...preferences } = account_preferences

  if (default_availability) {
    preferences.availabilities = default_availability.weekly_availability
    preferences.timezone = default_availability.timezone
  } else {
    preferences.availabilities = generateEmptyAvailabilities()
  }

  return preferences as AccountPreferences
}

async function getExistingAccountsFromDB(
  addresses: string[],
  fullInformation: true
): Promise<Account[]>
async function getExistingAccountsFromDB(
  addresses: string[],
  fullInformation?: false
): Promise<SimpleAccountInfo[]>
async function getExistingAccountsFromDB(
  addresses: string[],
  fullInformation?: boolean
): Promise<SimpleAccountInfo[] | Account[]> {
  let queryString = `
      address,
      internal_pub_key
    `
  if (fullInformation) {
    queryString += `
      ,calendars: connected_calendars(provider),
      preferences: account_preferences(
      *,
      default_availability:availabilities!account_preferences_availaibility_id_fkey(
          id,
          title,
          timezone,
          weekly_availability,
          created_at,
          updated_at
        )
      )
      `
  }

  const { data, error } = await db.supabase
    .from('accounts')
    .select(queryString)
    .in(
      'address',
      addresses.map(address => address.toLowerCase())
    )
  if (error) {
    throw new Error(error.message)
  }

  for (const account of data) {
    if (account.calendars) {
      account.isCalendarConnected = account?.calendars?.length > 0
      const { default_availability, ...preferences } = account.preferences
      if (default_availability) {
        preferences.availabilities = default_availability.weekly_availability
        preferences.timezone = default_availability.timezone
      }
      account.preferences = preferences
      delete account.calendars
    }
  }

  return data
}

const getAccountFromDB = async (
  identifier: string,
  includePrivateInformation?: boolean
): Promise<Account> => {
  const { data, error } = await db.supabase.rpc<Account>('fetch_account', {
    identifier: identifier.toLowerCase(),
  })
  if (data) {
    const account = Array.isArray(data) ? data[0] : data
    try {
      account.preferences = await getAccountPreferences(
        account.address.toLowerCase()
      )
    } catch (e) {
      Sentry.captureException(e)
      throw new Error("Couldn't get account's preferences")
    }
    account.subscriptions = await getSubscriptionFromDBForAccount(
      account.address
    )
    if (includePrivateInformation) {
      account.discord_account = await getDiscordAccount(account.address)
    }
    return account
  } else if (error) {
    throw new Error(error.message)
  }
  throw new AccountNotFoundError(identifier)
}

const getAccountFromDBPublic = async (
  identifier: string
): Promise<PublicAccount> => {
  const account: PublicAccount = await getAccountFromDB(identifier)
  const meetingTypes = await getMeetingTypes(account.address, 100, 0)
  account.meetingTypes = meetingTypes.map(val => ({
    ...val,
    calendars: undefined,
  }))
  return account
}

const getSlotsForAccount = async (
  account_address: string,
  start?: Date,
  end?: Date,
  limit?: number,
  offset?: number
): Promise<DBSlot[]> => {
  const account = await getAccountFromDB(account_address)

  const _start = start ? start.toISOString() : '1970-01-01'
  const _end = end ? end.toISOString() : '2500-01-01'
  const { data, error } = await db.supabase
    .from('slots')
    .select()
    .eq('account_address', account.address)
    .or(
      `and(start.gte.${_start},end.lte.${_end}),and(start.lte.${_start},end.gte.${_end}),and(start.gt.${_start},end.lte.${_end}),and(start.gte.${_start},end.lt.${_end})`
    )
    .range(offset || 0, (offset || 0) + (limit ? limit - 1 : 999999999999999))
    .order('start')

  if (error) {
    throw new Error(error.message)
    // //TODO: handle error
  }

  return data || []
}

const getSlotsForAccountMinimal = async (
  account_address: string,
  start?: Date,
  end?: Date,
  limit?: number,
  offset?: number
): Promise<DBSlot[]> => {
  const _start = start ? start.toISOString() : '1970-01-01'
  const _end = end ? end.toISOString() : '2500-01-01'
  const { data, error } = await db.supabase
    .from('slots')
    .select()
    .eq('account_address', account_address)
    .or(
      `and(start.gte.${_start},end.lte.${_end}),and(start.lte.${_start},end.gte.${_end}),and(start.gt.${_start},end.lte.${_end}),and(start.gte.${_start},end.lt.${_end})`
    )
    .range(offset || 0, (offset || 0) + (limit ? limit - 1 : 999999999999999))
    .order('start')

  if (error) {
    throw new Error(error.message)
    // //TODO: handle error
  }

  return data || []
}
const updateRecurringSlots = async (identifier: string) => {
  const account = await getAccountFromDB(identifier)
  const _end = new Date().toISOString()
  const { data: allSlots, error } = await db.supabase
    .from('slots')
    .select()
    .eq('account_address', account.address)
    .lte('end', _end)
    .neq('recurrence', MeetingRepeat.NO_REPEAT)
  if (error) {
    return
  }
  if (allSlots) {
    const toUpdate = []
    for (const data of allSlots) {
      const slot = data as DBSlot
      const interval = addRecurrence(
        new Date(slot.start),
        new Date(slot.end),
        slot.recurrence
      )
      const newSlot = { ...slot, start: interval.start, end: interval.end }
      toUpdate.push(newSlot)
    }
    if (toUpdate.length > 0) {
      await db.supabase.from('slots').upsert(toUpdate)
    }
  }
}
const updateAllRecurringSlots = async () => {
  const _end = new Date().toISOString()
  const { data: allSlots, error } = await db.supabase
    .from('slots')
    .select()
    .lte('end', _end)
    .neq('recurrence', MeetingRepeat.NO_REPEAT)
  if (error) {
    return
  }
  if (allSlots) {
    const toUpdate = []
    for (const data of allSlots) {
      const slot = data as DBSlot
      const interval = addRecurrence(
        new Date(slot.start),
        new Date(slot.end),
        slot.recurrence
      )
      const newSlot = { ...slot, start: interval.start, end: interval.end }
      toUpdate.push(newSlot)
    }
    if (toUpdate.length > 0) {
      await db.supabase.from('slots').upsert(toUpdate)
    }
  }
}

const getSlotsForDashboard = async (
  identifier: string,
  end: Date,
  limit: number,
  offset: number
): Promise<ExtendedDBSlot[]> => {
  const account = await getAccountFromDB(identifier)

  const _end = end.toISOString()

  const { data, error } = await db.supabase
    .from('slots')
    .select()
    .eq('account_address', account.address)
    .gte('end', _end)
    .range(offset, offset + limit)
    .order('start')

  if (error) {
    throw new Error(error.message)
    // //TODO: handle error
  }
  for (const slot of data) {
    if (!slot.id) continue
    const conferenceMeeting = await getConferenceDataBySlotId(slot.id)
    slot.conferenceData = conferenceMeeting
  }
  return data || []
}
const getSlotsByIds = async (slotIds: string[]): Promise<DBSlot[]> => {
  const { data, error } = await db.supabase
    .from('slots')
    .select()
    .in('id', slotIds)

  if (error) {
    throw new Error(error.message)
  }
  return data || []
}

const isSlotAvailable = async (
  account_address: string,
  start: Date,
  end: Date,
  meetingTypeId: string,
  txHash?: Address | null,
  meeting_id?: string
): Promise<boolean> => {
<<<<<<< HEAD
  if (meetingTypeId !== NO_MEETING_TYPE) {
    const meetingType = await getMeetingTypeFromDB(meetingTypeId)
    const minTime = meetingType.min_notice_minutes
    if (meetingType?.plan) {
      if (!txHash) {
        throw new TransactionIsRequired()
      }
      const transaction = await getTransactionBytxHashAndMeetingType(
        txHash,
        meetingTypeId
      )
      const meetingSessions = transaction.meeting_sessions || []
      const isAnyMeetingSlotFree = meetingSessions.some(
        session => session.used_at === null
      )
      if (!isAnyMeetingSlotFree) {
        throw new AllMeetingSlotsUsedError()
=======
  if (meetingTypeId !== 'no_type') {
    const meetingType = await getMeetingTypeFromDB(meetingTypeId)
    const minTime = meetingType.min_notice_minutes
    if (meetingType?.plan) {
      if (meeting_id) {
        const meetingSession = await getMeetingSessionByMeetingId(
          meeting_id,
          meetingTypeId
        )
        if (!meetingSession) {
          throw new MeetingSessionNotFoundError(meeting_id)
        }
      } else {
        if (!txHash) {
          throw new TransactionIsRequired()
        }
        const transaction = await getTransactionBytxHashAndMeetingType(
          txHash,
          meetingTypeId
        )
        const meetingSessions = transaction.meeting_sessions || []
        const isAnyMeetingSlotFree = meetingSessions.some(
          session => session.used_at === null
        )
        if (!isAnyMeetingSlotFree) {
          throw new AllMeetingSlotsUsedError()
        }
>>>>>>> 7ecdf212
      }
    }

    if (isAfter(addMinutes(new Date(), minTime), start)) {
      return false
    }
  }
  const interval = Interval.fromDateTimes(
    DateTime.fromJSDate(start),
    DateTime.fromJSDate(end)
  )
  if (!interval.isValid) {
    return false
  }
  const busySlots = (
    await CalendarBackendHelper.getBusySlotsForAccount(
      account_address,
      interval.start?.startOf('day').toJSDate(),
      interval.end?.endOf('day').toJSDate()
    )
  ).map(slot =>
    Interval.fromDateTimes(
      DateTime.fromJSDate(new Date(slot.start)),
      DateTime.fromJSDate(new Date(slot.end))
    )
  )
<<<<<<< HEAD
=======

>>>>>>> 7ecdf212
  const isAvailable = busySlots.every(slot => !slot.overlaps(interval))
  return isAvailable
}

const getMeetingFromDB = async (slot_id: string): Promise<DBSlot> => {
  const { data, error } = await db.supabase
    .from<DBSlot>('slots')
    .select()
    .eq('id', slot_id)

  if (error) {
    throw new Error(error.message)
    // todo handle error
  }

  if (data.length == 0) {
    throw new MeetingNotFoundError(slot_id)
  }

  const dbMeeting = data[0]
  const meeting: DBSlot = dbMeeting

  return meeting
}

const getConferenceMeetingFromDB = async (
  meetingId: string
): Promise<ConferenceMeeting> => {
  const { data, error } = await db.supabase
    .from<ConferenceMeeting>('meetings')
    .select()
    .eq('id', meetingId)

  if (error) {
    throw new Error(error.message)
  }

  if (data.length == 0) {
    throw new MeetingNotFoundError(meetingId)
  }

  const dbMeeting = data[0]
  return dbMeeting
}

const getMeetingsFromDB = async (slotIds: string[]): Promise<DBSlot[]> => {
  const { data, error } = await db.supabase
    .from('slots')
    .select()
    .in('id', slotIds)

  if (error) {
    throw new Error(error.message)
    // todo handle error
  }

  if (data.length == 0) return []

  const meetings = []
  for (const dbMeeting of data) {
    const meeting: DBSlot = dbMeeting

    meetings.push(meeting)
  }

  return meetings
}
const getConferenceDataBySlotId = async (
  slotId: string
): Promise<ConferenceMeeting> => {
  const { data, error } = await db.supabase
    .from<ConferenceMeeting>('meetings')
    .select('*')
    .filter('slots', 'cs', [`{${slotId}}`])
  if (error) {
    throw new Error(error.message)
  }

  return data[0]
}
const handleGuestCancel = async (
  metadata: string,
  slotId: string,
  timezone: string,
  reason?: string
) => {
  metadata = decryptContent(process.env.NEXT_PUBLIC_SERVER_PUB_KEY!, metadata)
  const participantGuestInfo: ParticipantInfoForNotification[] =
    JSON.parse(metadata)
  const actingGuest = participantGuestInfo.find(p => p.slot_id === slotId)
  if (!actingGuest) {
    throw new UnauthorizedError()
  }

  const conferenceMeeting = await getConferenceDataBySlotId(slotId)
  if (!conferenceMeeting) {
    throw new MeetingNotFoundError(slotId)
  }
  let addressesToRemove: Array<string> = []
  let guestsToRemove: Array<ParticipantInfo> = []
  let slotsToRemove: Array<string> = [slotId]
  // If the guest scheduled the meeting cancel for all invitee
  // For one on one meetings cancel meetings entirely for other user
  if (
    actingGuest.type === ParticipantType.Scheduler ||
    conferenceMeeting.slots?.length <= 2
  ) {
    const slotData = await getSlotsByIds(
      conferenceMeeting.slots.filter(s => s !== slotId)
    )
    addressesToRemove = slotData.map(s => s.account_address)
    await db.supabase.from('slots').delete().in('id', conferenceMeeting.slots)
    slotsToRemove = conferenceMeeting.slots
    guestsToRemove = participantGuestInfo
  }
  await saveConferenceMeetingToDB({
    ...conferenceMeeting,
    slots: conferenceMeeting.slots.filter(s => !slotsToRemove.includes(s)),
  })

  const body: MeetingCancelSyncRequest = {
    participantActing: actingGuest,
    addressesToRemove,
    guestsToRemove,
    meeting_id: conferenceMeeting.id,
    start: new Date(conferenceMeeting.start),
    end: new Date(conferenceMeeting.end),
    created_at: new Date(conferenceMeeting.created_at!),
    timezone,
    reason,
  }
  // Doing notifications and syncs asynchronously
  fetch(`${apiUrl}/server/meetings/syncAndNotify`, {
    method: 'DELETE',
    body: JSON.stringify(body),
    headers: {
      'X-Server-Secret': process.env.SERVER_SECRET!,
      'Content-Type': 'application/json',
    },
  })
}
const handleMeetingCancelSync = async (
  decryptedMeetingData: MeetingInfo,
  actorSlotId: string
) => {
  const conferenceMeeting = await getConferenceMeetingFromDB(
    decryptedMeetingData.meeting_id
  )
  if (!conferenceMeeting) {
    throw new MeetingNotFoundError(decryptedMeetingData.meeting_id)
  }
  // The conference meeting is the authoritative source of truth for which slots exist
  // Update the meeting data to match the conference reality

  // Fetch all slots that currently exist in the conference meeting
  const { error, data: oldSlots } = await db.supabase
    .from<DBSlot>('slots')
    .select()
    .in('id', conferenceMeeting.slots)
  if (error) {
    throw new Error(error.message)
  }

  // Find orphaned slots: slots that exist in DB but have no corresponding participant data
  const existingSlotIds = oldSlots.map(slot => slot.id!)
  const missingParticipantSlots = existingSlotIds.filter(
    slotId => !decryptedMeetingData.participants.some(p => p.slot_id === slotId)
  )
  if (missingParticipantSlots.length > 0) {
    console.warn(
      `Found orphaned slots without corresponding participants, deleting them: ${missingParticipantSlots.join(
        ', '
      )}`
    )

    const { error: deleteOrphanedError } = await db.supabase
      .from('slots')
      .delete()
      .in('id', missingParticipantSlots)

    if (deleteOrphanedError) {
      console.warn(
        'Failed to delete orphaned slots:',
        deleteOrphanedError.message
      )
    }
    conferenceMeeting.slots = conferenceMeeting.slots.filter(
      slotId => !missingParticipantSlots.includes(slotId)
    )
    await saveConferenceMeetingToDB(conferenceMeeting)
    const validSlots = oldSlots.filter(
      slot => !missingParticipantSlots.includes(slot.id!)
    )
    oldSlots.length = 0
    oldSlots.push(...validSlots)
  }

  // Find and clean up any orphaned slots that might exist for this meeting
  // but are no longer in the conference (edge case handling)
  const originalSlotIds = decryptedMeetingData.related_slot_ids.concat([
    actorSlotId,
  ])
  //e7c8f220-f2d8-43e3-9189-4b71f60e148c
  const orphanedSlotIds = originalSlotIds.filter(
    id => !conferenceMeeting.slots.includes(id)
  )

  if (orphanedSlotIds.length > 0) {
    console.warn(
      `Found orphaned slots that are no longer in the conference: ${orphanedSlotIds.join(
        ', '
      )}`
    )
    const { error: deleteError } = await db.supabase
      .from('slots')
      .delete()
      .in('id', orphanedSlotIds)

    if (deleteError) {
      console.warn(
        'Failed to delete orphaned slots:',
        deleteError.message,
        orphanedSlotIds
      )
    }
  }
  decryptedMeetingData.related_slot_ids = conferenceMeeting.slots.filter(
    id => id !== actorSlotId // Exclude the current slot from related_slot_ids
  )
  decryptedMeetingData.participants = decryptedMeetingData.participants.filter(
    p => conferenceMeeting?.slots.includes(p.slot_id!)
  )
  // Update all existing conference slots with the synced meeting data
  for (const slot of oldSlots) {
    const account = await getAccountFromDB(slot.account_address)
    await db.supabase
      .from('slots')
      .update({
        meeting_info_encrypted: await encryptWithPublicKey(
          account.internal_pub_key,
          JSON.stringify(decryptedMeetingData)
        ),
        // Don't increment version for background sync operations
        // The version was already incremented during the original cancellation
      })
      .eq('id', slot.id)
  }
}
const deleteMeetingFromDB = async (
  participantActing: ParticipantBaseInfo,
  slotIds: string[],
  guestsToRemove: ParticipantInfo[],
  meeting_id: string,
  timezone: string,
  reason?: string,
  title?: string
) => {
  if (!slotIds?.length) throw new Error('No slot ids provided')

  const oldSlots: DBSlot[] =
    (await db.supabase.from<DBSlot>('slots').select().in('id', slotIds)).data ||
    []

  const { error } = await db.supabase.from('slots').delete().in('id', slotIds)

  if (error) {
    throw new Error(error.message)
  }

  const body: MeetingCancelSyncRequest = {
    participantActing,
    addressesToRemove: oldSlots.map(s => s.account_address),
    guestsToRemove,
    meeting_id,
    start: new Date(oldSlots[0].start),
    end: new Date(oldSlots[0].end),
    created_at: new Date(oldSlots[0].created_at!),
    title,
    timezone,
    reason,
  }
  // Doing notifications and syncs asynchronously
  fetch(`${apiUrl}/server/meetings/syncAndNotify`, {
    method: 'DELETE',
    body: JSON.stringify(body),
    headers: {
      'X-Server-Secret': process.env.SERVER_SECRET!,
      'Content-Type': 'application/json',
    },
  })
}

const saveMeeting = async (
  participantActing: ParticipantBaseInfo,
  meeting: MeetingCreationRequest
): Promise<DBSlot> => {
  if (
    new Set(
      meeting.participants_mapping.map(p => p.account_address || p.guest_email)
    ).size !== meeting.participants_mapping.length
  )
    //means there are duplicate participants
    throw new MeetingCreationError()

  const slots = []
  let meetingResponse: Partial<DBSlot> = {}
  let index = 0
  let i = 0

  const existingAccounts = await getExistingAccountsFromDB(
    meeting.participants_mapping.map(p => p.account_address!)
  )

  const ownerParticipants =
    meeting.participants_mapping.filter(
      p => p.type === ParticipantType.Owner
    ) || []

  const ownerAccounts =
    ownerParticipants.length > 0
      ? await Promise.all(
          ownerParticipants.map(
            async owner => await getAccountFromDB(owner.account_address!)
          )
        )
      : []

  const schedulerAccount =
    meeting.participants_mapping.find(
      p => p.type === ParticipantType.Scheduler
    ) || null

  const ownerIsNotScheduler = Boolean(
    schedulerAccount &&
      !ownerParticipants.some(
        val =>
          val?.account_address?.toLowerCase() ===
          schedulerAccount.account_address
      )
  )

  if (ownerIsNotScheduler && schedulerAccount) {
    const gatesResponse = await db.supabase
      .from('gate_usage')
      .select()
      .eq('gated_entity_id', meeting.meetingTypeId)
      .eq('type', GateUsageType.MeetingSchedule)

    if (gatesResponse.data && gatesResponse.data.length > 0) {
      const gate = await getGateCondition(gatesResponse.data[0].gate_id)
      const valid = await isConditionValid(
        gate!.definition,
        schedulerAccount.account_address!
      )

      if (!valid.isValid) {
        throw new GateConditionNotValidError()
      }
    }
  }

  const timezone = meeting.participants_mapping[0].timeZone
  for (const participant of meeting.participants_mapping) {
    if (participant.account_address) {
      const ownerAccount = ownerAccounts.find(
        val =>
          val?.address?.toLowerCase() ===
          participant?.account_address?.toLowerCase()
      )
      if (
        existingAccounts
          .map(account => account.address)
          .includes(participant.account_address!) &&
        participant.type === ParticipantType.Owner
      ) {
        // only validate slot if meeting is being scheduled on someone's calendar and not by the person itself (from dashboard for example)
        const participantIsOwner = ownerParticipants.some(
          val =>
            val?.account_address?.toLowerCase() ===
            participant?.account_address?.toLowerCase()
        )
        // check if trhe meeting type allows for the slot to be used
        const slotIsTaken = async () =>
          !(await isSlotAvailable(
            participant.account_address!,
            new Date(meeting.start),
            new Date(meeting.end),
            meeting.meetingTypeId,
            meeting.txHash
          ))
        let isTimeAvailable = () =>
          ownerAccount &&
          isTimeInsideAvailabilities(
            new Date(meeting.start),
            new Date(meeting.end),
            ownerAccount?.preferences.availabilities || [],
            ownerAccount?.preferences.timezone
          )
<<<<<<< HEAD
        if (
          meeting.meetingTypeId &&
          meeting.meetingTypeId !== NO_MEETING_TYPE
        ) {
          const accountAvailabilities =
            await getTypeMeetingAvailabilityTypeFromDB(meeting.meetingTypeId)
          isTimeAvailable = () =>
            ownerAccount &&
            accountAvailabilities?.some(availability =>
              isTimeInsideAvailabilities(
                new Date(meeting.start),
                new Date(meeting.end),
                availability?.weekly_availability || [],
                availability?.timezone
              )
            )
        }
        // TODO: check slots by meeting type and not users default Availability
=======
        // TODO: check slots by meeting type and not users default Availaibility
>>>>>>> 7ecdf212
        if (
          participantIsOwner &&
          ownerIsNotScheduler &&
          ((!meeting.ignoreOwnerAvailability && !isTimeAvailable()) ||
            (await slotIsTaken()))
        )
          throw new TimeNotAvailableError()
      }

      let account: Account

      if (
        existingAccounts
          .map(account => account.address)
          .includes(participant.account_address!)
      ) {
        account = await getAccountFromDB(participant.account_address!)
        participant.timeZone = account.preferences.timezone || 'UTC'
      } else {
        account = await initAccountDBForWallet(
          participant.account_address!,
          '',
          participant.timeZone,
          0,
          true
        )
      }

      // Not adding source here given on our database the source is always MWW
      const dbSlot: DBSlot = {
        id: participant.slot_id,
        start: meeting.start,
        end: meeting.end,
        account_address: account.address,
        version: 0,
        meeting_info_encrypted: participant.privateInfo,
        recurrence: meeting.meetingRepeat,
        role: participant.type,
      }

      slots.push(dbSlot)

      if (
        participant.account_address.toLowerCase() ===
          schedulerAccount?.account_address?.toLowerCase() ||
        (!schedulerAccount &&
          participant.account_address?.toLowerCase() === ownerAccount?.address)
      ) {
        index = i
        meetingResponse = {
          ...dbSlot,
          meeting_info_encrypted: participant.privateInfo,
        }
      }
      i++
    }
  }

  // we create here the root meeting data, with enough data
  const createdRootMeeting = await saveConferenceMeetingToDB({
    id: meeting.meeting_id,
    start: meeting.start,
    end: meeting.end,
    meeting_url: meeting.meeting_url,
    access_type: MeetingAccessType.OPEN_MEETING,
    provider: meeting.meetingProvider,
    reminders: meeting.meetingReminders || [],
    recurrence: meeting.meetingRepeat,
    version: MeetingVersion.V2,
    slots: meeting.allSlotIds || [],
    title: meeting.title,
    permissions: meeting.meetingPermissions,
  })
  if (!createdRootMeeting) {
    throw new Error(
      'Could not create your meeting right now, get in touch with us if the problem persists'
    )
  }
  const { data, error } = await db.supabase.from('slots').insert(slots)

  //TODO: handle error
  if (error) {
    throw new Error(error.message)
  }

  meetingResponse.id = data[index].id
  meetingResponse.created_at = data[index].created_at

  const body: MeetingCreationSyncRequest = {
    participantActing,
    meeting_id: meeting.meeting_id,
    start: meeting.start,
    end: meeting.end,
    created_at: meetingResponse.created_at!,
    timezone,
    meeting_url: meeting.meeting_url,
    participants: meeting.participants_mapping,
    title: meeting.title,
    content: meeting.content,
    meetingProvider: meeting.meetingProvider,
    meetingReminders: meeting.meetingReminders,
    meetingRepeat: meeting.meetingRepeat,
    meetingPermissions: meeting.meetingPermissions,
    meeting_type_id:
      meeting.meetingTypeId === NO_MEETING_TYPE
        ? undefined
        : meeting.meetingTypeId,
  }
  // Doing notifications and syncs asynchronously
  fetch(`${apiUrl}/server/meetings/syncAndNotify`, {
    method: 'POST',
    body: JSON.stringify(body),
    headers: {
      'X-Server-Secret': process.env.SERVER_SECRET!,
      'Content-Type': 'application/json',
    },
  })

  if (meeting.txHash) {
    await registerMeetingSession(meeting.txHash, meeting.meeting_id)
  }
  return meetingResponse as DBSlot
}

const getAccountNotificationSubscriptions = async (
  address: string
): Promise<AccountNotifications> => {
  const { data, error } = await db.supabase
    .from('account_notifications')
    .select()
    .eq('account_address', address.toLowerCase())

  if (error) {
    throw new Error(error.message)
  }

  if (data && data[0]) return data[0] as AccountNotifications

  return { account_address: address, notification_types: [] }
}
const getAccountsNotificationSubscriptions = async (
  addresses: Array<string>
): Promise<Array<AccountNotifications>> => {
  const { data, error } = await db.supabase
    .from('account_notifications')
    .select()
    .in(
      'account_address',
      addresses.map(val => val.toLowerCase())
    )

  if (error) {
    throw new Error(error.message)
  }

  if (data) return data as Array<AccountNotifications>

  return addresses.map(address => ({
    account_address: address,
    notification_types: [],
  }))
}
const getAccountNotificationSubscriptionEmail = async (
  address: string
): Promise<string> => {
  const notifications = await getAccountNotificationSubscriptions(address)
  const userEmail = notifications?.notification_types.find(
    n => n.channel === NotificationChannel.EMAIL
  )?.destination
  return userEmail || ''
}

const getAccountsNotificationSubscriptionEmails = async (
  address: Array<string>
): Promise<Array<string>> => {
  const notifications = await getAccountsNotificationSubscriptions(address)
  const userEmails = []
  for (const notification of notifications) {
    const userEmail = notification?.notification_types.find(
      n => n.channel === NotificationChannel.EMAIL
    )?.destination
    if (userEmail) userEmails.push(userEmail)
  }
  return userEmails
}

const getUserGroups = async (
  address: string,
  limit: number,
  offset: number,
  email?: string
): Promise<Array<UserGroups>> => {
  const { data: invites, error: invitesError } = await db.supabase
    .from('group_invites')
    .select(
      `
      role,
      group: groups( id, name, slug )
  `
    )
    .or(
      `user_id.eq.${address.toLowerCase()}${email ? `,email.eq.${email}` : ''}`
    )
    .range(
      offset || 0,
      (offset || 0) + (limit ? limit - 1 : 999_999_999_999_999)
    )
  const { data, error } = await db.supabase
    .from('group_members')
    .select(
      `
      role,
      group: groups( id, name, slug )
  `
    )
    .eq('member_id', address.toLowerCase())
    .range(
      offset || 0,
      (offset || 0) +
        (limit ? limit - 1 - (invites?.length || 0) : 999_999_999_999_999)
    )

  if (invitesError) {
    throw new Error(invitesError.message)
  }
  if (error) {
    throw new Error(error.message)
  }
  if (data || invites) {
    return invites
      .map(val => ({ ...val, invitePending: true }))
      .concat(data.map(val => ({ ...val, invitePending: false })))
  }
  return []
}
const getGroupsAndMembers = async (
  address: string,
  limit: number,
  offset: number
): Promise<Array<GetGroupsFullResponse>> => {
  const { data, error } = await db.supabase
    .from('group_members')
    .select(
      `
      role,
      group: groups( id, name, slug )
  `
    )
    .eq('member_id', address.toLowerCase())
    .range(
      offset || 0,
      (offset || 0) + (limit ? limit - 1 : 999_999_999_999_999)
    )
  if (error) {
    throw new Error(error.message)
  }
  const groups = []
  for (const group of data) {
    const { data: membersData, error: membersError } = await db.supabase
      .from('group_members')
      .select()
      .eq('group_id', group.group.id)
    if (membersError) {
      throw new Error(membersError.message)
    }
    const addresses = membersData.map(
      (member: GroupMemberQuery) => member.member_id
    )
    const { data: members, error } = await db.supabase
      .from('accounts')
      .select(
        `
         group_members: group_members(*),
         preferences: account_preferences(name)
    `
      )
      .in('address', addresses)
      .filter('group_members.group_id', 'eq', group.group.id)
      .range(
        offset || 0,
        (offset || 0) + (limit ? limit - 1 : 999_999_999_999_999)
      )
    if (error) {
      throw new Error(error.message)
    }

    if (data) {
      groups.push({
        ...group.group,
        members: members.map(member => ({
          userId: member.group_members?.[0]?.id,
          displayName: member.preferences?.name,
          address: member.group_members?.[0]?.member_id as string,
          role: member.group_members?.[0].role,
          invitePending: false,
        })),
      })
    }
  }
  return groups
}

async function findGroupsWithSingleMember(
  groupIDs: Array<string>
): Promise<Array<EmptyGroupsResponse>> {
  const filteredGroups = []
  for (const groupID of groupIDs) {
    const { data: group, error } = await db.supabase
      .from('group_members')
      .select('count')
      .eq('group_id', groupID)
    if (error) {
      throw new Error(error.message)
    } else if (group.length === 1 && group[0].count === 1) {
      const { data: groupDetails, error: groupError } = await db.supabase
        .from('groups')
        .select('id, name, slug')
        .eq('id', groupID)
      if (groupError) {
        throw new Error(groupError.message)
      }
      filteredGroups.push(groupDetails[0])
    }
  }
  return filteredGroups
}

const getGroupsEmpty = async (
  address: string
): Promise<Array<EmptyGroupsResponse>> => {
  const { data: memberGroups, error } = await db.supabase
    .from('group_members')
    .select('group_id')
    .eq('member_id', address.toLowerCase())

  if (error) {
    throw new Error(error.message)
  }
  if (memberGroups.length > 0) {
    const groupIDs = memberGroups.map(
      (group: { group_id: string }) => group.group_id
    )
    return findGroupsWithSingleMember(groupIDs)
  } else {
    // user is not part of any group
    return []
  }
}

export const getGroupInvite = async (identifier: {
  email?: string
  user_id?: string
}): Promise<GroupInvitesResponse | null> => {
  const { email, user_id } = identifier
  let query = db.supabase.from('group_invites').select()

  if (email) {
    query = query.eq('email', email)
  } else if (user_id) {
    query = query.eq('user_id', user_id)
  } else {
    console.error('No identifier provided')
    return null
  }

  const { data, error } = await query

  if (error) {
    console.error('Error fetching group invite:', error)
    return null
  }

  if (data.length === 0) return null

  return data[0] as GroupInvitesResponse
}
const getGroupName = async (group_id: string): Promise<Group> => {
  const { data, error } = await db.supabase
    .from('groups')
    .select(
      `
      id,
    name
    `
    )
    .eq('id', group_id)
  if (error) {
    throw new Error(error.message)
  }
  if (data) {
    return data[0]
  }
  throw new GroupNotExistsError()
}

const getGroupInvites = async ({
  address,
  group_id,
  user_id,
  email,
  discord_id,
  limit,
  offset,
}: GroupInviteFilters): Promise<Array<UserGroups>> => {
  let query = db.supabase.from('group_invites').select(`
    id,
    role,
    group: groups(id, name, slug)
  `)
  let orQuery = ''
  if (address) {
    orQuery = `user_id.eq.${address.toLowerCase()}`
  }
  if (group_id) {
    orQuery += (orQuery ? ',' : '') + `group_id.eq.${group_id}`
    query = query.eq('group_id', group_id)
  }
  if (user_id) {
    orQuery += (orQuery ? ',' : '') + `user_id.eq.${user_id.toLowerCase()}`
  }
  if (email) {
    orQuery += (orQuery ? ',' : '') + `email.eq.${email}`
  }
  if (discord_id) {
    orQuery += (orQuery ? ',' : '') + `discord_id.eq.${discord_id}`
  }
  query.or(orQuery)
  query = query.range(
    offset || 0,
    (offset || 0) + (limit ? limit - 1 : 999999999999999)
  )

  try {
    const { data, error } = await query
    if (error) {
      console.error('Error executing query:', error)
      throw new Error(error.message)
    }

    const result = data.map((item: any) => ({
      ...item,
      invitePending: true, // Since this is from group_invites, set invitePending to true
    }))
    return result
  } catch (error) {
    if (error instanceof Error) {
      console.error('Error in getGroupInvites function:', error.message)
      throw new Error(error.message)
    } else {
      console.error('Unexpected error in getGroupInvites function:', error)
      throw new Error('An unexpected error occurred')
    }
  }
}
const publicGroupJoin = async (group_id: string, address: string) => {
  const groupUsers = await getGroupMembersInternal(group_id)
  if (groupUsers.map(val => val.member_id).includes(address.toLowerCase())) {
    throw new AlreadyGroupMemberError()
  }
  await addUserToGroup(group_id, address.toLowerCase(), MemberType.MEMBER)
}

const manageGroupInvite = async (
  group_id: string,
  address: string,
  reject?: boolean,
  email_address?: string
): Promise<void> => {
  const query = email_address
    ? `email.eq.${email_address},user_id.eq.${address.toLowerCase()}`
    : `user_id.eq.${address.toLowerCase()}`
  const groupUsers = await getGroupMembersInternal(group_id)
  const { error, data } = await db.supabase
    .from<GroupInvites>('group_invites')
    .delete()
    .eq('group_id', group_id)
    .or(query)

  if (error) {
    throw new Error(error.message)
  }
  if (groupUsers.map(val => val.member_id).includes(address.toLowerCase())) {
    throw new AlreadyGroupMemberError()
  }
  if (!data || !data[0]?.role) {
    throw new Error('Invite Expired')
  }
  if (reject) {
    return
  }
  await addUserToGroup(group_id, address.toLowerCase(), data[0].role)
}
const addUserToGroup = async (
  group_id: string,
  member_id: string,
  role = MemberType.MEMBER
) => {
  const { error } = await db.supabase.from('group_members').insert({
    group_id,
    member_id,
    role,
  })
  if (error) {
    throw new Error(error.message)
  }
}

const getGroupAdminsFromDb = async (
  group_id: string
): Promise<Array<GroupMembersRow>> => {
  const { data, error } = await db.supabase
    .from('group_members')
    .select('member_id')
    .eq('group_id', group_id)
    .eq('role', MemberType.ADMIN)
  if (error) {
    throw new Error(error.message)
  }
  return data
}

const rejectGroupInvite = async (
  group_id: string,
  address: string,
  email_address?: string
): Promise<void> => {
  await manageGroupInvite(group_id, address, true, email_address)
  const admins = await getGroupAdminsFromDb(group_id)
  const body: GroupInviteNotifyRequest = {
    group_id: group_id,
    accountsToNotify: admins.map(val => val.member_id),
    notifyType: GroupNotificationType.REJECT,
  }
  fetch(`${apiUrl}/server/groups/syncAndNotify`, {
    method: 'POST',
    body: JSON.stringify(body),
    headers: {
      'X-Server-Secret': process.env.SERVER_SECRET!,
      'Content-Type': 'application/json',
    },
  })
}
const leaveGroup = async (
  group_id: string,
  userIdentifier: string,
  invite_pending?: boolean
) => {
  const { data: groupData, error: groupError } = await db.supabase
    .from('groups')
    .select()
    .eq('id', group_id)
  if (groupError) {
    throw new Error(groupError.message)
  }
  if (!groupData) {
    throw new GroupNotExistsError()
  }
  const query = db.supabase
    .from(invite_pending ? 'group_invites' : 'group_members')
    .select('role')
    .eq('group_id', group_id)
  if (invite_pending) {
    query.eq('id', userIdentifier)
  } else {
    query.eq('member_id', userIdentifier)
  }
  const { data, error: groupMemberError } = await query
  if (groupMemberError) {
    throw new Error(groupMemberError.message)
  }
  if (!data || data.length === 0) {
    throw new NotGroupMemberError()
  }
  const groupAdmins = await getGroupAdminsFromDb(group_id)
  if (
    groupAdmins.length === 1 &&
    groupAdmins.every(val => val.member_id === userIdentifier)
  ) {
    throw new IsGroupAdminError()
  }
  const deleteQuery = db.supabase
    .from(invite_pending ? 'group_invites' : 'group_members')
    .delete()
    .eq('group_id', group_id)
  if (invite_pending) {
    deleteQuery.eq('id', userIdentifier)
  } else {
    deleteQuery.eq('member_id', userIdentifier.toLowerCase())
  }
  const { error } = await deleteQuery
  if (error) {
    throw new Error(error.message)
  }
}
const removeMember = async (
  group_id: string,
  address: string,
  member_id: string,
  invite_pending: boolean
) => {
  const isAddressAdmin = await isGroupAdmin(group_id, address)
  if (!isAddressAdmin) {
    throw new NotGroupAdminError()
  }
  return leaveGroup(group_id, member_id, invite_pending)
}

const getGroupUsers = async (
  group_id: string,
  address: string,
  limit: number,
  offset: number
): Promise<Array<GroupUsers & GroupInvites>> => {
  if (await isGroupExists(group_id)) {
    const { data: inviteData, error: inviteError } = await db.supabase
      .from('group_invites')
      .select()
      .eq('group_id', group_id)
    if (inviteError) {
      throw new Error(inviteError.message)
    }
    const { data: membersData, error: membersError } = await db.supabase
      .from('group_members')
      .select()
      .eq('group_id', group_id)
    if (membersError) {
      throw new Error(membersError.message)
    }
    const addresses = membersData
      .map((member: GroupMemberQuery) => member.member_id)
      .concat(inviteData.map((val: GroupMemberQuery) => val.user_id))
    const nonUsers = inviteData?.filter(data => !data.user_id)
    if (!addresses.includes(address)) {
      throw new NotGroupMemberError()
    }
    const { data, error } = await db.supabase
      .from('accounts')
      .select(
        `
      group_members: group_members(*),
      group_invites: group_invites(*),
      preferences: account_preferences(name),
      subscriptions: subscriptions(*)
    `
      )
      .in('address', addresses)
      .filter('group_members.group_id', 'eq', group_id)
      .filter('group_invites.group_id', 'eq', group_id)
      .range(
        offset || 0,
        (offset || 0) + (limit ? limit - 1 : 999_999_999_999_999)
      )
    if (error) {
      throw new Error(error.message)
    }

    if (data) {
      return [...data, ...nonUsers]
    }
  }
  return []
}

const isGroupAdmin = async (groupId: string, userIdentifier?: string) => {
  const { data, error } = await db.supabase
    .from('group_members')
    .select('role')
    .eq('group_id', groupId)
    .eq('member_id', userIdentifier)
  if (error) {
    throw new Error(error.message)
  }
  if (!data[0]) {
    throw new NotGroupMemberError()
  }
  return data[0]?.role === MemberType.ADMIN
}

const changeGroupRole = async (
  groupId: string,
  userIdentifier: string,
  newRole: MemberType,
  invitePending: boolean
) => {
  const groupUsers = await getGroupUsersInternal(groupId)
  if (newRole === MemberType.MEMBER) {
    const adminCount = groupUsers.filter(
      val => val?.role === MemberType.ADMIN
    ).length
    if (adminCount < 2) {
      throw new AdminBelowOneError()
    }
  }
  const query = db.supabase
    .from(invitePending ? 'group_invites' : 'group_members')
    .update({ role: newRole })
    .eq('group_id', groupId)
  if (invitePending) {
    query.eq('id', userIdentifier)
  } else {
    query.eq('member_id', userIdentifier)
  }
  const { error } = await query
  if (error) {
    throw new Error(error.message)
  }
  return true
}

const getGroupUsersInternal = async (
  group_id: string
): Promise<Array<GroupMemberQuery>> => {
  if (await isGroupExists(group_id)) {
    const { data: inviteData, error: inviteError } = await db.supabase
      .from<GroupMemberQuery>('group_invites')
      .select()
      .eq('group_id', group_id)
    if (inviteError) {
      throw new Error(inviteError.message)
    }
    const { data: membersData, error: membersError } = await db.supabase
      .from<GroupMemberQuery>('group_members')
      .select()
      .eq('group_id', group_id)
    if (membersError) {
      throw new Error(membersError.message)
    }
    const members = membersData.concat(inviteData)
    return members
  }
  return []
}

const getGroupMembersInternal = async (
  group_id: string
): Promise<Array<GroupMemberQuery>> => {
  if (await isGroupExists(group_id)) {
    const { data: membersData, error: membersError } = await db.supabase
      .from<GroupMemberQuery>('group_members')
      .select()
      .eq('group_id', group_id)
    if (membersError) {
      throw new Error(membersError.message)
    }
    return membersData
  }
  return []
}
const isGroupExists = async (group_id: string) => {
  const { data: groupData, error: groupError } = await db.supabase
    .from('groups')
    .select()
    .eq('id', group_id)
  if (groupError) {
    throw new Error(groupError.message)
  }
  if (!groupData) {
    throw new GroupNotExistsError()
  }
  return true
}
const getGroupInternal = async (group_id: string) => {
  const { data, error } = await db.supabase
    .from('groups')
    .select(
      `
    name,
    id,
    slug
    `
    )
    .eq('id', group_id)
  if (error) {
    throw new Error(error.message)
  }
  if (data) {
    return data[0]
  }
  throw new GroupNotExistsError()
}
const getGroup = async (group_id: string, address: string): Promise<Group> => {
  const groupUsers = await getGroupUsersInternal(group_id)
  const isGroupMember = groupUsers.some(
    user =>
      user.member_id?.toLowerCase() === address.toLowerCase() ||
      user.user_id?.toLowerCase() === address.toLowerCase()
  )
  if (!isGroupMember) {
    throw new NotGroupMemberError()
  }
  return getGroupInternal(group_id)
}
const editGroup = async (
  group_id: string,
  address: string,
  name?: string,
  slug?: string
): Promise<void> => {
  await isGroupExists(group_id)
  const checkAdmin = await isGroupAdmin(group_id, address)
  if (!checkAdmin) {
    throw new NotGroupAdminError()
  }
  const data: UpdateGroupPayload = {}
  if (name) {
    data.name = name
  }
  if (slug) {
    data.slug = slug
  }
  const { error } = await db.supabase
    .from('groups')
    .update(data)
    .eq('id', group_id)
  if (error) {
    throw new Error('Group with slug already exists', {
      cause: error.message,
    })
  }
}
const deleteGroup = async (group_id: string, address: string) => {
  await isGroupExists(group_id)
  const checkAdmin = await isGroupAdmin(group_id, address)
  if (!checkAdmin) {
    throw new NotGroupAdminError()
  }
  await deleteGroupMembers(group_id)
  await deleteGroupInvites(group_id)
  const { error } = await db.supabase.from('groups').delete().eq('id', group_id)
  if (error) {
    throw new Error(error.message)
  }
}

const deleteGroupMembers = async (group_id: string) => {
  const { error } = await db.supabase
    .from('group_members')
    .delete()
    .eq('group_id', group_id)
  if (error) {
    throw new Error(error.message)
  }
}

const deleteGroupInvites = async (group_id: string) => {
  const { error } = await db.supabase
    .from('group_invites')
    .delete()
    .eq('group_id', group_id)
  if (error) {
    throw new Error(error.message)
  }
}

export const createGroupInvite = async (
  groupId: string,
  email?: string,
  discordId?: string,
  userId?: string
): Promise<void> => {
  try {
    const { error } = await db.supabase.from('group_invites').insert({
      email,
      discord_id: discordId,
      user_id: userId || null,
      group_id: groupId,
    })

    if (error) {
      throw new Error(error.message)
    }
  } catch (error) {
    console.error('Error creating group invite:', error)
    throw error
  }
}

export const addUserToGroupInvites = async (
  groupId: string,
  role: MemberType,
  email?: string,
  accountAddress?: string
): Promise<void> => {
  try {
    const { error } = await db.supabase.from('group_invites').insert({
      email,
      user_id: accountAddress || null,
      group_id: groupId,
      role: role || MemberType.MEMBER, // default to member
    })

    if (error) {
      throw new Error(error.message)
    }
  } catch (error) {
    console.error('Error creating group invite:', error)
    throw error
  }
}

export const updateGroupInviteUserId = async (
  inviteId: string,
  userId: string
): Promise<void> => {
  const { error } = await db.supabase
    .from('group_invites')
    .update({ user_id: userId })
    .eq('id', inviteId)

  if (error) {
    console.error('Error updating group invite user ID:', error)
    throw new Error(error.message)
  }
}

const setAccountNotificationSubscriptions = async (
  address: string,
  notifications: AccountNotifications
): Promise<AccountNotifications> => {
  const account = await getAccountFromDB(address)
  if (!isProAccount(account)) {
    notifications.notification_types = notifications.notification_types.filter(
      n => n.channel !== NotificationChannel.EPNS
    )
  }

  const { error } = await db.supabase
    .from('account_notifications')
    .upsert(notifications, { onConflict: 'account_address' })
    .eq('account_address', address.toLowerCase())
  if (error) {
    throw new Error(error.message)
  }

  return notifications
}

export const createOrUpdatesDiscordAccount = async (
  discordAccount: DiscordAccount
): Promise<DiscordAccount | undefined> => {
  const account = await getAccountFromDiscordId(discordAccount.discord_id)
  if (!account) {
    const { data, error } = await db.supabase
      .from('discord_accounts')
      .insert([discordAccount])
    if (error) {
      throw new Error(error.message)
    }
    return data[0]
  } else {
    const { data, error } = await db.supabase
      .from('discord_accounts')
      .update(discordAccount)
      .eq('discord_id', discordAccount.discord_id)
    if (error) {
      throw new Error(error.message)
    }
    return data[0]
  }
}

export const deleteDiscordAccount = async (accountAddress: string) => {
  const { error } = await db.supabase
    .from('discord_accounts')
    .delete()
    .eq('address', accountAddress)
  if (error) {
    throw new Error(error.message)
  }
}

const saveEmailToDB = async (email: string, plan: string): Promise<boolean> => {
  const { error } = await db.supabase.from('emails').upsert([
    {
      email,
      plan,
    },
  ])

  if (!error) {
    return true
  }
  throw new Error(error.message)
}

const saveConferenceMeetingToDB = async (
  payload: Omit<ConferenceMeeting, 'created_at'>
): Promise<boolean> => {
  const { error } = await db.supabase.from('meetings').upsert([
    {
      ...payload,
      created_at: new Date(),
    },
  ])

  if (!error) {
    return true
  }
  throw new Error(error.message)
}

const getConnectedCalendars = async (
  address: string,
  {
    syncOnly,
    activeOnly: _activeOnly,
  }: {
    syncOnly?: boolean
    activeOnly?: boolean
  }
): Promise<ConnectedCalendar[]> => {
  const query = db.supabase
    .from('connected_calendars')
    .select()
    .eq('account_address', address.toLowerCase())
    .order('id', { ascending: true })

  const { data, error } = await query

  if (error) {
    throw new Error(error.message)
  }

  if (!data) return []

  // const connectedCalendars: ConnectedCalendar[] =
  //   !isProAccount(account) && activeOnly ? data.slice(0, 1) : data
  // ignore pro for now
  const connectedCalendars: ConnectedCalendar[] = data
  if (syncOnly) {
    const calendars: ConnectedCalendar[] = JSON.parse(
      JSON.stringify(connectedCalendars)
    )
    for (const cal of calendars) {
      cal.calendars = cal.calendars.filter(c => c.sync)
    }
    return calendars
  }

  return connectedCalendars
}

const connectedCalendarExists = async (
  address: string,
  email: string,
  provider: TimeSlotSource
): Promise<ConnectedCalendar | undefined> => {
  const { data, error } = await db.supabase
    .from('connected_calendars')
    .select()
    .eq('account_address', address.toLowerCase())
    .ilike('email', email.toLowerCase())
    .eq('provider', provider)

  if (error) {
    throw new Error(error.message)
  }

  return data[0]
}

export const updateCalendarPayload = async (
  address: string,
  email: string,
  provider: TimeSlotSource,
  payload: any
): Promise<void> => {
  const { error } = await db.supabase
    .from('connected_calendars')
    .update({ payload, updated: new Date() })
    .eq('account_address', address.toLowerCase())
    .ilike('email', email.toLowerCase())
    .eq('provider', provider)

  if (error) {
    throw new Error(error.message)
  }
}

const addOrUpdateConnectedCalendar = async (
  address: string,
  email: string,
  provider: TimeSlotSource,
  calendars: CalendarSyncInfo[],
  // Unknown as it can be anything
  _payload?: unknown
): Promise<ConnectedCalendar> => {
  const existingConnection = await connectedCalendarExists(
    address,
    email,
    provider
  )

  let queryPromise
  const payload = _payload ? _payload : existingConnection?.payload
  if (existingConnection) {
    queryPromise = db.supabase
      .from('connected_calendars')
      .update({
        payload,
        calendars,
        updated: new Date(),
      })
      .eq('account_address', address.toLowerCase())
      .ilike('email', email.toLowerCase())
      .eq('provider', provider)
  } else {
    if (calendars.filter(c => c.enabled).length === 0) {
      calendars[0].enabled = true
      // ensure at least one is enabled when adding it
    }

    queryPromise = db.supabase.from('connected_calendars').insert({
      email,
      payload,
      calendars,
      created: new Date(),
      account_address: address,
      provider,
    })
  }
  const { data, error } = await queryPromise

  if (error) {
    throw new Error(error.message)
  }
  const calendar = data[0] as ConnectedCalendar
<<<<<<< HEAD

  try {
    const integration = getConnectedCalendarIntegration(
      address.toLowerCase(),
      email,
      provider,
      payload
    )
    for (const cal of calendars.filter(cal => cal.enabled && cal.sync)) {
      // don't parellelize this as it can make us hit google's rate limit
      await handleWebHook(cal.calendarId, calendar.id, integration)
    }
  } catch (e) {
    Sentry.captureException(e, {
      extra: {
        calendarId: calendar.id,
        accountAddress: address,
        email,
        provider,
      },
    })
    console.error('Error adding new calendar to existing meeting types:', e)
  }
=======
>>>>>>> 7ecdf212

  if (!isProduction) {
    try {
      const integration = getConnectedCalendarIntegration(
        address.toLowerCase(),
        email,
        provider,
        payload
      )
      for (const cal of calendars.filter(cal => cal.enabled && cal.sync)) {
        // don't parellelize this as it can make us hit google's rate limit
        await handleWebHook(cal.calendarId, calendar.id, integration)
      }
    } catch (e) {
      Sentry.captureException(e, {
        extra: {
          calendarId: calendar.id,
          accountAddress: address,
          email,
          provider,
        },
      })
      console.error('Error adding new calendar to existing meeting types:', e)
    }
  }
  return calendar
}

const addNewCalendarToAllExistingMeetingTypes = async (
  account_address: string,
  calendar: ConnectedCalendar
) => {
  const meetingTypes = await getMeetingTypesLean(account_address.toLowerCase())
  if (!meetingTypes || meetingTypes.length === 0) return

  await Promise.all(
    meetingTypes.map(async meetingType => {
      if (
        await checkCalendarAlreadyExistsForMeetingType(
          calendar.id,
          meetingType.id
        )
      ) {
        return
      }
      const { error } = await db.supabase
        .from('meeting_type_calendars')
        .insert({
          meeting_type_id: meetingType.id,
          calendar_id: calendar.id,
        })
      if (error) {
        console.error('Error adding calendar to meeting type:', error)
        Sentry.captureException(error, {
          extra: {
            calendarId: calendar.id,
            meetingTypeId: meetingType.id,
            accountAddress: account_address,
          },
        })
      }
    })
  )
  return true
}
const checkCalendarAlreadyExistsForMeetingType = async (
  calendarId: number,
  meetingTypeId: string
) => {
  const { data: current } = await db.supabase
    .from('meeting_type_calendars')
    .select()
    .eq('meeting_type_id', meetingTypeId)
    .eq('calendar_id', calendarId)
  return current && current.length > 0
}
const handleWebHook = async (
  calId: string,
  connectedCalendarId: number,
  integration: CalendarService<TimeSlotSource>
) => {
  try {
    if (!integration.setWebhookUrl || !integration.refreshWebhook) return
    const { data } = await db.supabase
      .from('calendar_webhooks')
      .select('*')
      .eq('calendar_id', calId)
      .eq('connected_calendar_id', connectedCalendarId)
    const calendarwbhk = data?.[0]
    if (calendarwbhk) {
      if (new Date(calendarwbhk.expires_at) < add(new Date(), { days: 1 })) {
        const result = await integration.refreshWebhook(
          calendarwbhk.channel_id,
          calendarwbhk.resource_id,
          WEBHOOK_URL,
          calId
        )
        const { calendarId, channelId, expiration, resourceId } = result
        const { error: updateError } = await db.supabase
          .from('calendar_webhooks')
          .update({
            channel_id: channelId,
            resource_id: resourceId,
            calendar_id: calendarId,
            expires_at: new Date(Number(expiration)).toISOString(),
          })
          .eq('id', calendarwbhk.id)

        if (updateError) {
          console.error(updateError)
        }
        return
      }
    }
    const result = await integration.setWebhookUrl(WEBHOOK_URL, calId)
    const { calendarId, channelId, expiration, resourceId } = result
    const { error: updateError } = await db.supabase
      .from('calendar_webhooks')
      .insert({
        channel_id: channelId,
        resource_id: resourceId,
        calendar_id: calendarId,
        connected_calendar_id: connectedCalendarId,
        expires_at: new Date(Number(expiration)).toISOString(),
      })
    if (updateError) {
      console.error(updateError)
    }
  } catch (e) {
    console.error('Error refreshing webhook:', e)
  }
}
const removeConnectedCalendar = async (
  address: string,
  email: string,
  provider: TimeSlotSource
): Promise<ConnectedCalendar> => {
  const { data, error } = await db.supabase
    .from<ConnectedCalendar>('connected_calendars')
    .delete()
    .eq('account_address', address.toLowerCase())
    .ilike('email', email.toLowerCase())
    .eq('provider', provider)
    .select('*')
  if (error) {
    throw new Error(error.message)
  }
  const calendar = Array.isArray(data) ? data[0] : data
  await removeCalendarFromAllExistingMeetingTypes(address, calendar)
  return calendar
}

const removeCalendarFromAllExistingMeetingTypes = async (
  account_address: string,
  calendar: ConnectedCalendar
) => {
  const meetingTypes = await getMeetingTypesLean(account_address.toLowerCase())
  if (!meetingTypes || meetingTypes.length === 0) return

  const { error } = await db.supabase
    .from('meeting_type_calendars')
    .delete()
    .eq('calendar_id', calendar.id)
    .in(
      'meeting_type_id',
      meetingTypes.map(mt => mt.id)
    )
  if (error) {
    Sentry.captureException(error, {
      extra: {
        account_address,
        calendar,
      },
    })
  }
  return true
}
export const getSubscriptionFromDBForAccount = async (
  accountAddress: string,
  chain?: SupportedChain
): Promise<Subscription[]> => {
  const query = db.supabase
    .from<Subscription>('subscriptions')
    .select()
    .gt('expiry_time', new Date().toISOString())
    .eq('owner_account', accountAddress.toLowerCase())
  if (chain) {
    query.eq('chain', chain)
  }
  const { data, error } = await query
  if (error) {
    throw new Error(error.message)
  }

  if (data && data.length > 0) {
    let subscriptions = data as Subscription[]
    const collidingDomains = subscriptions.map(s => s.domain).filter(s => s)
    if (collidingDomains.length === 0) return subscriptions
    const collisionExists = await db.supabase
      .from('subscriptions')
      .select()
      .neq('owner_account', accountAddress.toLowerCase())
      .or(collidingDomains.map(domain => `domain.ilike.${domain}`).join(','))

    if (collisionExists.error) {
      throw new Error(collisionExists.error.message)
    }

    // If for any reason some smart ass registered a domain manually
    // on the blockchain, but such domain already existed for someone
    // else and is not expired, we remove it here.
    for (const collision of collisionExists.data) {
      if (!collision.domain) continue
      if (
        (collision as Subscription).registered_at <
        subscriptions.find(s => s.domain === collision.domain)!.registered_at
      ) {
        subscriptions = subscriptions.filter(s => s.domain !== collision.domain)
      }
    }

    return subscriptions
  }
  return []
}

export const getSubscription = async (
  domain: string
): Promise<Subscription | undefined> => {
  const { data, error } = await db.supabase
    .from('subscriptions')
    .select()
    .ilike('domain', domain.toLowerCase())
    .gt('expiry_time', new Date().toISOString())
    .order('registered_at', { ascending: true })

  if (error) {
    throw new Error(error.message)
  }

  if (data && data?.length > 0) return data[0] as Subscription

  return undefined
}

export const getExistingSubscriptionsByAddress = async (
  address: string
): Promise<Subscription[] | undefined> => {
  const { data, error } = await db.supabase
    .from('subscriptions')
    .select()
    .ilike('owner_account', address.toLocaleLowerCase())
    .gt('expiry_time', new Date().toISOString())
    .order('registered_at', { ascending: true })

  if (error) {
    Sentry.captureException(error)
  }

  if (data && data?.length > 0) {
    return data as Subscription[]
  }

  return undefined
}

export const getExistingSubscriptionsByDomain = async (
  domain: string
): Promise<Subscription[] | undefined> => {
  const { data, error } = await db.supabase
    .from('subscriptions')
    .select()
    .ilike('domain', domain.toLocaleLowerCase())
    .gt('expiry_time', new Date().toISOString())
    .order('registered_at', { ascending: true })

  if (error) Sentry.captureException(error)
  if (data && data?.length > 0) return data as Subscription[]

  return undefined
}

export const updateAccountSubscriptions = async (
  subscriptions: Subscription[]
): Promise<Subscription[]> => {
  for (const subscription of subscriptions) {
    const { data, error } = await db.supabase
      .from<Subscription>('subscriptions')
      .update({
        expiry_time: subscription.expiry_time,
        config_ipfs_hash: subscription.config_ipfs_hash,
        plan_id: subscription.plan_id,
        domain: subscription.domain,
      })
      .eq('owner_account', subscription.owner_account)
      .eq('chain', subscription.chain)
      .eq('plan_id', subscription.plan_id)

    if (error) {
      console.error(error)
      throw new Error(error.message)
    }

    if (!data || data.length == 0) {
      const { error } = await db.supabase
        .from<Subscription>('subscriptions')
        .insert(subscription)

      if (error) {
        throw new Error(error.message)
      }
    }
  }

  return subscriptions
}

const upsertGateCondition = async (
  ownerAccount: string,
  gateCondition: GateConditionObject
): Promise<GateConditionObject | null> => {
  if (gateCondition.id) {
    const response = await db.supabase
      .from('gate_definition')
      .select()
      .eq('id', gateCondition.id)

    if (response.error) {
      Sentry.captureException(response.error)
      return null
    } else if (response.data[0].owner !== ownerAccount) {
      throw new UnauthorizedError()
    }
  }

  const toUpsert: GateConditionObject & { owner: string } = {
    definition: gateCondition.definition,
    title: gateCondition.title.trim(),
    owner: ownerAccount.toLowerCase(),
  }

  if (gateCondition.id) {
    toUpsert.id = gateCondition.id
  }

  const { data, error } = await db.supabase
    .from('gate_definition')
    .upsert([toUpsert])

  if (!error) {
    return data[0] as GateConditionObject
  }
  throw new Error(error.message)
}

const deleteGateCondition = async (
  ownerAccount: string,
  idToDelete: string
): Promise<boolean> => {
  const usageResponse = await db.supabase
    .from('gate_usage')
    .select('id', { count: 'exact' })
    .eq('gate_id', idToDelete)

  if (usageResponse.error) {
    Sentry.captureException(usageResponse.error)
    return false
  } else if ((usageResponse.count || 0) > 0) {
    throw new GateInUseError()
  }

  const response = await db.supabase
    .from('gate_definition')
    .select()
    .eq('id', idToDelete)

  if (response.error) {
    Sentry.captureException(response.error)
    return false
  } else if (response.data[0].owner !== ownerAccount) {
    throw new UnauthorizedError()
  }

  const { error } = await db.supabase
    .from('gate_definition')
    .delete()
    .eq('id', idToDelete)

  if (!error) {
    return true
  }
  throw new Error(error.message)
}

const getGateCondition = async (
  conditionId: string
): Promise<GateConditionObject | null> => {
  const { data, error } = await db.supabase
    .from('gate_definition')
    .select()
    .eq('id', conditionId)

  if (!error) {
    return data[0] as GateConditionObject
  }
  throw new Error(error.message)
}

const getGateConditionsForAccount = async (
  ownerAccount: string
): Promise<GateConditionObject[]> => {
  const { data, error } = await db.supabase
    .from('gate_definition')
    .select()
    .eq('owner', ownerAccount.toLowerCase())

  if (!error) {
    return data as GateConditionObject[]
  }
  throw new Error(error.message)
}

const getAppToken = async (tokenType: string): Promise<any | null> => {
  const { data, error } = await db.supabase
    .from('application_tokens')
    .select()
    .eq('type', tokenType)

  if (!error) return data[0]

  return null
}

const updateMeeting = async (
  participantActing: ParticipantBaseInfo,
  meetingUpdateRequest: MeetingUpdateRequest
): Promise<DBSlot> => {
  if (
    new Set(
      meetingUpdateRequest.participants_mapping.map(
        p => p.account_address || p.guest_email
      )
    ).size !== meetingUpdateRequest.participants_mapping.length
  ) {
    // means there are duplicate participants
    throw new MeetingCreationError()
  }
  const slots = []
  let meetingResponse = {} as DBSlot
  let index = 0
  let i = 0

  const existingAccounts = await getExistingAccountsFromDB(
    meetingUpdateRequest.participants_mapping.map(p => p.account_address!)
  )
  const ownerParticipants =
    meetingUpdateRequest.participants_mapping.filter(
      p => p.type === ParticipantType.Owner
    ) || []

  const ownerAccounts =
    ownerParticipants.length > 0
      ? await Promise.all(
          ownerParticipants.map(
            async owner => await getAccountFromDB(owner.account_address!)
          )
        )
      : []

  const schedulerAccount =
    meetingUpdateRequest.participants_mapping.find(
      p => p.type === ParticipantType.Scheduler
    ) || null

  const timezone = meetingUpdateRequest.participants_mapping[0].timeZone
  let changingTime = null

  for (const participant of meetingUpdateRequest.participants_mapping) {
    const isEditing = participant.mappingType === ParticipantMappingType.KEEP

    if (participant.account_address) {
      const ownerAccount = ownerAccounts.find(
        val =>
          val?.address?.toLowerCase() ===
          participant?.account_address?.toLowerCase()
      )
      if (
        existingAccounts
          .map(account => account.address)
          .includes(participant.account_address!)
      ) {
        // only validate slot if meeting is being scheduled on someones calendar and not by the person itself (from dashboard for example)
        const participantIsOwner = ownerParticipants.some(
          val =>
            val?.account_address?.toLowerCase() ===
            participant?.account_address?.toLowerCase()
        )

        const ownerIsNotScheduler = Boolean(
          schedulerAccount &&
            !ownerParticipants.some(
              val =>
                val?.account_address?.toLowerCase() ===
                schedulerAccount.account_address
            )
        )

        let isEditingToSameTime = false

        if (isEditing) {
          const existingSlot = await getMeetingFromDB(participant.slot_id!)
          const sameStart =
            new Date(existingSlot.start).getTime() ===
            new Date(meetingUpdateRequest.start).getTime()
          const sameEnd =
            new Date(existingSlot.end).getTime() ===
            new Date(meetingUpdateRequest.end).getTime()
          isEditingToSameTime = sameStart && sameEnd
          changingTime = !isEditingToSameTime
            ? {
                oldStart: new Date(existingSlot.start),
                oldEnd: new Date(existingSlot.end),
              }
            : null
        }

        const slotIsTaken = async () =>
          !(await isSlotAvailable(
            participant.account_address!,
            new Date(meetingUpdateRequest.start),
            new Date(meetingUpdateRequest.end),
            meetingUpdateRequest.meetingTypeId,
            undefined,
            meetingUpdateRequest.meeting_id
          ))

        let isTimeAvailable = () =>
          ownerAccount &&
          isTimeInsideAvailabilities(
            new Date(meetingUpdateRequest.start),
            new Date(meetingUpdateRequest.end),
            ownerAccount?.preferences.availabilities || [],
            ownerAccount?.preferences.timezone
          )
        if (
          meetingUpdateRequest.meetingTypeId &&
          meetingUpdateRequest.meetingTypeId !== NO_MEETING_TYPE
        ) {
          const accountAvailabilities =
            await getTypeMeetingAvailabilityTypeFromDB(
              meetingUpdateRequest.meetingTypeId
            )
          isTimeAvailable = () =>
            ownerAccount &&
            accountAvailabilities?.some(availability =>
              isTimeInsideAvailabilities(
                new Date(meetingUpdateRequest.start),
                new Date(meetingUpdateRequest.end),
                availability?.weekly_availability || [],
                availability?.timezone
              )
            )
        }

        if (
          participantIsOwner &&
          ownerIsNotScheduler &&
          !isEditingToSameTime &&
          participantActing.account_address !== participant.account_address &&
          ((!meetingUpdateRequest.ignoreOwnerAvailability &&
            !isTimeAvailable()) ||
            (await slotIsTaken()))
        )
          throw new TimeNotAvailableError()
      }

      let account: Account

      if (
        existingAccounts
          .map(account => account.address)
          .includes(participant.account_address!)
      ) {
        account = await getAccountFromDB(participant.account_address!)
      } else {
        account = await initAccountDBForWallet(
          participant.account_address!,
          '',
          'UTC',
          0,
          true
        )
      }

      // Not adding source here given on our database the source is always MWW
      const dbSlot: DBSlot = {
        id: participant.slot_id,
        start: new Date(meetingUpdateRequest.start),
        end: new Date(meetingUpdateRequest.end),
        account_address: account.address,
        version: meetingUpdateRequest.version,
        meeting_info_encrypted: participant.privateInfo,
        recurrence: meetingUpdateRequest.meetingRepeat,
        role: participant.type,
      }

      slots.push(dbSlot)

      if (
        participant.account_address.toLowerCase() ===
          schedulerAccount?.account_address?.toLowerCase() ||
        (!schedulerAccount?.account_address &&
          participant.account_address.toLowerCase() ===
            ownerAccount?.address.toLowerCase())
      ) {
        index = i
        meetingResponse = {
          ...dbSlot,
          meeting_info_encrypted: participant.privateInfo,
        }
      }
      i++
    }
  }

  // one last check to make sure that the version did not change
  const everySlotId = meetingUpdateRequest.participants_mapping
    .filter(it => it.slot_id)
    .map(it => it.slot_id) as string[]
  const everySlot = await getMeetingsFromDB(everySlotId)
  if (everySlot.find(it => it.version + 1 !== meetingUpdateRequest.version))
    throw new MeetingChangeConflictError()

  // there is no support from suppabase to really use optimistic locking,
  // right now we do the best we can assuming that no update will happen in the EXACT same time
  // to the point that our checks will not be able to stop conflicts

  const { data, error } = await db.supabase
    .from('slots')
    .upsert(slots, { onConflict: 'id' })

  //TODO: handle error
  if (error) {
    throw new Error(error.message)
  }

  meetingResponse.id = data[index].id
  meetingResponse.created_at = data[index].created_at

  const meeting = await getConferenceMeetingFromDB(
    meetingUpdateRequest.meeting_id
  )

  // now that everything happened without error, it is safe to update the root meeting data
  const existingSlots =
    meeting.slots?.filter(
      val => !meetingUpdateRequest.slotsToRemove.includes(val)
    ) || []

  // Add unique slot IDs from allSlotIds that aren't already present
  const allSlotIds = meetingUpdateRequest.allSlotIds || []
  const uniqueNewSlots = allSlotIds.filter(
    slotId => !existingSlots.includes(slotId)
  )
  const updatedSlots = [...existingSlots, ...uniqueNewSlots]

  // now that everything happened without error, it is safe to update the root meeting data
  const createdRootMeeting = await saveConferenceMeetingToDB({
    id: meetingUpdateRequest.meeting_id,
    start: meetingUpdateRequest.start,
    end: meetingUpdateRequest.end,
    meeting_url: meetingUpdateRequest.meeting_url,
    access_type: MeetingAccessType.OPEN_MEETING,
    provider: meetingUpdateRequest.meetingProvider,
    recurrence: meetingUpdateRequest.meetingRepeat,
    reminders: meetingUpdateRequest.meetingReminders,
    version: MeetingVersion.V2,
    title: meetingUpdateRequest.title,
    slots: updatedSlots,
    permissions: meetingUpdateRequest.meetingPermissions,
  })

  if (!createdRootMeeting)
    throw new Error(
      'Could not update your meeting right now, get in touch with us if the problem persists'
    )

  const body: MeetingCreationSyncRequest = {
    participantActing,
    meeting_id: meetingUpdateRequest.meeting_id,
    start: meetingUpdateRequest.start,
    end: meetingUpdateRequest.end,
    created_at: meetingResponse.created_at!,
    timezone,
    meeting_url: meetingUpdateRequest.meeting_url,
    meetingProvider: meetingUpdateRequest.meetingProvider,
    participants: meetingUpdateRequest.participants_mapping,
    title: meetingUpdateRequest.title,
    content: meetingUpdateRequest.content,
    changes: changingTime ? { dateChange: changingTime } : undefined,
    meetingReminders: meetingUpdateRequest.meetingReminders,
    meetingRepeat: meetingUpdateRequest.meetingRepeat,
    meetingPermissions: meetingUpdateRequest.meetingPermissions,
    meeting_type_id:
      meetingUpdateRequest.meetingTypeId === NO_MEETING_TYPE
        ? undefined
        : meetingUpdateRequest.meetingTypeId,
  }

  // Doing notifications and syncs asynchronously
  fetch(`${apiUrl}/server/meetings/syncAndNotify`, {
    method: 'PATCH',
    body: JSON.stringify(body),
    headers: {
      'X-Server-Secret': process.env.SERVER_SECRET!,
      'Content-Type': 'application/json',
    },
  })

  if (
    meetingUpdateRequest.slotsToRemove.length > 0 ||
    meetingUpdateRequest.guestsToRemove.length > 0
  )
    await deleteMeetingFromDB(
      participantActing,
      meetingUpdateRequest.slotsToRemove,
      meetingUpdateRequest.guestsToRemove,
      meetingUpdateRequest.meeting_id,
      timezone,
      undefined,
      meetingUpdateRequest.title
    )

  return meetingResponse
}

const selectTeamMeetingRequest = async (
  id: string
): Promise<GroupMeetingRequest | null> => {
  const { data, error } = await db.supabase
    .from('group_meeting_request')
    .select()
    .eq('id', id)

  if (!error) return data[0] as GroupMeetingRequest

  return null
}

const insertOfficeEventMapping = async (
  office_id: string,
  mww_id: string
): Promise<void> => {
  const { error } = await db.supabase
    .from('office_event_mapping')
    .insert({ office_id, mww_id })

  if (error) {
    throw new Error(error.message)
  }
}

const getOfficeEventMappingId = async (
  mww_id: string
): Promise<string | null> => {
  const { data, error } = await db.supabase
    .from('office_event_mapping')
    .select()
    .eq('mww_id', mww_id)

  if (error) {
    throw new Error(error.message)
  }

  return data[0].office_id
}

export const getDiscordAccount = async (
  account_address: string
): Promise<DiscordAccount | undefined> => {
  const { data, error } = await db.supabase
    .from('discord_accounts')
    .select()
    .eq('address', account_address)

  if (error) {
    throw new Error(error.message)
  }

  if (data.length === 0) return undefined

  return data[0] as DiscordAccount
}

export const getAccountFromDiscordId = async (
  discord_id: string
): Promise<Account | null> => {
  const { data, error } = await db.supabase
    .from('discord_accounts')
    .select()
    .eq('discord_id', discord_id)

  if (error) {
    throw new Error(error.message)
  }

  if (data.length === 0) return null

  const address = data[0].address

  return getAccountFromDB(address)
}

export async function isUserAdminOfGroup(
  groupId: string,
  userAddress: string
): Promise<boolean> {
  const { data, error } = await db.supabase
    .from<GroupMembersRow>('group_members')
    .select('role')
    .eq('group_id', groupId)
    .eq('member_id', userAddress)
    .eq('role', 'admin')
    .single()

  if (error) {
    console.error('Error checking admin status:', error)
    throw error
  }

  return data?.role === MemberType.ADMIN
}

export async function createGroupInDB(
  name: string,
  account_address: string,
  slug?: string
): Promise<CreateGroupsResponse> {
  const { data, error } = await db.supabase
    .from<TablesInsert<'groups'>>('groups')
    .insert([
      {
        name,
        slug,
      },
    ])

  if (error) {
    throw new GroupCreationError(
      'Group with slug already exists',
      error.message
    )
  }

  const newGroup = data[0]
  if (!newGroup || !newGroup.id) {
    throw new Error('Failed to create group: missing ID')
  }

  const admin = {
    group_id: newGroup.id,
    member_id: account_address,
    role: MemberType.ADMIN,
  }
  const members = [admin]
  const { error: memberError } = await db.supabase
    .from('group_members')
    .insert(members)
  if (memberError) {
    throw new GroupCreationError(
      'Error adding group admin to group',
      memberError.message
    )
  }
  return {
    id: newGroup.id,
    name: newGroup.name,
    slug: newGroup.slug!,
  }
}

const createTgConnection = async (
  account_address: string
): Promise<TelegramConnection> => {
  const hash = CryptoJS.SHA1(account_address).toString(CryptoJS.enc.Hex)
  const { error, data } = await db.supabase
    .from('telegram_connections')
    .insert([{ account_address, tg_id: hash }])

  if (error) {
    throw new Error(error.message)
  }
  return data[0]
}
const getTgConnectionByTgId = async (
  tg_id: string
): Promise<TelegramConnection | null> => {
  const { data, error } = await db.supabase
    .from('telegram_connections')
    .select()
    .eq('tg_id', tg_id)

  if (error) {
    throw new Error(error.message)
  }

  return data[0]
}

const deleteTgConnection = async (tg_id: string): Promise<void> => {
  const { error } = await db.supabase
    .from('telegram_connections')
    .delete()
    .eq('tg_id', tg_id)

  if (error) {
    throw new Error(error.message)
  }
}
const deleteAllTgConnections = async (
  account_address: string
): Promise<void> => {
  const { error } = await db.supabase
    .from('telegram_connections')
    .delete()
    .eq('account_address', account_address)

  if (error) {
    throw new Error(error.message)
  }
}
const getTgConnection = async (
  account_address: string
): Promise<TelegramConnection> => {
  const { data, error } = await db.supabase
    .from('telegram_connections')
    .select()
    .eq('account_address', account_address)

  if (error) {
    throw new Error(error.message)
  }

  return data[0]
}
const getNumberOfCouponClaimed = async (plan_id: string) => {
  const couponUsageData = await db.supabase
    .from<Row<'subscriptions'>>('subscriptions')
    .select('id', { count: 'exact' })
    .eq('plan_id', plan_id)
  return couponUsageData.count ?? 0
}
const subscribeWithCoupon = async (
  coupon_code: string,
  account_address: string,
  domain?: string
) => {
  const { data, error } = await db.supabase
    .from('coupons')
    .select()
    .ilike('code', coupon_code.toLowerCase())
  if (error) {
    throw new Error(error.message)
  }
  const coupon = data?.[0]
  if (!coupon) {
    throw new CouponNotValid()
  }
  const couponUses = getNumberOfCouponClaimed(coupon.plan_id)
  if (couponUses >= coupon.max_uses) {
    throw new CouponExpired()
  }

  const { data: subscriptionData, error: subscriptionError } = await db.supabase
    .from<Row<'subscriptions'>>('subscriptions')
    .select()
    .eq('owner_account', account_address)
    .eq('plan_id', coupon.plan_id)
  if (subscriptionError) {
    throw new Error(subscriptionError.message)
  }
  if ((subscriptionData?.length ?? 0) > 0) {
    throw new CouponAlreadyUsed()
  }
  const { data: planData, error: planError } = await db.supabase
    .from<Row<'subscriptions'>>('subscriptions')
    .insert([
      {
        plan_id: coupon.plan_id,
        owner_account: account_address,
        domain,
        chain: SupportedChain.CUSTOM,
        expiry_time: addMonths(new Date(), coupon.period).toISOString(),
        registered_at: new Date().toISOString(),
      },
    ])
  if (planError) {
    throw new Error(planError.message)
  }
  return planData[0]
}
const updateCustomSubscriptionDomain = async (
  account_address: string,
  domain: string
) => {
  const { data: subscriptionData, error: subscriptionError } = await db.supabase
    .from<Row<'subscriptions'>>('subscriptions')
    .select()
    .eq('owner_account', account_address)
    .gte('expiry_time', new Date().toISOString())
  if (subscriptionError) {
    throw new Error(subscriptionError.message)
  }
  const subscription = subscriptionData[0]
  if (!subscription) {
    throw new NoActiveSubscription()
  }
  if (subscription.chain !== SupportedChain.CUSTOM) {
    throw new SubscriptionNotCustom()
  }
  const { error, data } = await db.supabase
    .from('subscriptions')
    .update({ domain })
    .eq('owner_account', account_address)
    .gte('expiry_time', new Date().toISOString())

  if (error) {
    throw new Error(error.message)
  }
  return data
}
const getNewestCoupon = async () => {
  const { data, error } = await db.supabase
    .from('coupons')
    .select()
    .order('created_at', { ascending: false })
    .limit(1)

  if (error) {
    throw new Error(error.message)
  }

  const coupon = data[0]
  if (coupon) {
    coupon.claims = await getNumberOfCouponClaimed(coupon.plan_id)
  }
  return coupon
}
const getAccountsWithTgConnected = async (): Promise<
  Array<TgConnectedAccounts>
> => {
  const { data, error } = await db.supabase.rpc<TgConnectedAccounts>(
    'get_telegram_notifications'
  )
  if (error) {
    throw new Error(error.message)
  }
  return data
}
const getDiscordAccounts = async (): Promise<
  Array<DiscordConnectedAccounts>
> => {
  const { data, error } = await db.supabase.rpc<DiscordConnectedAccounts>(
    'get_discord_notifications'
  )
  if (error) {
    throw new Error(error.message)
  }
  return data
}

const findAccountsByText = async (
  current_address: string,
  search: string,
  limit = 10,
  offset = 0
) => {
  const { data, error } = await db.supabase.rpc<ContactSearch>(
    'search_accounts',
    {
      search,
      max_results: limit,
      skip: offset,
      current_address,
    }
  )
  if (error) {
    throw new Error(error.message)
  }
  return data?.[0]
}

const getOrCreateContactInvite = async (
  owner_address: string,
  address?: string,
  email?: string
) => {
  const { data, error: searchError } = await db.supabase
    .from('contact_invite')
    .select()
    .eq('account_owner_address', owner_address)
    .eq('destination', address || email)
  if (searchError) {
    throw new Error(searchError.message)
  }
  if ((data?.length || 0) > 0) {
    return data?.[0]
  }
  let channel = ChannelType.ACCOUNT
  if (email) {
    channel = ChannelType.EMAIL
  }
  if (address) {
    channel = ChannelType.ACCOUNT
  }

  const { data: insertData, error: insertError } = await db.supabase
    .from('contact_invite')
    .insert([
      {
        account_owner_address: owner_address,
        destination: address || email,
        channel,
      },
    ])
  if (insertError) {
    throw new Error(insertError.message)
  }
  return insertData[0]
}
const updateContactInviteCooldown = async (id: string) => {
  const SEVEN_DAYS = 7 * 24 * 60 * 60 * 1000
  const { error } = await db.supabase
    .from('contact_invite')
    .update({ last_invited: new Date(Date.now() + SEVEN_DAYS) })
    .eq('id', id)
  if (error) {
    throw new Error(error.message)
  }
}
const isUserContact = async (owner_address: string, address: string) => {
  const { data, error } = await db.supabase
    .from('contact')
    .select('*', { count: 'exact', head: true })
    .eq('account_owner_address', owner_address)
    .eq('contact_address', address)
  if (error) {
    throw new Error(error.message)
  }
  return data?.[0]
}

const getContacts = async (
  address: string,
  query = '',
  limit = 10,
  offset = 0
): Promise<DBContact> => {
  const { data, error } = await db.supabase.rpc('search_contacts', {
    search: query,
    max_results: limit,
    skip: offset,
    current_account: address,
  })
  if (error) {
    throw new Error(error.message)
  }
  return data as unknown as DBContact
}

const getContactLean = async (
  address: string,
  query = '',
  limit = 10,
  offset = 0
): Promise<DBContactLean> => {
  const { data, error } = await db.supabase.rpc<DBContactLean>(
    'search_contacts_lean',
    {
      search: query,
      max_results: limit,
      skip: offset,
      current_account: address,
    }
  )
  if (error) {
    throw new Error(error.message)
  }
  return data as unknown as DBContactLean
}

const checkContactExists = async (
  current_address: string,
  user_address: string
): Promise<DBContactLean> => {
  const { data, error } = await db.supabase.rpc<DBContactLean>(
    'check_contact_existence',
    {
      current_account: current_address,
      user_address: user_address,
    }
  )
  if (error) {
    throw new Error(error.message)
  }
  return data as unknown as DBContactLean
}

const getContactById = async (
  id: string,
  address: string
): Promise<SingleDBContact> => {
  const { data, error } = await db.supabase
    .from('contact')
    .select(
      `
      id,
       contact_address,
        account_owner_address,
        status,
        account: accounts(
          preferences: account_preferences(name, avatar_url, description),
          calendars_exist: connected_calendars(id),
          account_notifications(notification_types)
        )
    `
    )
    .eq('id', id)
    .eq('account_owner_address', address)
    .eq('status', ContactStatus.ACTIVE)

  if (error) {
    throw new Error(error.message)
  }
  const contact = data?.[0]
  if (!contact) {
    throw new ContactNotFound()
  }
  return contact
}

const getContactInvites = async (
  address: string,
  query = '',
  limit = 10,
  offset = 0
): Promise<DBContactInvite> => {
  const userEmail = await getAccountNotificationSubscriptionEmail(address)
  const { data, error } = await db.supabase.rpc('search_contact_invites', {
    search: query,
    max_results: limit,
    skip: offset,
    current_account: address,
    current_account_email: userEmail || '',
  })
  if (error) {
    throw new Error(error.message)
  }
  return data as unknown as DBContactInvite
}
const _getContactByAddress = async (
  owner_address: string,
  address: string
): Promise<DBContact> => {
  const { data, error } = await db.supabase
    .from('contact')
    .select(
      `
      id,
       contact_address,
        account_owner_address,
        status,
        account: accounts(
          preferences: account_preferences(name, avatar_url, description),
          calendars_exist: connected_calendars(id),
          account_notifications(notification_types)
        )
    `
    )
    .eq('account_owner_address', owner_address)
    .eq('contact_address', address)
    .eq('status', ContactStatus.ACTIVE)
    .single()
  if (error) {
    throw new Error(error.message)
  }
  return data
}
const getContactInvitesCount = async (address: string) => {
  const userEmail = await getAccountNotificationSubscriptionEmail(address)
  const query = `destination.eq.${address},destination.eq.${userEmail}`
  const { error, count } = await db.supabase
    .from('contact_invite')
    .select('id', { count: 'exact' })
    .or(query)
  if (error) {
    throw new Error(error.message)
  }
  return count
}
const getContactInviteById = async (
  id: string
): Promise<SingleDBContactInvite> => {
  const { data, error } = await db.supabase
    .from('contact_invite')
    .select(
      `
      id,
       destination,
        account_owner_address,
        channel,
        account: accounts(
          preferences: account_preferences(name, avatar_url, description),
          calendars_exist: connected_calendars(id),
          account_notifications(notification_types)
        )
    `
    )
    .eq('id', id)
  if (error) {
    throw new Error(error.message)
  }
  const invite = data?.[0]
  if (!invite) {
    throw new ContactInviteNotFound()
  }
  return invite
}
const acceptContactInvite = async (
  invite_identifier: string,
  account_address: string
) => {
  const { data, error } = await db.supabase
    .from('contact_invite')
    .select()
    .eq('id', invite_identifier)
  if (error) {
    throw new Error(error.message)
  }
  const invite = data?.[0]
  if (!invite) {
    throw new ContactInviteNotFound()
  }

  // make sure the actual account owner accepts the invite
  if (
    invite?.channel === ChannelType.ACCOUNT &&
    invite?.destination !== account_address
  ) {
    throw new ContactInviteNotForAccount()
  }
  if (invite?.account_owner_address === account_address) {
    throw new OwnInviteError()
  }

  const { data: contactExists } = await db.supabase
    .from('contact')
    .select()
    .in('account_owner_address', [
      account_address,
      invite?.account_owner_address,
    ])
    .in('contact_address', [account_address, invite?.account_owner_address])
    .eq('status', ContactStatus.ACTIVE)

  if (contactExists?.length) {
    await db.supabase
      .from('contact_invite')
      .delete()
      .eq('id', invite_identifier)

    throw new ContactAlreadyExists()
  }

  const { error: insertError } = await db.supabase.from('contact').insert([
    {
      account_owner_address: invite?.account_owner_address,
      contact_address: account_address,
      status: ContactStatus.ACTIVE,
    },
    {
      account_owner_address: account_address,
      contact_address: invite?.account_owner_address,
      status: ContactStatus.ACTIVE,
    },
  ])

  if (insertError) {
    throw new Error(insertError.message)
  }
  // clean up old status contacts
  const { error: contactClearError } = await db.supabase
    .from('contact')
    .delete()
    .in('account_owner_address', [
      account_address,
      invite?.account_owner_address,
    ])
    .in('contact_address', [account_address, invite?.account_owner_address])
    .eq('status', ContactStatus.INACTIVE)

  if (contactClearError) {
    throw new Error(contactClearError.message)
  }

  const { error: deleteError } = await db.supabase
    .from('contact_invite')
    .delete()
    .in('account_owner_address', [
      account_address,
      invite?.account_owner_address,
    ])
    .in('destination', [account_address, invite?.account_owner_address])
  if (deleteError) {
    throw new Error(deleteError.message)
  }
}
const rejectContactInvite = async (
  invite_identifier: string,
  account_address: string
) => {
  const { data, error } = await db.supabase
    .from('contact_invite')
    .select()
    .eq('id', invite_identifier)

  if (error) {
    throw new Error(error.message)
  }
  if (!data?.length) {
    throw new ContactInviteNotForAccount()
  }
  const invite = data[0]

  // make sure the actual account owner rejects the invite
  if (
    invite?.channel === ChannelType.ACCOUNT &&
    invite?.destination !== account_address
  ) {
    throw new ContactInviteNotForAccount()
  }
  if (invite?.account_owner_address === account_address) {
    throw new OwnInviteError()
  }

  const { error: deleteError } = await db.supabase
    .from('contact_invite')
    .delete()
    .eq('id', invite_identifier)
  if (deleteError) {
    throw new Error(deleteError.message)
  }
}
const contactInviteByEmailExists = async (
  owner_address: string,
  email: string
) => {
  const { data, error } = await db.supabase
    .from('contact_invite')
    .select()
    .eq('destination', email)
    .eq('channel', ChannelType.EMAIL)
    .eq('account_owner_address', owner_address)
  if (error) {
    throw new Error(error.message)
  }

  return data?.length > 0
}

const removeContact = async (address: string, contact_address: string) => {
  const { error: updateError } = await db.supabase
    .from('contact')
    .update({ status: ContactStatus.INACTIVE })
    .eq('account_owner_address', contact_address)
    .eq('contact_address', address)

  if (updateError) {
    throw new Error(updateError.message)
  }
  const { error: removeError } = await db.supabase
    .from('contact')
    .delete()
    .eq('account_owner_address', address)
    .eq('contact_address', contact_address)

  if (removeError) {
    throw new Error(removeError.message)
  }
}

const getDefaultAvailabilityBlockId = async (
  account_address: string
): Promise<string | null> => {
  const { data: accountPrefs } = await db.supabase
    .from('account_preferences')
    .select('availaibility_id')
    .eq('owner_account_address', account_address)
    .single()

  return accountPrefs?.availaibility_id || null
}

const checkTitleExists = async (
  account_address: string,
  title: string,
  excludeBlockId?: string
): Promise<void> => {
  const trimmedTitle = title.trim()

  let query = db.supabase
    .from('availabilities')
    .select('id')
    .eq('account_owner_address', account_address)
    .eq('title', trimmedTitle)

  if (excludeBlockId) {
    query = query.neq('id', excludeBlockId)
  }

  const { data: existingBlock, error: checkError } = await query.single()

  if (checkError && checkError.code !== 'PGRST116') {
    throw checkError
  }

  if (existingBlock) {
    throw new InvalidAvailabilityBlockError(
      'An availability block with this title already exists'
    )
  }
}

const isAvailabilityBlockDefault = async (
  id: string,
  account_address: string
): Promise<boolean> => {
  const defaultBlockId = await getDefaultAvailabilityBlockId(account_address)
  return defaultBlockId === id
}

export const createAvailabilityBlock = async (
  account_address: string,
  title: string,
  timezone: string,
  weekly_availability: Array<{ weekday: number; ranges: TimeRange[] }>,
  is_default = false
) => {
  const trimmedTitle = title.trim()
  await checkTitleExists(account_address, title)

  // Create the availability block
  const { data: block, error: blockError } = await db.supabase
    .from('availabilities')
    .insert([
      {
        title: trimmedTitle,
        timezone,
        weekly_availability,
        account_owner_address: account_address,
      },
    ])
    .select()
    .single()

  if (blockError) throw blockError

  // If this is being set as default, update account preferences
  if (is_default) {
    const { error: prefError } = await db.supabase
      .from('account_preferences')
      .update({
        availabilities: weekly_availability,
        timezone: timezone,
        availaibility_id: block.id,
      })
      .eq('owner_account_address', account_address)

    if (prefError) throw prefError
  }

  return block
}

export const getAvailabilityBlock = async (
  id: string,
  account_address: string
) => {
  const { data, error } = await db.supabase
    .from('availabilities')
    .select('*')
    .eq('id', id)
    .eq('account_owner_address', account_address)
    .single()

  if (error) {
    if (error.code === 'PGRST116') {
      throw new AvailabilityBlockNotFoundError()
    }
    throw error
  }

  // Check if this is the default block
  const isDefault = await isAvailabilityBlockDefault(id, account_address)

  return {
    ...data,
    isDefault,
  }
}

export const updateAvailabilityBlock = async (
  id: string,
  account_address: string,
  title: string,
  timezone: string,
  weekly_availability: Array<{ weekday: number; ranges: TimeRange[] }>,
  is_default = false
) => {
  const trimmedTitle = title.trim()
  await checkTitleExists(account_address, title, id)

  // Get current account preferences to check if this block is currently default
  const isCurrentlyDefault = await isAvailabilityBlockDefault(
    id,
    account_address
  )

  // If this block is being set as default, update account preferences
  if (is_default) {
    const { error: prefError } = await db.supabase
      .from('account_preferences')
      .update({
        availaibility_id: id,
      })
      .eq('owner_account_address', account_address)

    if (prefError) throw prefError
  } else if (isCurrentlyDefault) {
    throw new DefaultAvailabilityBlockError(
      'Cannot unset the default availability block without selecting a new default'
    )
  }

  const { data, error } = await db.supabase
    .from('availabilities')
    .update({
      title: trimmedTitle,
      timezone,
      weekly_availability,
    })
    .eq('id', id)
    .eq('account_owner_address', account_address)
    .select()
    .single()

  if (error) throw error
  return data
}

export const deleteAvailabilityBlock = async (
  id: string,
  account_address: string
) => {
  // Check if this is the default block by checking account preferences
  const isDefault = await isAvailabilityBlockDefault(id, account_address)

  if (isDefault) {
    throw new DefaultAvailabilityBlockError()
  }

  const { error } = await db.supabase
    .from('availabilities')
    .delete()
    .eq('id', id)
    .eq('account_owner_address', account_address)

  if (error) {
    if (error.code === 'PGRST116') {
      throw new AvailabilityBlockNotFoundError()
    }
    throw error
  }
}

export const duplicateAvailabilityBlock = async (
  id: string,
  account_address: string,
  modifiedData?: {
    title?: string
    timezone?: string
    weekly_availability?: Array<{ weekday: number; ranges: TimeRange[] }>
    is_default?: boolean
  }
) => {
  // First get the block to duplicate
  const block = await getAvailabilityBlock(id, account_address)
  if (!block) {
    throw new AvailabilityBlockNotFoundError()
  }

  const newTitle = modifiedData?.title || `${block.title} (Copy)`
  const trimmedTitle = newTitle.trim()

  await checkTitleExists(account_address, newTitle)

  // Create a new block with the same data but a new ID, applying any modifications
  const { data: newBlock, error: blockError } = await db.supabase
    .from('availabilities')
    .insert([
      {
        title: trimmedTitle,
        timezone: modifiedData?.timezone || block.timezone,
        weekly_availability:
          modifiedData?.weekly_availability || block.weekly_availability,
        account_owner_address: account_address,
      },
    ])
    .select()
    .single()

  if (blockError) {
    throw new InvalidAvailabilityBlockError('Failed to create duplicate block')
  }

  // If this is being set as default, update account preferences with the new block ID
  if (modifiedData?.is_default) {
    const { error: prefError } = await db.supabase
      .from('account_preferences')
      .update({
        availaibility_id: newBlock.id,
      })
      .eq('owner_account_address', account_address)

    if (prefError) {
      console.error('Error updating account preferences:', prefError)
      throw new InvalidAvailabilityBlockError('Failed to set as default block')
    }
  }

  return newBlock
}

export const isDefaultAvailabilityBlock = async (
  id: string,
  account_address: string
): Promise<boolean> => {
  return await isAvailabilityBlockDefault(id, account_address)
}

export const getAvailabilityBlocks = async (account_address: string) => {
  // Get all availability blocks with their associated meeting types in a single query
  const { data: blocks, error } = await db.supabase
    .from('availabilities')
    .select(
      `
      *,
      meeting_types: meeting_type_availabilities(
        meeting_type(
          id,
          title,
          deleted_at
        )
      )
    `
    )
    .eq('account_owner_address', account_address)
    .order('created_at', { ascending: true })

  if (error) throw error

  // Get account preferences to determine default block
  const defaultBlockId = await getDefaultAvailabilityBlockId(account_address)

  const blocksWithDefault = blocks.map(block => {
    const meetingTypes =
      block.meeting_types
        ?.map(
          (item: {
            meeting_type: MeetingType & { deleted_at?: string | null }
          }) => {
            const meetingType = item.meeting_type
            if (!meetingType || meetingType.deleted_at) return null

            return meetingType
          }
        )
        .filter(Boolean) || []

    return {
      ...block,
      isDefault: defaultBlockId === block.id,
      meetingTypes,
    }
  })

  // Sort blocks
  const sortedBlocks = blocksWithDefault.sort((a, b) => {
    if (a.isDefault) return -1
    if (b.isDefault) return 1

    return new Date(a.created_at).getTime() - new Date(b.created_at).getTime()
  })

  return sortedBlocks
}
<<<<<<< HEAD

=======
>>>>>>> 7ecdf212
const getMeetingTypesLean = async (
  account_address: string
): Promise<Array<MeetingType> | null> => {
  // we do not need all the details, just the basic info
  const { data, error } = await db.supabase
    .from<MeetingType>('meeting_type')
    .select(`*`)
    .eq('account_owner_address', account_address)
    .is('deleted_at', null)
    .order('created_at', { ascending: true })
  if (error) {
    Sentry.captureException(error)
  }
  return data
}
const getMeetingTypes = async (
  account_address: string,
  limit = 10,
  offset = 0
): Promise<Array<MeetingType>> => {
  const { data, error } = await db.supabase
    .from('meeting_type')
    .select(
      `
    *,
    availabilities: meeting_type_availabilities(availabilities(*)),
    plan: meeting_type_plan(*),
    connected_calendars: meeting_type_calendars(
       connected_calendars(id, email, provider)
    )
    `
    )
    .eq('account_owner_address', account_address)
    .is('deleted_at', null)
    .order('created_at', { ascending: true })
    .range(offset, offset + limit - 1)
  if (error) {
    throw new Error(error.message)
  }
  const transformedData = data?.map(meetingType => ({
    ...meetingType,
    calendars: meetingType?.connected_calendars?.map(
      (calendar: { connected_calendars: ConnectedCalendarCore }) =>
        calendar.connected_calendars
    ),
    availabilities: meetingType?.availabilities?.map(
      (availability: { availabilities: MeetingType['availabilities'][0] }) =>
        availability.availabilities
    ),
    plan: meetingType?.plan?.[0],
  }))

  return transformedData as MeetingType[]
}

const getMeetingTypesForAvailabilityBlock = async (
  account_address: string,
  availability_block_id: string
): Promise<MeetingType[]> => {
  // First verify the availability block exists and belongs to the account
  const { data: block, error: blockError } = await db.supabase
    .from('availabilities')
    .select('id')
    .eq('id', availability_block_id)
    .eq('account_owner_address', account_address)
    .single()

  if (blockError || !block) {
    throw new AvailabilityBlockNotFoundError()
  }

  const { data, error } = await db.supabase
    .from('meeting_type_availabilities')
    .select(
      `
      meeting_type: meeting_type(
        *,
        availabilities: meeting_type_availabilities(availabilities(*)),
        plan: meeting_type_plan(*),
        connected_calendars: meeting_type_calendars(
           connected_calendars(id, email, provider)
        )
      )
    `
    )
    .eq('availability_id', availability_block_id)
    .eq('meeting_type.account_owner_address', account_address)
    .is('meeting_type.deleted_at', null)

  if (error) {
    throw new Error('Failed to fetch meeting types')
  }

  const transformedData = data?.map(item => {
    const meetingType = item.meeting_type
    return {
      ...meetingType,
      calendars: meetingType?.connected_calendars?.map(
        (calendar: { connected_calendars: ConnectedCalendar }) =>
          calendar.connected_calendars
      ),
      availabilities: meetingType?.availabilities?.map(
        (availability: { availabilities: AvailabilityBlock }) =>
          availability.availabilities
      ),
      plan: meetingType?.plan?.[0],
    }
  })

  return transformedData as MeetingType[]
}

const checkSlugExists = async (
  account_address: string,
  slug: string,
  meeting_type_id?: string
) => {
  const query = db.supabase
    .from('meeting_type')
    .select('id,slug,account_owner_address')
    .eq('slug', slug)
    .is('deleted_at', null)
    .eq('account_owner_address', account_address)
    .range(0, 2)
  if (meeting_type_id) {
    query.neq('id', meeting_type_id)
  }
  const { data: meetingTypeExists, error: meetingTypeExistsError } = await query
  if (meetingTypeExistsError) {
    throw new Error(meetingTypeExistsError.message)
  }
  if (meetingTypeExists && meetingTypeExists.length > 0) {
    throw new MeetingSlugAlreadyExists(slug || '')
  }
}
const createMeetingType = async (
  account_address: string,
  meetingType: CreateMeetingTypeRequest
) => {
  await checkSlugExists(account_address, meetingType.slug)
  const payload: BaseMeetingType = {
    account_owner_address: account_address,
    type: meetingType.type,
    min_notice_minutes: meetingType.min_notice_minutes,
    duration_minutes: meetingType.duration_minutes,
    title: meetingType.title,
    slug: meetingType.slug,
    description: meetingType.description,
    custom_link: meetingType.custom_link,
    fixed_link: meetingType.fixed_link,
    meeting_platforms: meetingType.meeting_platforms,
  }
  const { data, error } = await db.supabase
    .from('meeting_type')
    .insert([payload])
  const meeting_type_id = data?.[0].id
  if (error) {
    throw new Error(error.message)
  }
  if (
    meetingType?.availability_ids &&
    meetingType?.availability_ids.length > 0
  ) {
    const { error: meetingTypeAvailaibilityError } = await db.supabase
      .from('meeting_type_availabilities')
      .insert(
        meetingType?.availability_ids?.map(availability_id => ({
          meeting_type_id,
          availability_id: availability_id,
        }))
      )
    if (meetingTypeAvailaibilityError) {
      throw new Error(meetingTypeAvailaibilityError.message)
    }
  }
  if (meetingType?.calendars && meetingType?.calendars?.length > 0) {
    const { error: calendarError } = await db.supabase
      .from('meeting_type_calendars')
      .insert(
        meetingType?.calendars?.map(calendar => ({
          meeting_type_id,
          calendar_id: calendar,
        }))
      )
    if (calendarError) {
      throw new Error(calendarError.message)
    }
  }
  if (meetingType?.plan) {
    const { error: planError } = await db.supabase
      .from('meeting_type_plan')
      .insert([
        {
          meeting_type_id,
          type: meetingType?.plan.type,
          price_per_slot: meetingType?.plan.price_per_slot,
          no_of_slot: meetingType?.plan.no_of_slot,
          payment_channel: meetingType?.plan.payment_channel,
          payment_address: meetingType?.plan.payment_address,
          default_chain_id: meetingType?.plan.crypto_network,
        },
      ])
    if (planError) {
      throw new Error(planError.message)
    }
  }
  return data?.[0] as MeetingType
}
const deleteMeetingType = async (
  account_address: string,
  meeting_type_id: string
): Promise<void> => {
  const { data: meetingTypes, error: MeetingTypeError } = await db.supabase
    .from('meeting_type')
    .select(`id`)
    .eq('account_owner_address', account_address)
    .is('deleted_at', null)
    .range(0, 2)
  if (MeetingTypeError) {
    throw new Error(MeetingTypeError.message)
  }
  if (meetingTypes?.length === 1) {
    throw new LastMeetingTypeError()
  }
  const { error } = await db.supabase
    .from('meeting_type')
    .update({ deleted_at: new Date().toISOString() })
    .eq('account_owner_address', account_address)
    .eq('id', meeting_type_id)

  if (error) {
    throw new Error(error.message)
  }

  const { error: assocError } = await db.supabase
    .from('meeting_type_availabilities')
    .delete()
    .eq('meeting_type_id', meeting_type_id)
  if (assocError) {
    throw new Error(assocError.message)
  }
}

// shared helper function to update associations between meeting types and availability blocks
const updateAssociations = async <T extends string | number>(
  table: string,
  primaryId: string,
  primaryField: string,
  secondaryField: string,
  newSecondaryIds: T[],
  errorMessage: string
) => {
  // Get current associations
  const { data: current } = await db.supabase
    .from(table)
    .select(secondaryField)
    .eq(primaryField, primaryId)

  const currentIds =
    current?.map((c: Record<string, T>) => c[secondaryField]) || []
  const newIds = newSecondaryIds

  const toDelete = currentIds.filter(id => !newIds.includes(id))
  const toInsert = newIds.filter(id => !currentIds.includes(id))

  // Delete removed associations
  if (toDelete.length > 0) {
    const { error: deleteError } = await db.supabase
      .from(table)
      .delete()
      .eq(primaryField, primaryId)
      .in(secondaryField, toDelete)

    if (deleteError) {
      throw new Error(`Failed to remove ${errorMessage}`)
    }
  }

  // Insert new associations
  if (toInsert.length > 0) {
    const { error: insertError } = await db.supabase.from(table).insert(
      toInsert.map(secondaryId => ({
        [primaryField]: primaryId,
        [secondaryField]: secondaryId,
      }))
    )

    if (insertError) {
      throw new Error(`Failed to add ${errorMessage}`)
    }
  }
}

const updateMeetingType = async (
  account_address: string,
  meeting_type_id: string,
  meetingType: CreateMeetingTypeRequest
): Promise<MeetingType> => {
  await checkSlugExists(account_address, meetingType.slug, meeting_type_id)
  const payload: Partial<BaseMeetingType> = {
    account_owner_address: account_address,
    min_notice_minutes: meetingType.min_notice_minutes,
    duration_minutes: meetingType.duration_minutes,
    title: meetingType.title,
    slug: meetingType.slug,
    description: meetingType.description,
    updated_at: new Date().toISOString(),
    custom_link: meetingType.custom_link,
    fixed_link: meetingType.fixed_link,
    meeting_platforms: meetingType.meeting_platforms,
  }
  const { data, error } = await db.supabase
    .from('meeting_type')
    .update(payload)
    .eq('account_owner_address', account_address)
    .eq('id', meeting_type_id)
  if (error) {
    throw new Error(error.message)
  }
  // Handle availability associations
  if (meetingType?.availability_ids !== undefined) {
    await updateAssociations(
      'meeting_type_availabilities',
      meeting_type_id,
      'meeting_type_id',
      'availability_id',
      meetingType.availability_ids,
      'availability associations'
    )
  }
  // Handle calendar associations
  if (meetingType?.calendars !== undefined) {
    await updateAssociations(
      'meeting_type_calendars',
      meeting_type_id,
      'meeting_type_id',
      'calendar_id',
      meetingType.calendars,
      'calendar associations'
    )
  }
  if (meetingType?.plan) {
    const { error: insertPlanError } = await db.supabase
      .from('meeting_type_plan')
      .update({
        type: meetingType?.plan.type,
        price_per_slot: meetingType?.plan.price_per_slot,
        no_of_slot: meetingType?.plan.no_of_slot,
        payment_channel: meetingType?.plan.payment_channel,
        payment_address: meetingType?.plan.payment_address,
        default_chain_id: meetingType?.plan.crypto_network,
        updated_at: new Date().toISOString(),
      })
      .eq('meeting_type_id', meeting_type_id)

    if (insertPlanError) {
      throw new Error(insertPlanError.message)
    }
  }
  return data?.[0] as MeetingType
}

const updateAvailabilityBlockMeetingTypes = async (
  account_address: string,
  availability_block_id: string,
  meeting_type_ids: string[]
) => {
  // First verify the availability block exists and belongs to the account
  const { data: block, error: blockError } = await db.supabase
    .from('availabilities')
    .select('id')
    .eq('id', availability_block_id)
    .eq('account_owner_address', account_address)
    .single()

  if (blockError || !block) {
    throw new AvailabilityBlockNotFoundError()
  }

  await updateAssociations(
    'meeting_type_availabilities',
    availability_block_id,
    'availability_id',
    'meeting_type_id',
    meeting_type_ids,
    'meeting type associations'
  )
}

const getTypeMeetingAvailabilityTypeFromDB = async (
  id: string
): Promise<MeetingType['availabilities'] | null> => {
  if (id === NO_MEETING_TYPE) return null
  const { data, error } = await db.supabase
    .from('meeting_type')
    .select(
      `
    *,
    availabilities: meeting_type_availabilities(availabilities(*))
    `
    )
    .eq('id', id)
    .is('deleted_at', null)
    .single()
  if (error) {
    throw new Error(error.message)
  }
  if (!data) {
    throw new MeetingTypeNotFound()
  }
  return data?.availabilities?.map(
    (availability: { availabilities: MeetingType['availabilities'][0] }) =>
      availability.availabilities
  )
}
const getMeetingTypeFromDB = async (id: string): Promise<MeetingType> => {
  const { data, error } = await db.supabase
    .from('meeting_type')
    .select(
      `
    *,
    plan: meeting_type_plan(*),
    connected_calendars: meeting_type_calendars(
       connected_calendars(id, email, provider)
    )
    `
    )
    .eq('id', id)
    .is('deleted_at', null)
    .single()
  if (error) {
    throw new Error(error.message)
  }
  if (!data) {
    throw new MeetingTypeNotFound()
  }
  data.plan = data.plan?.[0] || null
  data.calendars = data?.connected_calendars?.map(
    (calendar: { connected_calendars: ConnectedCalendarCore }) =>
      calendar.connected_calendars
  )
  return data
}
// Function to get transactions for a wallet (both sent and received) with optional token filtering
export const getWalletTransactions = async (
  walletAddress: string,
  tokenAddress?: string,
  chainId?: number,
  limit = 50,
  offset = 0
) => {
  // Build base query for count
  let countQuery = db.supabase
    .from('transactions')
    .select('*', { count: 'exact', head: true })
    .or(
      `initiator_address.eq.${walletAddress},metadata->>sender_address.eq.${walletAddress},metadata->>receiver_address.eq.${walletAddress}`
    )

  // Apply optional token and chain filters to count query
  if (tokenAddress && typeof tokenAddress === 'string') {
    countQuery = countQuery.eq('token_address', tokenAddress.toLowerCase())
  }

  if (chainId && typeof chainId === 'number') {
    countQuery = countQuery.eq('chain_id', chainId)
  }

  const { count: totalCount, error: countError } = await countQuery

  if (countError) {
    throw new Error(countError.message)
  }

  // Build base query for transactions
  let query = db.supabase
    .from('transactions')
    .select('*')
    .or(
      `initiator_address.eq.${walletAddress},metadata->>sender_address.eq.${walletAddress},metadata->>receiver_address.eq.${walletAddress}`
    )

  // Apply optional token and chain filters
  if (tokenAddress && typeof tokenAddress === 'string') {
    query = query.eq('token_address', tokenAddress.toLowerCase())
  }

  if (chainId && typeof chainId === 'number') {
    query = query.eq('chain_id', chainId)
  }

  const { data: transactions, error } = await query
    .order('created_at', { ascending: false })
    .range(offset, offset + limit - 1)

  if (error) {
    throw new Error(error.message)
  }

  // Get meeting data for transactions that have meeting_type_id
  const transactionsWithMeetingData = await Promise.all(
    (transactions || []).map(async tx => {
      if (tx.meeting_type_id) {
        // Get meeting type data
        const { data: meetingTypeData } = await db.supabase
          .from('meeting_types')
          .select('title')
          .eq('id', tx.meeting_type_id)
          .single()

        // Get meeting session data
        const { data: meetingSessionData } = await db.supabase
          .from('meeting_sessions')
          .select('guest_email, session_number')
          .eq('transaction_id', tx.id)
          .single()

        return {
          ...tx,
          meeting_types: meetingTypeData || null,
          meeting_sessions: meetingSessionData || null,
        }
      } else {
        return {
          ...tx,
          meeting_types: null,
          meeting_sessions: null,
        }
      }
    })
  )

  const processedTransactions = transactionsWithMeetingData.map(tx => {
    const metadata = tx.metadata

    const hasMetadata = metadata?.sender_address && metadata?.receiver_address

    let isSender = false
    let isReceiver = false

    if (hasMetadata) {
      isSender =
        metadata.sender_address.toLowerCase() === walletAddress.toLowerCase()
      isReceiver =
        metadata.receiver_address.toLowerCase() === walletAddress.toLowerCase()
    } else {
      isSender =
        tx.initiator_address.toLowerCase() === walletAddress.toLowerCase()
      isReceiver = false
    }

    // Determine direction based on whether current wallet is sender or receiver
    let direction: 'debit' | 'credit' | 'unknown' = 'unknown'
    let counterparty_address: string | undefined

    if (isSender) {
      direction = 'debit'
      counterparty_address = metadata?.receiver_address
    } else if (isReceiver) {
      direction = 'credit'
      counterparty_address = metadata?.sender_address
    } else {
      direction = 'unknown'
      counterparty_address = undefined
    }

    return {
      ...tx,
      direction,
      counterparty_address,
      has_full_metadata: !!(
        metadata?.sender_address && metadata?.receiver_address
      ),
    }
  })

  return {
    transactions: processedTransactions,
    totalCount: totalCount || 0,
  }
}

export const getWalletTransactionsByToken = async (
  walletAddress: string,
  tokenAddress?: string,
  chainId?: number,
  limit = 50,
  offset = 0
) => {
  return getWalletTransactions(
    walletAddress,
    tokenAddress,
    chainId,
    limit,
    offset
  )
}

const createCryptoTransaction = async (
  transactionRequest: ConfirmCryptoTransactionRequest,
  account_address?: string
) => {
  const chainInfo = getChainInfo(transactionRequest.chain)
  if (!chainInfo?.id) {
    throw new ChainNotFound(transactionRequest.chain)
  }
  const { feeInUSD, gasUsed } = await getTransactionFeeThirdweb(
    transactionRequest.transaction_hash,
    transactionRequest.chain
  )

  // Determine payment direction based on transaction type
  const isWalletTransfer = !transactionRequest.meeting_type_id
  const paymentDirection = isWalletTransfer
    ? PaymentDirection.DEBIT
    : PaymentDirection.CREDIT

  const payload: BaseTransaction = {
    method: transactionRequest.payment_method,
    transaction_hash:
      transactionRequest.transaction_hash.toLowerCase() as Address,
    amount: transactionRequest.amount,
    direction: paymentDirection,
    chain_id: chainInfo?.id,
    token_address: transactionRequest.token_address,
    fiat_equivalent: transactionRequest.fiat_equivalent,
    meeting_type_id: transactionRequest?.meeting_type_id,
    initiator_address: account_address,
    status: PaymentStatus.COMPLETED,
    token_type: TokenType.ERC20,
    confirmed_at: new Date().toISOString(),
    provider_reference_id: transactionRequest.provider_reference_id,
    currency: Currency.USD,
    total_fee: feeInUSD,
    metadata: {
      ...(account_address && {
        sender_address: account_address.toLowerCase(),
      }),
      ...(transactionRequest.receiver_address && {
        receiver_address: transactionRequest.receiver_address.toLowerCase(),
      }),
    },
    fee_breakdown: {
      gas_used: gasUsed,
      fee_in_usd: feeInUSD,
    },
  }
  const { data, error } = await db.supabase
    .from<Transaction>('transactions')
    .insert(payload)
  if (error) {
    throw new Error(error.message)
  }

  // Only create meeting sessions and send receipt if this is a meeting-related transaction
  if (transactionRequest.meeting_type_id) {
    const meetingType = await getMeetingTypeFromDB(
      transactionRequest.meeting_type_id
    )
    const totalNoOfSlots = meetingType?.plan?.no_of_slot || 1

    // For meeting payments, add the meeting owner's address to metadata as receiver
    if (meetingType?.account_owner_address) {
      const { error: updateError } = await db.supabase
        .from('transactions')
        .update({
          metadata: {
            sender_address: account_address?.toLowerCase(),
            receiver_address: meetingType.account_owner_address.toLowerCase(),
          },
        })
        .eq(
          'transaction_hash',
          transactionRequest.transaction_hash.toLowerCase()
        )

      if (updateError) {
        console.error(
          'Failed to update transaction metadata with receiver address:',
          updateError
        )
      }
    }

    const meetingSessions: Array<BaseMeetingSession> = Array.from(
      { length: totalNoOfSlots },
      (_, i) => ({
        meeting_type_id: transactionRequest.meeting_type_id!,
        transaction_id: data[0]?.id,
        session_number: i + 1,
        guest_address: account_address,
        guest_email: transactionRequest?.guest_email,
        guest_name: transactionRequest?.guest_name,
        owner_address: meetingType?.account_owner_address,
      })
    )
    const { error: slotError } = await db.supabase
      .from('meeting_sessions')
      .insert(meetingSessions)
    if (slotError) {
      throw new Error(slotError.message)
    }

    // Only send receipt if guest email and name are provided
    if (transactionRequest.guest_email && transactionRequest.guest_name) {
      try {
        // don't wait for receipt to be sent before serving a response
        sendReceiptEmail(
          transactionRequest.guest_email,
          transactionRequest.guest_name,
          {
            full_name: transactionRequest.guest_name,
            email_address: transactionRequest.guest_email,
            plan: meetingType?.title || '',
            number_of_sessions: totalNoOfSlots.toString(),
            price: transactionRequest.amount.toString(),
            payment_method: transactionRequest.payment_method,
            transaction_fee: '0',
            transaction_status: PaymentStatus.COMPLETED,
            transaction_hash: transactionRequest.transaction_hash,
          }
        )
      } catch (e) {
        console.error(e)
      }
    }
  }
  return data[0]
}

const getMeetingSessionsByTxHash = async (
  tx: Address
): Promise<Array<MeetingSession>> => {
  const { data: transaction, error: error } = await db.supabase
    .from('transactions')
    .select(
      `
      meeting_sessions(*)
      `
    )
    .eq('transaction_hash', tx.toLowerCase())
    .single()
  if (error) {
    throw new Error(error.message)
  }
  if (!transaction) {
    throw new TransactionNotFoundError(tx)
  }

  return transaction.meeting_sessions || []
}

const getTransactionBytxHashAndMeetingType = async (
  tx: Address,
  meeting_type_id: string
): Promise<Transaction> => {
  const { data: transaction, error: error } = await db.supabase
    .from('transactions')
    .select(
      `
    *,
    meeting_sessions(*)
    `
    )
    .eq('transaction_hash', tx.toLowerCase())
    .eq('meeting_type_id', meeting_type_id)
    .single()

  if (error) {
    throw new Error(error.message)
  }
  if (!transaction) {
    throw new TransactionNotFoundError(tx)
  }
  return transaction
}
const getMeetingSessionByMeetingId = async (
  meeting_id: string,
  meeting_type_id: string
) => {
  const { data: meetingSession, error } = await db.supabase
    .from('meeting_sessions')
    .select('*')
    .eq('id', meeting_id)
    .eq('meeting_type_id', meeting_type_id)
    .single()
  if (error) {
    throw new Error(error.message)
  }

  return meetingSession
}

const registerMeetingSession = async (tx: Address, meeting_id: string) => {
  const meetingSessionsRaw = await getMeetingSessionsByTxHash(tx)
  const meetingSessions = meetingSessionsRaw.sort(
    (a, b) => a.session_number - b.session_number
  )
  const sessionToUpdate = meetingSessions.find(val => val.used_at === null)
  if (!sessionToUpdate) {
    throw new AllMeetingSlotsUsedError()
  }
  const { error: slotError } = await db.supabase
    .from('meeting_sessions')
    .update({
      meeting_id,
      used_at: new Date().toISOString(),
      updated_at: new Date().toISOString(),
    })
    .eq('id', sessionToUpdate.id)
  if (slotError) {
    throw new Error(slotError.message)
  }
}

const getPaidSessionsByMeetingType = async (
  current_account: string,
  account_address: string
): Promise<Array<PaidMeetingTypes>> => {
  const { data: sessions, error } = await db.supabase.rpc('get_paid_sessions', {
    current_account,
    account_address,
  })
  if (error) {
    throw new Error(error.message)
  }
  return sessions?.map(val => ({ ...val, plan: val.plan?.[0] })) || []
}

const syncWebhooks = async (provider: TimeSlotSource) => {
  const { data, error } = await db.supabase
    .from<ConnectedCalendar>('connected_calendars')
    .select('*')
    .eq('provider', provider)
    .filter('calendars', 'cs', '[{"sync": true}]')
  if (error) {
    throw new Error(error.message)
  }
  for (const calendar of data || []) {
    const integration = getConnectedCalendarIntegration(
      calendar.account_address,
      calendar.email,
      calendar.provider,
      calendar.payload
    )
    for (const cal of calendar.calendars.filter(c => c.enabled && c.sync)) {
      try {
        if (!integration.setWebhookUrl || !integration.refreshWebhook) continue
        const { data } = await db.supabase
          .from('calendar_webhooks')
          .select('*')
          .eq('calendar_id', cal.calendarId)
          .eq('connected_calendar_id', calendar.id)
        const calendarwbhk = data?.[0]
        if (calendarwbhk) {
          if (
            new Date(calendarwbhk.expires_at) < add(new Date(), { days: 1 })
          ) {
            const result = await integration.refreshWebhook(
              calendarwbhk.channel_id,
              calendarwbhk.resource_id,
              WEBHOOK_URL,
              cal.calendarId
            )
            const { calendarId, channelId, expiration, resourceId } = result
            const { error: updateError } = await db.supabase
              .from('calendar_webhooks')
              .update({
                channel_id: channelId,
                resource_id: resourceId,
                calendar_id: calendarId,
                expires_at: new Date(Number(expiration)).toISOString(),
              })
              .eq('id', calendarwbhk.id)

            if (updateError) {
              console.error(updateError)
            }
            continue
          }
          continue
        }

        const result = await integration.setWebhookUrl(
          WEBHOOK_URL,
          cal.calendarId
        )
        const { calendarId, channelId, expiration, resourceId } = result
        const { error: updateError } = await db.supabase
          .from('calendar_webhooks')
          .insert({
            channel_id: channelId,
            resource_id: resourceId,
            calendar_id: calendarId,
            connected_calendar_id: calendar.id,
            expires_at: new Date(Number(expiration)).toISOString(),
          })
        if (updateError) {
          console.error(updateError)
        }
      } catch (e) {
        console.error('Error refreshing webhook:', e)
      }
    }
  }
}

const handleWebhookEvent = async (
  channelId: string,
  resourceId: string
): Promise<boolean> => {
  console.trace(
    `Received webhook event for channel: ${channelId}, resource: ${resourceId}`
  )
  const { data } = await db.supabase
    .from('calendar_webhooks')
    .select(
      `
      *,
      connected_calendar: connected_calendars!inner(*)
      `
    )
    .eq('channel_id', channelId)
    .eq('resource_id', resourceId)
    .single()
  if (!data) {
    throw new Error(
      `No webhook found for channel: ${channelId}, resource: ${resourceId}`
    )
  }
  const calendar: ConnectedCalendar = data?.connected_calendar
  if (!calendar) return false
  let lower_limit = new Date(calendar?.updated || calendar?.created)
  const upper_limit = add(new Date(), {
    years: 1,
  })

  if (lower_limit < add(upper_limit, { years: -1.5 })) {
    lower_limit = add(upper_limit, { years: -1 })
  }

  const integration = getConnectedCalendarIntegration(
    calendar.account_address,
    calendar.email,
    calendar.provider,
    calendar.payload
  )

  let calendar_availabilities =
    (await integration.listEvents?.(
      data.calendar_id,
      lower_limit,
      upper_limit
    )) || []
  const uniqueRecurringEventId = new Set<string>()
  calendar_availabilities = calendar_availabilities
    .sort((a, b) => {
      // Group by recurringEventId first
      const aKey = a.id || ''
      const bKey = b.id || ''

      if (aKey !== bKey) return aKey.localeCompare(bKey)

      // Within same group, sort by sequence (highest first)
      return (b.sequence || 0) - (a.sequence || 0)
    })
    .filter(event => {
      if (!event.recurringEventId) return true
    })
  const recentlyUpdated = calendar_availabilities.filter(event => {
    const now = new Date()
    // We can't update recently updated meeting to prevent infinite syncing when we update or create meetings
    if (event.extendedProperties?.private?.lastUpdatedAt) {
      const eventLastUpdatedAt = new Date(
        event.extendedProperties?.private?.lastUpdatedAt
      )
      if (
        eventLastUpdatedAt >
        sub(now, {
          seconds: 30,
        })
      ) {
        return false
      }
    }
    const recordChangeDate = event.updated || event.created
    if (!recordChangeDate) return
    const eventDate = new Date(recordChangeDate)

    return eventDate > add(now, { minutes: -2 })
  })
  if (recentlyUpdated.length === 0) {
    console.error('No recently updated events found')
    return false
  }
  const actions = await Promise.all(
    recentlyUpdated.map(event =>
      handleSyncEvent(event, calendar, data.calendar_id)
    )
  )
  return actions.length > 0
}
const handleSyncEvent = async (
  event: calendar_v3.Schema$Event,
  calendar: ConnectedCalendar,
  calendarId: string
) => {
  try {
    // eslint-disable-next-line no-restricted-syntax
    console.log(event)
    if (!event.id) return
    const meetingId = getBaseEventId(event.id)
    if (!meetingId) {
      console.warn(`Skipping event ${event.id} due to missing  meetingId`)
      return
    }
    if (!event.start?.dateTime || !event.end?.dateTime) return
    const meeting = await updateMeetingServer(
      meetingId,
      calendar.account_address,
      calendar.email,
      new Date(event.start?.dateTime),
      new Date(event.end?.dateTime),
      event.attendees || [],
      extractMeetingDescription(event.description || '') || '',
      event.location || '',
      event.summary || ''
    )

    return meeting
  } catch (e) {
    console.error(e)
    if (e instanceof MeetingDetailsModificationDenied) {
      // update only the rsvp on other calendars
      return await handleCalendarRsvps(event, calendar, calendarId)
    } else {
      throw e
    }
  }
}
const handleCalendarRsvps = async (
  event: calendar_v3.Schema$Event,
  calendar: ConnectedCalendar,
  calendarId: string
) => {
  if (!event.id) return
  const meetingId = getBaseEventId(event.id)
  const existingMeeting = await getConferenceMeetingFromDB(meetingId)
  const slotIds = existingMeeting.slots
  const existingSlot = await getSlotsByIds(slotIds)
  const otherMeetingAddress = existingSlot
    .map(slot => slot.account_address.toLowerCase())
    .filter(address => address !== calendar.account_address)
  const actorAccount = await getAccountFromDB(calendar.account_address)
  if (!actorAccount) return
  const actor = event.attendees?.find(attendee => attendee.self)
  const actingParticipant = existingSlot?.find(
    user => user.account_address === calendar.account_address
  )
  if (!actingParticipant || !actor || !actor?.responseStatus) {
    return
  }
  // Update RSVP status on other participants' calendars
  for (const address of otherMeetingAddress) {
    try {
      const calendars = await getConnectedCalendars(address, {
        syncOnly: true,
      })

      for (const calendar of calendars) {
        const integration = getConnectedCalendarIntegration(
          calendar.account_address,
          calendar.email,
          calendar.provider,
          calendar.payload
        )

        if (integration.updateEventRSVP && actor?.responseStatus) {
          const actorEmail = noNoReplyEmailForAccount(
            (actorAccount.preferences.name || actorAccount.address)!
          )

          for (const cal of calendar.calendars) {
            try {
              await integration.updateEventRSVP(
                meetingId,
                actorEmail,
                actor.responseStatus,
                cal.calendarId
              )
              // Add delay to respect rate limits
              await new Promise(resolve => setTimeout(resolve, 2000))
            } catch (error: unknown) {
              console.error('Error updating RSVP status:', error)
              // If rate limited, wait longer before continuing
              if (error instanceof GaxiosError) {
                const isRateLimitError =
                  error?.message?.includes('Rate Limit') ||
                  error?.response?.status === 403

                if (isRateLimitError) {
                  await new Promise(resolve => setTimeout(resolve, 10000))
                }
              }
            }
          }
        }
      }
    } catch (e) {
      console.error(e)
    }
  }
  // Update the acting participant's RSVP status in the database
  const integration = getConnectedCalendarIntegration(
    calendar.account_address,
    calendar.email,
    calendar.provider,
    calendar.payload
  )
  integration.updateEventExtendedProperties &&
    integration.updateEventExtendedProperties(meetingId, calendarId)
}
const getAccountDomainUrl = (account: Account, ellipsize?: boolean): string => {
  if (isProAccount(account)) {
    const domain = account.subscriptions?.find(
      sub => new Date(sub.expiry_time) > new Date()
    )?.domain
    if (domain) {
      return domain
    }
  }
  return `address/${
    ellipsize ? ellipsizeAddress(account!.address) : account!.address
  }`
}

const getAccountCalendarUrl = async (
  account: Account,
  ellipsize?: boolean,
  meetingTypeId?: string
): Promise<string> => {
  let slug = ''
  if (meetingTypeId) {
    try {
      const meetingType = await getMeetingTypeFromDB(meetingTypeId)
      if (meetingType) {
        slug = `/${meetingType.slug}`
      }
    } catch (e) {
      Sentry.captureException(e, {
        extra: {
          accountAddress: account.address,
          meetingTypeId,
        },
      })
    }
  }
  return `${appUrl}/${getAccountDomainUrl(account, ellipsize)}${slug}`
}

const getOwnerPublicUrlServer = async (
  ownerAccountAddress: string,
  meetingTypeId?: string
): Promise<string> => {
  try {
    const ownerAccount = await getAccountFromDB(ownerAccountAddress)
    return await getAccountCalendarUrl(ownerAccount, undefined, meetingTypeId)
  } catch (error) {
    Sentry.captureException(error, {
      extra: {
        ownerAccountAddress,
        meetingTypeId,
      },
    })
    return `${appUrl}/address/${ownerAccountAddress}`
  }
}
<<<<<<< HEAD
=======
const recordOffRampTransaction = async (event: OnrampMoneyWebhook) => {
  const { data: transactionExists } = await db.supabase
    .from<BaseTransaction>('transactions')
    .select('*')
    .eq('provider_reference_id', event.referenceId)
    .eq('initiator_address', event.merchantRecognitionId.toLowerCase())
    .eq('transaction_hash', event.transactionHash.toLowerCase())
  const status = extractOnRampStatus(event.status)
  const exists = transactionExists?.[0]
  const payload: BaseTransaction = {
    method: PaymentType.CRYPTO,
    transaction_hash: event.transactionHash.toLowerCase() as Address,
    amount: event.actualFiatAmount,
    direction:
      event.eventType.toLowerCase() === 'offramp'
        ? PaymentDirection.DEBIT
        : PaymentDirection.CREDIT,
    chain_id: event.chainId,
    token_address: await getOnrampMoneyTokenAddress(
      event.coinId,
      event.chainId
    ),
    fiat_equivalent: event.actualFiatAmount,
    initiator_address: event.merchantRecognitionId.toLowerCase() as Address,
    status,
    token_type: TokenType.ERC20,
    confirmed_at: status === 'completed' ? new Date().toISOString() : undefined,
    currency: currenciesMap[event.fiatType],
    provider_reference_id: event.referenceId,
    fee_breakdown: {
      client_fee: event.clientFee,
      gateway_fee: event.gatewayFee,
      on_ramp_fee: event.onRampFee,
    },
    total_fee: event.clientFee + event.gatewayFee + event.onRampFee,
    metadata: {
      order_id: event.orderId,
      actual_quantity: event.actualQuantity,
      kyc_needed: event?.kycNeeded,
      payment_type: event.paymentType,
    },
  }

  if (exists) {
    // If transaction already exists, update it
    payload.updated_at = new Date()
    const { data, error } = await db.supabase
      .from('transactions')
      .update(payload)
      .eq('provider_reference_id', event.referenceId)
      .eq('initiator_address', event.merchantRecognitionId.toLowerCase())
    if (error) {
      throw new Error(error.message)
    }
    return data?.[0] as Transaction
  } else {
    // If transaction does not exist, insert it
    const { data, error } = await db.supabase
      .from('transactions')
      .insert([payload])
    if (error) {
      throw new Error(error.message)
    }
    return data?.[0] as Transaction
  }
  //TODO: send notification
}
>>>>>>> 7ecdf212

export {
  acceptContactInvite,
  addOrUpdateConnectedCalendar,
  addUserToGroup,
  changeGroupRole,
  checkContactExists,
  connectedCalendarExists,
  contactInviteByEmailExists,
  createCryptoTransaction,
  createMeetingType,
  createTgConnection,
  deleteAllTgConnections,
  deleteGateCondition,
  deleteGroup,
  deleteMeetingFromDB,
  deleteMeetingType,
  deleteTgConnection,
  editGroup,
  findAccountByIdentifier,
  findAccountsByText,
  getAccountFromDB,
  getAccountFromDBPublic,
  getAccountNonce,
  getAccountNotificationSubscriptionEmail,
  getAccountNotificationSubscriptions,
  getAccountsNotificationSubscriptionEmails,
  getAccountsWithTgConnected,
  getAppToken,
  getConferenceDataBySlotId,
  getConferenceMeetingFromDB,
  getConnectedCalendars,
  getContactById,
  getContactInviteById,
  getContactInvites,
  getContactInvitesCount,
  getContactLean,
  getContacts,
  getDiscordAccounts,
  getExistingAccountsFromDB,
  getGateCondition,
  getGateConditionsForAccount,
  getGroup,
  getGroupInternal,
  getGroupInvites,
  getGroupName,
  getGroupsAndMembers,
  getGroupsEmpty,
  getGroupUsers,
  getGroupUsersInternal,
  getMeetingFromDB,
  getMeetingSessionsByTxHash,
  getMeetingTypeFromDB,
  getMeetingTypes,
  getMeetingTypesForAvailabilityBlock,
  getNewestCoupon,
  getOfficeEventMappingId,
  getOrCreateContactInvite,
  getOwnerPublicUrlServer,
  getPaidSessionsByMeetingType,
  getSlotsByIds,
  getSlotsForAccount,
  getSlotsForAccountMinimal,
  getSlotsForDashboard,
  getTgConnection,
  getTgConnectionByTgId,
  getUserGroups,
  handleGuestCancel,
  handleMeetingCancelSync,
  handleWebhookEvent,
  initAccountDBForWallet,
  initDB,
  insertOfficeEventMapping,
  isGroupAdmin,
  isSlotAvailable as isSlotFree,
  isUserContact,
  leaveGroup,
  manageGroupInvite,
  publicGroupJoin,
  recordOffRampTransaction,
  registerMeetingSession,
  rejectContactInvite,
  rejectGroupInvite,
  removeConnectedCalendar,
  removeContact,
  removeMember,
  saveConferenceMeetingToDB,
  saveEmailToDB,
  saveMeeting,
  selectTeamMeetingRequest,
  setAccountNotificationSubscriptions,
  subscribeWithCoupon,
  syncWebhooks,
  updateAccountFromInvite,
  updateAccountPreferences,
  updateAllRecurringSlots,
  updateAvailabilityBlockMeetingTypes,
  updateContactInviteCooldown,
  updateCustomSubscriptionDomain,
  updateMeeting,
  updateMeetingType,
  updatePreferenceAvatar,
  updateRecurringSlots,
  upsertGateCondition,
  workMeetingTypeGates,
}<|MERGE_RESOLUTION|>--- conflicted
+++ resolved
@@ -71,10 +71,6 @@
   GroupMeetingRequest,
   GroupNotificationType,
   MeetingAccessType,
-<<<<<<< HEAD
-=======
-  MeetingDecrypted,
->>>>>>> 7ecdf212
   MeetingInfo,
   MeetingProvider,
   MeetingRepeat,
@@ -113,10 +109,6 @@
   Transaction,
 } from '@/types/Transactions'
 import {
-<<<<<<< HEAD
-  Currency,
-=======
->>>>>>> 7ecdf212
   NO_MEETING_TYPE,
   PaymentDirection,
   PaymentStatus,
@@ -178,11 +170,7 @@
   getBaseEventId,
   updateMeetingServer,
 } from './calendar_sync_helpers'
-<<<<<<< HEAD
 import { apiUrl, appUrl, WEBHOOK_URL } from './constants'
-=======
-import { apiUrl, appUrl, isProduction, WEBHOOK_URL } from './constants'
->>>>>>> 7ecdf212
 import { ChannelType, ContactStatus } from './constants/contact'
 import { decryptContent, encryptContent } from './cryptography'
 import { addRecurrence } from './date_helper'
@@ -848,26 +836,7 @@
   txHash?: Address | null,
   meeting_id?: string
 ): Promise<boolean> => {
-<<<<<<< HEAD
   if (meetingTypeId !== NO_MEETING_TYPE) {
-    const meetingType = await getMeetingTypeFromDB(meetingTypeId)
-    const minTime = meetingType.min_notice_minutes
-    if (meetingType?.plan) {
-      if (!txHash) {
-        throw new TransactionIsRequired()
-      }
-      const transaction = await getTransactionBytxHashAndMeetingType(
-        txHash,
-        meetingTypeId
-      )
-      const meetingSessions = transaction.meeting_sessions || []
-      const isAnyMeetingSlotFree = meetingSessions.some(
-        session => session.used_at === null
-      )
-      if (!isAnyMeetingSlotFree) {
-        throw new AllMeetingSlotsUsedError()
-=======
-  if (meetingTypeId !== 'no_type') {
     const meetingType = await getMeetingTypeFromDB(meetingTypeId)
     const minTime = meetingType.min_notice_minutes
     if (meetingType?.plan) {
@@ -894,7 +863,6 @@
         if (!isAnyMeetingSlotFree) {
           throw new AllMeetingSlotsUsedError()
         }
->>>>>>> 7ecdf212
       }
     }
 
@@ -921,10 +889,6 @@
       DateTime.fromJSDate(new Date(slot.end))
     )
   )
-<<<<<<< HEAD
-=======
-
->>>>>>> 7ecdf212
   const isAvailable = busySlots.every(slot => !slot.overlaps(interval))
   return isAvailable
 }
@@ -1323,7 +1287,6 @@
             ownerAccount?.preferences.availabilities || [],
             ownerAccount?.preferences.timezone
           )
-<<<<<<< HEAD
         if (
           meeting.meetingTypeId &&
           meeting.meetingTypeId !== NO_MEETING_TYPE
@@ -1342,9 +1305,6 @@
             )
         }
         // TODO: check slots by meeting type and not users default Availability
-=======
-        // TODO: check slots by meeting type and not users default Availaibility
->>>>>>> 7ecdf212
         if (
           participantIsOwner &&
           ownerIsNotScheduler &&
@@ -2472,7 +2432,6 @@
     throw new Error(error.message)
   }
   const calendar = data[0] as ConnectedCalendar
-<<<<<<< HEAD
 
   try {
     const integration = getConnectedCalendarIntegration(
@@ -2496,33 +2455,7 @@
     })
     console.error('Error adding new calendar to existing meeting types:', e)
   }
-=======
->>>>>>> 7ecdf212
-
-  if (!isProduction) {
-    try {
-      const integration = getConnectedCalendarIntegration(
-        address.toLowerCase(),
-        email,
-        provider,
-        payload
-      )
-      for (const cal of calendars.filter(cal => cal.enabled && cal.sync)) {
-        // don't parellelize this as it can make us hit google's rate limit
-        await handleWebHook(cal.calendarId, calendar.id, integration)
-      }
-    } catch (e) {
-      Sentry.captureException(e, {
-        extra: {
-          calendarId: calendar.id,
-          accountAddress: address,
-          email,
-          provider,
-        },
-      })
-      console.error('Error adding new calendar to existing meeting types:', e)
-    }
-  }
+
   return calendar
 }
 
@@ -4304,10 +4237,7 @@
 
   return sortedBlocks
 }
-<<<<<<< HEAD
-
-=======
->>>>>>> 7ecdf212
+
 const getMeetingTypesLean = async (
   account_address: string
 ): Promise<Array<MeetingType> | null> => {
@@ -5485,8 +5415,6 @@
     return `${appUrl}/address/${ownerAccountAddress}`
   }
 }
-<<<<<<< HEAD
-=======
 const recordOffRampTransaction = async (event: OnrampMoneyWebhook) => {
   const { data: transactionExists } = await db.supabase
     .from<BaseTransaction>('transactions')
@@ -5554,7 +5482,6 @@
   }
   //TODO: send notification
 }
->>>>>>> 7ecdf212
 
 export {
   acceptContactInvite,
