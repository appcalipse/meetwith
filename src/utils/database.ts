import * as Sentry from '@sentry/nextjs'
import { type SupabaseClient, createClient } from '@supabase/supabase-js'
import CryptoJS from 'crypto-js'
import { add, addMinutes, addMonths, isAfter, sub } from 'date-fns'
import { utcToZonedTime } from 'date-fns-tz'
import EthCrypto, {
  decryptWithPrivateKey,
  Encrypted,
  encryptWithPublicKey,
} from 'eth-crypto'
import { calendar_v3 } from 'googleapis'
import { validate } from 'uuid'

import {
  Account,
  AccountPreferences,
  BaseMeetingType,
  DiscordConnectedAccounts,
  MeetingType,
  PaidMeetingTypes,
  PublicAccount,
  SimpleAccountInfo,
  TgConnectedAccounts,
  TimeRange,
} from '@/types/Account'
import {
  AccountNotifications,
  NotificationChannel,
} from '@/types/AccountNotifications'
import {
  CalendarSyncInfo,
  ConnectedCalendar,
  ConnectedCalendarCore,
} from '@/types/CalendarConnections'
import { getChainInfo, SupportedChain } from '@/types/chains'
import {
  ContactSearch,
  DBContact,
  DBContactInvite,
  DBContactLean,
  SingleDBContact,
  SingleDBContactInvite,
} from '@/types/Contacts'
import { DiscordAccount } from '@/types/Discord'
import {
  CreateGroupsResponse,
  EmptyGroupsResponse,
  GetGroupsFullResponse,
  Group,
  GroupInviteFilters,
  GroupInvites,
  GroupInvitesResponse,
  GroupMemberQuery,
  GroupUsers,
  MemberType,
  UpdateGroupPayload,
  UserGroups,
} from '@/types/Group'
import {
  ConferenceMeeting,
  DBSlot,
  ExtendedDBSlot,
  GroupMeetingRequest,
  GroupNotificationType,
  MeetingAccessType,
  MeetingDecrypted,
  MeetingProvider,
  MeetingRepeat,
  MeetingVersion,
  ParticipantMappingType,
  TimeSlotSource,
} from '@/types/Meeting'
import {
  ParticipantBaseInfo,
  ParticipantInfo,
  ParticipantType,
} from '@/types/ParticipantInfo'
import {
  ConfirmCryptoTransactionRequest,
  CreateMeetingTypeRequest,
  GroupInviteNotifyRequest,
  MeetingCancelSyncRequest,
  MeetingCreationRequest,
  MeetingCreationSyncRequest,
  MeetingUpdateRequest,
} from '@/types/Requests'
import { Subscription } from '@/types/Subscription'
import { GroupMembersRow, Row, TablesInsert } from '@/types/supabase'
import { TelegramConnection } from '@/types/Telegram'
import {
  GateConditionObject,
  GateUsage,
  GateUsageType,
} from '@/types/TokenGating'
import {
  Address,
  BaseMeetingSession,
  BaseTransaction,
  MeetingSession,
  Transaction,
} from '@/types/Transactions'
import {
  Currency,
  PaymentDirection,
  PaymentStatus,
  PaymentType,
  TokenType,
} from '@/utils/constants/meeting-types'
import {
  AccountNotFoundError,
  AdminBelowOneError,
  AllMeetingSlotsUsedError,
  AlreadyGroupMemberError,
  AvailabilityBlockNotFoundError,
  ChainNotFound,
  ContactAlreadyExists,
  ContactInviteNotForAccount,
  ContactInviteNotFound,
  ContactNotFound,
  CouponAlreadyUsed,
  CouponExpired,
  CouponNotValid,
  DefaultAvailabilityBlockError,
  GateConditionNotValidError,
  GateInUseError,
  GroupCreationError,
  GroupNotExistsError,
  InvalidAvailabilityBlockError,
  IsGroupAdminError,
  LastMeetingTypeError,
  MeetingChangeConflictError,
  MeetingCreationError,
  MeetingDetailsModificationDenied,
  MeetingNotFoundError,
  MeetingSlugAlreadyExists,
  MeetingTypeNotFound,
  NoActiveSubscription,
  NotGroupAdminError,
  NotGroupMemberError,
  OwnInviteError,
  SubscriptionNotCustom,
  TimeNotAvailableError,
  TransactionIsRequired,
  TransactionNotFoundError,
  UnauthorizedError,
} from '@/utils/errors'
import { ParticipantInfoForNotification } from '@/utils/notification_helper'
import { getTransactionFeeThirdweb } from '@/utils/transaction.helper'

import {
  generateDefaultMeetingType,
  generateEmptyAvailabilities,
  noNoReplyEmailForAccount,
} from './calendar_manager'
import {
  extractMeetingDescription,
  getBaseEventId,
  updateMeetingServer,
} from './calendar_sync_helpers'
import { apiUrl, WEBHOOK_URL } from './constants'
import { ChannelType, ContactStatus } from './constants/contact'
import { decryptContent, encryptContent } from './cryptography'
import { addRecurrence } from './date_helper'
<<<<<<< HEAD
import { getConnectedCalendarIntegration } from './services/connected_calendars.factory'
=======
import { sendReceiptEmail } from './email_helper'
>>>>>>> f92d6d1c
import { isTimeInsideAvailabilities } from './slots.helper'
import { isProAccount } from './subscription_manager'
import { isConditionValid } from './token.gate.service'
import { isValidEVMAddress } from './validations'

// TODO: better typing
type SupabaseRecords = { ready: boolean } & Record<string, SupabaseClient>
const db: SupabaseRecords = {
  ready: false,
} as SupabaseRecords

const initDB = () => {
  if (!db.ready) {
    db.supabase = createClient(
      process.env.NEXT_SUPABASE_URL!,
      process.env.NEXT_SUPABASE_KEY!
    )
    db.ready = true
  }

  return db
}

initDB()

const initAccountDBForWallet = async (
  address: string,
  signature: string,
  timezone: string,
  nonce: number,
  is_invited?: boolean
): Promise<Account> => {
  if (!isValidEVMAddress(address)) {
    throw new Error('Invalid address')
  }

  try {
    //make sure account doesn't exist
    const account = await getAccountFromDB(address)
    if (!account.is_invited) {
      return account
    }
    return await updateAccountFromInvite(address, signature, timezone, nonce)
  } catch (error) {}

  const newIdentity = EthCrypto.createIdentity()

  const encryptedPvtKey = encryptContent(signature, newIdentity.privateKey)

  const createdUserAccount = await db.supabase.from('accounts').insert([
    {
      address: address.toLowerCase(),
      internal_pub_key: is_invited
        ? process.env.NEXT_PUBLIC_SERVER_PUB_KEY!
        : newIdentity.publicKey,
      encoded_signature: encryptedPvtKey,
      nonce,
      is_invited: is_invited || false,
    },
  ])

  if (createdUserAccount.error) {
    throw new Error(createdUserAccount.error.message)
  }
  const defaultMeetingType = generateDefaultMeetingType()
  const defaultAvailabilities = generateEmptyAvailabilities()

  const preferences: AccountPreferences = {
    availableTypes: [defaultMeetingType],
    description: '',
    availabilities: defaultAvailabilities,
    socialLinks: [],
    timezone,
    meetingProviders: [MeetingProvider.GOOGLE_MEET],
  }

  if (!createdUserAccount.data || createdUserAccount.data.length === 0) {
    throw new Error('User account not created')
  }
  const user_account = createdUserAccount.data[0]

  try {
    const responsePrefs = await db.supabase.from('account_preferences').insert({
      ...preferences,
      owner_account_address: user_account.address,
    })

    if (responsePrefs.error) {
      Sentry.captureException(responsePrefs.error)
      throw new Error("Account preferences couldn't be created")
    }

    user_account.preferences = preferences
    user_account.is_invited = is_invited || false

    return user_account
  } catch (error) {
    Sentry.captureException(error)
    throw new Error("Account couldn't be created")
  }
}

const updateAccountFromInvite = async (
  account_address: string,
  signature: string,
  timezone: string,
  nonce: number
): Promise<Account> => {
  const existingAccount = await getAccountFromDB(account_address)
  if (!existingAccount.is_invited) {
    // do not screw up accounts that already have been set up
    return existingAccount
  }

  //fetch this before changing internal pub key
  const currentMeetings = await getSlotsForAccount(account_address)

  const newIdentity = EthCrypto.createIdentity()

  const encryptedPvtKey = encryptContent(signature, newIdentity.privateKey)

  const { error } = await db.supabase.from<Account>('accounts').upsert(
    [
      {
        address: account_address.toLowerCase(),
        internal_pub_key: newIdentity.publicKey,
        encoded_signature: encryptedPvtKey,
        nonce,
        is_invited: false,
      },
    ],
    { onConflict: 'address' }
  )

  if (error) {
    throw new Error(error.message)
  }

  const account = await getAccountFromDB(account_address)
  account.preferences.timezone = timezone

  await updateAccountPreferences(account)

  for (const slot of currentMeetings) {
    try {
      const encrypted = slot.meeting_info_encrypted as Encrypted

      const privateInfo = await decryptWithPrivateKey(
        process.env.NEXT_SERVER_PVT_KEY!,
        encrypted
      )
      const newPvtInfo = await encryptWithPublicKey(
        newIdentity.publicKey,
        privateInfo
      )

      const { error } = await db.supabase
        .from('slots')
        .update({
          meeting_info_encrypted: newPvtInfo,
        })
        .match({ id: slot.id })

      if (error) {
        throw new Error(error.message)
      }
    } catch (err) {
      //if any fail, don't fail them all
    }
  }

  return account
}

const workMeetingTypeGates = async (meetingTypes: MeetingType[]) => {
  const toAdd: GateUsage[] = []
  const toRemove = []

  for (const meetingType of meetingTypes) {
    // clean all gate usages for the meeting types
    toRemove.push(meetingType.id)

    // re add for those who were defined in the request
    if (meetingType.scheduleGate) {
      toAdd.push({
        type: GateUsageType.MeetingSchedule,
        gate_id: meetingType.scheduleGate,
        gated_entity_id: meetingType.id,
      })
    } else {
    }
  }

  if (toRemove.length > 0) {
    const removal = await db.supabase
      .from('gate_usage')
      .delete()
      .match({ type: GateUsageType.MeetingSchedule })
      .or(toRemove.map(id => `gated_entity_id.eq.${id}`).join(','))

    if (removal.error) {
      Sentry.captureException(removal.error)
      //TODO: handle error
    }
  }

  if (toAdd.length > 0) {
    const additions = await db.supabase.from('gate_usage').insert(toAdd)

    if (additions.error) {
      Sentry.captureException(additions.error)
      //TODO: handle error
    }
  }
}

const findAccountByIdentifier = async (
  identifier: string
): Promise<Array<Account>> => {
  const { data, error } = await db.supabase.rpc<Account>('find_account', {
    identifier: identifier,
  })
  if (error) {
    Sentry.captureException(error)
    return []
  }
  return await Promise.all(
    data.map(async account => {
      account.preferences = await getAccountPreferences(
        account.address.toLowerCase()
      )
      return account
    })
  )
}

const updateAccountPreferences = async (account: Account): Promise<Account> => {
  const preferences = { ...account.preferences! }
  preferences.name = preferences.name?.trim()
  preferences.description = preferences.description?.trim()
  preferences.socialLinks = preferences.socialLinks?.map(link => ({
    ...link,
    url: link.url?.trim(),
  }))

  await workMeetingTypeGates(account.preferences.availableTypes || [])

  const responsePrefsUpdate = await db.supabase
    .from('account_preferences')
    .update({
      description: preferences.description,
      timezone: preferences.timezone,
      availabilities: preferences.availabilities,
      name: preferences.name,
      socialLinks: preferences.socialLinks,
      availableTypes: preferences.availableTypes,
      meetingProviders: preferences.meetingProviders,
    })
    .match({ owner_account_address: account.address.toLowerCase() })

  if (responsePrefsUpdate.error) {
    Sentry.captureException(responsePrefsUpdate.error)
    throw new Error("Account preferences couldn't be updated")
  }

  account.preferences = responsePrefsUpdate.data?.[0] as AccountPreferences

  account.subscriptions = await getSubscriptionFromDBForAccount(account.address)

  return account
}

const getAccountNonce = async (identifier: string): Promise<number> => {
  const query = validate(identifier)
    ? `id.eq.${identifier}`
    : `address.ilike.${identifier.toLowerCase()},internal_pub_key.eq.${identifier}`

  const { data, error } = await db.supabase
    .from('accounts')
    .select('nonce')
    .or(query)
  if (!error && data.length > 0) {
    return data[0].nonce
  }

  throw new AccountNotFoundError(identifier)
}

export const getAccountPreferences = async (
  owner_account_address: string
): Promise<AccountPreferences> => {
  const { data: account_preferences, error: account_preferences_error } =
    await db.supabase
      .from('account_preferences')
      .select(
        `
        *,
        default_availability:availabilities!account_preferences_availaibility_id_fkey(
          id,
          title,
          timezone,
          weekly_availability,
          created_at,
          updated_at
        )
      `
      )
      .eq('owner_account_address', owner_account_address.toLowerCase())
      .single()

  if (account_preferences_error || !account_preferences) {
    console.error(account_preferences_error)
    throw new Error("Couldn't get account's preferences")
  }

  // Transform the joined data to match the expected format
  const { default_availability, ...preferences } = account_preferences

  if (default_availability) {
    preferences.availabilities = default_availability.weekly_availability
    preferences.timezone = default_availability.timezone
  } else {
    preferences.availabilities = generateEmptyAvailabilities()
  }

  return preferences as AccountPreferences
}

async function getExistingAccountsFromDB(
  addresses: string[],
  fullInformation: true
): Promise<Account[]>
async function getExistingAccountsFromDB(
  addresses: string[],
  fullInformation?: false
): Promise<SimpleAccountInfo[]>
async function getExistingAccountsFromDB(
  addresses: string[],
  fullInformation?: boolean
): Promise<SimpleAccountInfo[] | Account[]> {
  let queryString = ` 
      address,
      internal_pub_key
    `
  if (fullInformation) {
    queryString += `
      ,calendars: connected_calendars(provider),
      preferences: account_preferences(*)
      `
  }
  const { data, error } = await db.supabase
    .from('accounts')
    .select(queryString)
    .in(
      'address',
      addresses.map(address => address.toLowerCase())
    )
  if (error) {
    throw new Error(error.message)
  }

  for (const account of data) {
    if (account.calendars) {
      account.isCalendarConnected = account?.calendars?.length > 0
      delete account.calendars
    }
  }

  return data
}

const getAccountFromDB = async (
  identifier: string,
  includePrivateInformation?: boolean
): Promise<Account> => {
  const { data, error } = await db.supabase.rpc<Account>('fetch_account', {
    identifier: identifier.toLowerCase(),
  })
  if (data) {
    const account = Array.isArray(data) ? data[0] : data
    try {
      account.preferences = await getAccountPreferences(
        account.address.toLowerCase()
      )
    } catch (e) {
      Sentry.captureException(e)
      throw new Error("Couldn't get account's preferences")
    }
    account.subscriptions = await getSubscriptionFromDBForAccount(
      account.address
    )
    if (includePrivateInformation) {
      account.discord_account = await getDiscordAccount(account.address)
    }
    return account
  } else if (error) {
    throw new Error(error.message)
  }
  throw new AccountNotFoundError(identifier)
}

const getAccountFromDBPublic = async (
  identifier: string
): Promise<PublicAccount> => {
  const account: PublicAccount = await getAccountFromDB(identifier)
  const meetingTypes = await getMeetingTypes(account.address, 100, 0)
  account.meetingTypes = meetingTypes.map(val => ({
    ...val,
    calendars: undefined,
  }))
  return account
}

const getSlotsForAccount = async (
  account_address: string,
  start?: Date,
  end?: Date,
  limit?: number,
  offset?: number
): Promise<DBSlot[]> => {
  const account = await getAccountFromDB(account_address)

  const _start = start ? start.toISOString() : '1970-01-01'
  const _end = end ? end.toISOString() : '2500-01-01'
  const { data, error } = await db.supabase
    .from('slots')
    .select()
    .eq('account_address', account.address)
    .or(
      `and(start.gte.${_start},end.lte.${_end}),and(start.lte.${_start},end.gte.${_end}),and(start.gt.${_start},end.lte.${_end}),and(start.gte.${_start},end.lt.${_end})`
    )
    .range(offset || 0, (offset || 0) + (limit ? limit - 1 : 999999999999999))
    .order('start')

  if (error) {
    throw new Error(error.message)
    // //TODO: handle error
  }

  return data || []
}

const getSlotsForAccountMinimal = async (
  account_address: string,
  start?: Date,
  end?: Date,
  limit?: number,
  offset?: number
): Promise<DBSlot[]> => {
  const _start = start ? start.toISOString() : '1970-01-01'
  const _end = end ? end.toISOString() : '2500-01-01'
  const { data, error } = await db.supabase
    .from('slots')
    .select()
    .eq('account_address', account_address)
    .or(
      `and(start.gte.${_start},end.lte.${_end}),and(start.lte.${_start},end.gte.${_end}),and(start.gt.${_start},end.lte.${_end}),and(start.gte.${_start},end.lt.${_end})`
    )
    .range(offset || 0, (offset || 0) + (limit ? limit - 1 : 999999999999999))
    .order('start')

  if (error) {
    throw new Error(error.message)
    // //TODO: handle error
  }

  return data || []
}
const updateRecurringSlots = async (identifier: string) => {
  const account = await getAccountFromDB(identifier)
  const _end = new Date().toISOString()
  const { data: allSlots, error } = await db.supabase
    .from('slots')
    .select()
    .eq('account_address', account.address)
    .lte('end', _end)
    .neq('recurrence', MeetingRepeat.NO_REPEAT)
  if (error) {
    return
  }
  if (allSlots) {
    const toUpdate = []
    for (const data of allSlots) {
      const slot = data as DBSlot
      const interval = addRecurrence(
        new Date(slot.start),
        new Date(slot.end),
        slot.recurrence
      )
      const newSlot = { ...slot, start: interval.start, end: interval.end }
      toUpdate.push(newSlot)
    }
    if (toUpdate.length > 0) {
      await db.supabase.from('slots').upsert(toUpdate)
    }
  }
}
const updateAllRecurringSlots = async () => {
  const _end = new Date().toISOString()
  const { data: allSlots, error } = await db.supabase
    .from('slots')
    .select()
    .lte('end', _end)
    .neq('recurrence', MeetingRepeat.NO_REPEAT)
  if (error) {
    return
  }
  if (allSlots) {
    const toUpdate = []
    for (const data of allSlots) {
      const slot = data as DBSlot
      const interval = addRecurrence(
        new Date(slot.start),
        new Date(slot.end),
        slot.recurrence
      )
      const newSlot = { ...slot, start: interval.start, end: interval.end }
      toUpdate.push(newSlot)
    }
    if (toUpdate.length > 0) {
      await db.supabase.from('slots').upsert(toUpdate)
    }
  }
}

const getSlotsForDashboard = async (
  identifier: string,
  end: Date,
  limit: number,
  offset: number
): Promise<ExtendedDBSlot[]> => {
  const account = await getAccountFromDB(identifier)

  const _end = end.toISOString()

  const { data, error } = await db.supabase
    .from('slots')
    .select()
    .eq('account_address', account.address)
    .gte('end', _end)
    .range(offset, offset + limit)
    .order('start')

  if (error) {
    throw new Error(error.message)
    // //TODO: handle error
  }
  for (const slot of data) {
    if (!slot.id) continue
    const conferenceMeeting = await getConferenceDataBySlotId(slot.id)
    slot.conferenceData = conferenceMeeting
  }
  return data || []
}
const getSlotsByIds = async (slotIds: string[]): Promise<DBSlot[]> => {
  const { data, error } = await db.supabase
    .from('slots')
    .select()
    .in('id', slotIds)

  if (error) {
    throw new Error(error.message)
  }
  return data || []
}

const isSlotAvailable = async (
  account_address: string,
  start: Date,
  end: Date,
  meetingTypeId: string,
  txHash?: Address | null
): Promise<boolean> => {
  const meetingType = await getMeetingTypeFromDB(meetingTypeId)
  const minTime = meetingType.min_notice_minutes
  if (meetingType?.plan) {
    if (!txHash) {
      throw new TransactionIsRequired()
    }
    const transaction = await getTransactionBytxHashAndMeetingType(
      txHash,
      meetingTypeId
    )
    const meetingSessions = transaction.meeting_sessions || []
    const isAnyMeetingSlotFree = meetingSessions.some(
      session => session.used_at === null
    )
    if (!isAnyMeetingSlotFree) {
      throw new AllMeetingSlotsUsedError()
    }
  }

  if (isAfter(addMinutes(new Date(), minTime), start)) {
    return false
  }

  return (await getSlotsForAccount(account_address, start, end)).length == 0
}

const getMeetingFromDB = async (slot_id: string): Promise<DBSlot> => {
  const { data, error } = await db.supabase
    .from<DBSlot>('slots')
    .select()
    .eq('id', slot_id)

  if (error) {
    throw new Error(error.message)
    // todo handle error
  }

  if (data.length == 0) {
    throw new MeetingNotFoundError(slot_id)
  }

  const dbMeeting = data[0]
  const meeting: DBSlot = dbMeeting

  return meeting
}

const getConferenceMeetingFromDB = async (
  meetingId: string
): Promise<ConferenceMeeting> => {
  const { data, error } = await db.supabase
    .from<ConferenceMeeting>('meetings')
    .select()
    .eq('id', meetingId)

  if (error) {
    throw new Error(error.message)
  }

  if (data.length == 0) {
    throw new MeetingNotFoundError(meetingId)
  }

  const dbMeeting = data[0]
  return dbMeeting
}

const getMeetingsFromDB = async (slotIds: string[]): Promise<DBSlot[]> => {
  const { data, error } = await db.supabase
    .from('slots')
    .select()
    .in('id', slotIds)

  if (error) {
    throw new Error(error.message)
    // todo handle error
  }

  if (data.length == 0) return []

  const meetings = []
  for (const dbMeeting of data) {
    const meeting: DBSlot = dbMeeting

    meetings.push(meeting)
  }

  return meetings
}
const getConferenceDataBySlotId = async (
  slotId: string
): Promise<ConferenceMeeting> => {
  const { data, error } = await db.supabase
    .from<ConferenceMeeting>('meetings')
    .select('*')
    .filter('slots', 'cs', [`{${slotId}}`])
  if (error) {
    throw new Error(error.message)
  }

  return data[0]
}
const handleGuestCancel = async (
  metadata: string,
  slotId: string,
  timezone: string,
  reason?: string
) => {
  metadata = decryptContent(process.env.NEXT_PUBLIC_SERVER_PUB_KEY!, metadata)
  const participantGuestInfo: ParticipantInfoForNotification[] =
    JSON.parse(metadata)
  const actingGuest = participantGuestInfo.find(p => p.slot_id === slotId)
  if (!actingGuest) {
    throw new UnauthorizedError()
  }

  const conferenceMeeting = await getConferenceDataBySlotId(slotId)
  if (!conferenceMeeting) {
    throw new MeetingNotFoundError(slotId)
  }
  let addressesToRemove: Array<string> = []
  let guestsToRemove: Array<ParticipantInfo> = []
  let slotsToRemove: Array<string> = [slotId]
  // If the guest scheduled the meeting cancel for all invitee
  // For one on one meetings cancel meetings entirely for other user
  if (
    actingGuest.type === ParticipantType.Scheduler ||
    conferenceMeeting.slots?.length <= 2
  ) {
    const slotData = await getSlotsByIds(
      conferenceMeeting.slots.filter(s => s !== slotId)
    )
    addressesToRemove = slotData.map(s => s.account_address)
    await db.supabase.from('slots').delete().in('id', conferenceMeeting.slots)
    slotsToRemove = conferenceMeeting.slots
    guestsToRemove = participantGuestInfo
  }
  await saveConferenceMeetingToDB({
    ...conferenceMeeting,
    slots: conferenceMeeting.slots.filter(s => slotsToRemove.includes(s)),
  })

  const body: MeetingCancelSyncRequest = {
    participantActing: actingGuest,
    addressesToRemove,
    guestsToRemove,
    meeting_id: conferenceMeeting.id,
    start: new Date(conferenceMeeting.start),
    end: new Date(conferenceMeeting.end),
    created_at: new Date(conferenceMeeting.created_at!),
    timezone,
    reason,
  }
  // Doing notifications and syncs asynchronously
  fetch(`${apiUrl}/server/meetings/syncAndNotify`, {
    method: 'DELETE',
    body: JSON.stringify(body),
    headers: {
      'X-Server-Secret': process.env.SERVER_SECRET!,
      'Content-Type': 'application/json',
    },
  })
}
const handleMeetingCancelSync = async (
  decryptedMeetingData: MeetingDecrypted
) => {
  const conferenceMeeting = await getConferenceMeetingFromDB(
    decryptedMeetingData.meeting_id
  )
  if (!conferenceMeeting) {
    throw new MeetingNotFoundError(decryptedMeetingData.meeting_id)
  }
  decryptedMeetingData.related_slot_ids =
    decryptedMeetingData.related_slot_ids.filter(id =>
      conferenceMeeting?.slots.includes(id)
    )
  decryptedMeetingData.participants = decryptedMeetingData.participants.filter(
    p => conferenceMeeting?.slots.includes(p.slot_id!)
  )
  const { error, data: oldSlots } = await db.supabase
    .from<DBSlot>('slots')
    .select()
    .in('id', conferenceMeeting.slots)
  if (error) {
    throw new Error(error.message)
  }

  for (const slot of oldSlots) {
    const account = await getAccountFromDB(slot.account_address)
    await db.supabase
      .from('slots')
      .update({
        meeting_info_encrypted: await encryptWithPublicKey(
          account.internal_pub_key,
          JSON.stringify(decryptedMeetingData)
        ),
        version: slot.version + 1,
      })
      .eq('id', slot.id)
  }
}
const deleteMeetingFromDB = async (
  participantActing: ParticipantBaseInfo,
  slotIds: string[],
  guestsToRemove: ParticipantInfo[],
  meeting_id: string,
  timezone: string,
  reason?: string,
  title?: string
) => {
  if (!slotIds?.length) throw new Error('No slot ids provided')

  const oldSlots: DBSlot[] =
    (await db.supabase.from<DBSlot>('slots').select().in('id', slotIds)).data ||
    []

  const { error } = await db.supabase.from('slots').delete().in('id', slotIds)

  if (error) {
    throw new Error(error.message)
  }

  const body: MeetingCancelSyncRequest = {
    participantActing,
    addressesToRemove: oldSlots.map(s => s.account_address),
    guestsToRemove,
    meeting_id,
    start: new Date(oldSlots[0].start),
    end: new Date(oldSlots[0].end),
    created_at: new Date(oldSlots[0].created_at!),
    title,
    timezone,
    reason,
  }
  // Doing notifications and syncs asynchronously
  fetch(`${apiUrl}/server/meetings/syncAndNotify`, {
    method: 'DELETE',
    body: JSON.stringify(body),
    headers: {
      'X-Server-Secret': process.env.SERVER_SECRET!,
      'Content-Type': 'application/json',
    },
  })
}

const saveMeeting = async (
  participantActing: ParticipantBaseInfo,
  meeting: MeetingCreationRequest
): Promise<DBSlot> => {
  if (
    new Set(
      meeting.participants_mapping.map(p => p.account_address || p.guest_email)
    ).size !== meeting.participants_mapping.length
  )
    //means there are duplicate participants
    throw new MeetingCreationError()

  const slots = []
  let meetingResponse: Partial<DBSlot> = {}
  let index = 0
  let i = 0

  const existingAccounts = await getExistingAccountsFromDB(
    meeting.participants_mapping.map(p => p.account_address!)
  )

  const ownerParticipants =
    meeting.participants_mapping.filter(
      p => p.type === ParticipantType.Owner
    ) || []

  const ownerAccounts =
    ownerParticipants.length > 0
      ? await Promise.all(
          ownerParticipants.map(
            async owner => await getAccountFromDB(owner.account_address!)
          )
        )
      : []

  const schedulerAccount =
    meeting.participants_mapping.find(
      p => p.type === ParticipantType.Scheduler
    ) || null

  const ownerIsNotScheduler = Boolean(
    schedulerAccount &&
      !ownerParticipants.some(
        val =>
          val?.account_address?.toLowerCase() ===
          schedulerAccount.account_address
      )
  )

  if (ownerIsNotScheduler && schedulerAccount) {
    const gatesResponse = await db.supabase
      .from('gate_usage')
      .select()
      .eq('gated_entity_id', meeting.meetingTypeId)
      .eq('type', GateUsageType.MeetingSchedule)

    if (gatesResponse.data && gatesResponse.data.length > 0) {
      const gate = await getGateCondition(gatesResponse.data[0].gate_id)
      const valid = await isConditionValid(
        gate!.definition,
        schedulerAccount.account_address!
      )

      if (!valid.isValid) {
        throw new GateConditionNotValidError()
      }
    }
  }

  const timezone = meeting.participants_mapping[0].timeZone
  for (const participant of meeting.participants_mapping) {
    if (participant.account_address) {
      const ownerAccount = ownerAccounts.find(
        val =>
          val?.address?.toLowerCase() ===
          participant?.account_address?.toLowerCase()
      )
      if (
        existingAccounts
          .map(account => account.address)
          .includes(participant.account_address!) &&
        participant.type === ParticipantType.Owner
      ) {
        // only validate slot if meeting is being scheduled on someone's calendar and not by the person itself (from dashboard for example)
        const participantIsOwner = ownerParticipants.some(
          val =>
            val?.account_address?.toLowerCase() ===
            participant?.account_address?.toLowerCase()
        )
        // check if trhe meeting type allows for the slot to be used
        const slotIsTaken = async () =>
          !(await isSlotAvailable(
            participant.account_address!,
            new Date(meeting.start),
            new Date(meeting.end),
            meeting.meetingTypeId,
            meeting.txHash
          ))
        const isTimeAvailable = () =>
          ownerAccount &&
          isTimeInsideAvailabilities(
            utcToZonedTime(
              meeting.start,
              ownerAccount?.preferences.timezone || 'UTC'
            ),
            utcToZonedTime(
              meeting.end,
              ownerAccount?.preferences.timezone || 'UTC'
            ),
            ownerAccount?.preferences.availabilities || []
          )
        if (
          participantIsOwner &&
          ownerIsNotScheduler &&
          ((!meeting.ignoreOwnerAvailability && !isTimeAvailable()) ||
            (await slotIsTaken()))
        )
          throw new TimeNotAvailableError()
      }

      let account: Account

      if (
        existingAccounts
          .map(account => account.address)
          .includes(participant.account_address!)
      ) {
        account = await getAccountFromDB(participant.account_address!)
        participant.timeZone = account.preferences.timezone || 'UTC'
      } else {
        account = await initAccountDBForWallet(
          participant.account_address!,
          '',
          participant.timeZone,
          0,
          true
        )
      }

      // Not adding source here given on our database the source is always MWW
      const dbSlot: DBSlot = {
        id: participant.slot_id,
        start: meeting.start,
        end: meeting.end,
        account_address: account.address,
        version: 0,
        meeting_info_encrypted: participant.privateInfo,
        recurrence: meeting.meetingRepeat,
        role: participant.type,
      }

      slots.push(dbSlot)

      if (
        participant.account_address.toLowerCase() ===
          schedulerAccount?.account_address?.toLowerCase() ||
        (!schedulerAccount &&
          participant.account_address?.toLowerCase() === ownerAccount?.address)
      ) {
        index = i
        meetingResponse = {
          ...dbSlot,
          meeting_info_encrypted: participant.privateInfo,
        }
      }
      i++
    }
  }

  // we create here the root meeting data, with enough data
  const createdRootMeeting = await saveConferenceMeetingToDB({
    id: meeting.meeting_id,
    start: meeting.start,
    end: meeting.end,
    meeting_url: meeting.meeting_url,
    access_type: MeetingAccessType.OPEN_MEETING,
    provider: meeting.meetingProvider,
    reminders: meeting.meetingReminders || [],
    recurrence: meeting.meetingRepeat,
    version: MeetingVersion.V2,
    slots: meeting.allSlotIds || [],
    title: meeting.title,
    permissions: meeting.meetingPermissions,
  })
  if (!createdRootMeeting) {
    throw new Error(
      'Could not create your meeting right now, get in touch with us if the problem persists'
    )
  }
  const { data, error } = await db.supabase.from('slots').insert(slots)

  //TODO: handle error
  if (error) {
    throw new Error(error.message)
  }

  meetingResponse.id = data[index].id
  meetingResponse.created_at = data[index].created_at

  const body: MeetingCreationSyncRequest = {
    participantActing,
    meeting_id: meeting.meeting_id,
    start: meeting.start,
    end: meeting.end,
    created_at: meetingResponse.created_at!,
    timezone,
    meeting_url: meeting.meeting_url,
    participants: meeting.participants_mapping,
    title: meeting.title,
    content: meeting.content,
    meetingProvider: meeting.meetingProvider,
    meetingReminders: meeting.meetingReminders,
    meetingRepeat: meeting.meetingRepeat,
    meetingPermissions: meeting.meetingPermissions,
  }
  // Doing notifications and syncs asynchronously
  fetch(`${apiUrl}/server/meetings/syncAndNotify`, {
    method: 'POST',
    body: JSON.stringify(body),
    headers: {
      'X-Server-Secret': process.env.SERVER_SECRET!,
      'Content-Type': 'application/json',
    },
  })

  if (meeting.txHash) {
    await registerMeetingSession(meeting.txHash, meeting.meeting_id)
  }
  return meetingResponse as DBSlot
}

const getAccountNotificationSubscriptions = async (
  address: string
): Promise<AccountNotifications> => {
  const { data, error } = await db.supabase
    .from('account_notifications')
    .select()
    .eq('account_address', address.toLowerCase())

  if (error) {
    throw new Error(error.message)
  }

  if (data && data[0]) return data[0] as AccountNotifications

  return { account_address: address, notification_types: [] }
}
const getAccountsNotificationSubscriptions = async (
  addresses: Array<string>
): Promise<Array<AccountNotifications>> => {
  const { data, error } = await db.supabase
    .from('account_notifications')
    .select()
    .in(
      'account_address',
      addresses.map(val => val.toLowerCase())
    )

  if (error) {
    throw new Error(error.message)
  }

  if (data) return data as Array<AccountNotifications>

  return addresses.map(address => ({
    account_address: address,
    notification_types: [],
  }))
}
const getAccountNotificationSubscriptionEmail = async (
  address: string
): Promise<string> => {
  const notifications = await getAccountNotificationSubscriptions(address)
  const userEmail = notifications?.notification_types.find(
    n => n.channel === NotificationChannel.EMAIL
  )?.destination
  return userEmail || ''
}

const getAccountsNotificationSubscriptionEmails = async (
  address: Array<string>
): Promise<Array<string>> => {
  const notifications = await getAccountsNotificationSubscriptions(address)
  const userEmails = []
  for (const notification of notifications) {
    const userEmail = notification?.notification_types.find(
      n => n.channel === NotificationChannel.EMAIL
    )?.destination
    if (userEmail) userEmails.push(userEmail)
  }
  return userEmails
}

const getUserGroups = async (
  address: string,
  limit: number,
  offset: number,
  email?: string
): Promise<Array<UserGroups>> => {
  const { data: invites, error: invitesError } = await db.supabase
    .from('group_invites')
    .select(
      `
      role,
      group: groups( id, name, slug )
  `
    )
    .or(
      `user_id.eq.${address.toLowerCase()}${email ? `,email.eq.${email}` : ''}`
    )
    .range(
      offset || 0,
      (offset || 0) + (limit ? limit - 1 : 999_999_999_999_999)
    )
  const { data, error } = await db.supabase
    .from('group_members')
    .select(
      `
      role,
      group: groups( id, name, slug )
  `
    )
    .eq('member_id', address.toLowerCase())
    .range(
      offset || 0,
      (offset || 0) +
        (limit ? limit - 1 - (invites?.length || 0) : 999_999_999_999_999)
    )

  if (invitesError) {
    throw new Error(invitesError.message)
  }
  if (error) {
    throw new Error(error.message)
  }
  if (data || invites) {
    return invites
      .map(val => ({ ...val, invitePending: true }))
      .concat(data.map(val => ({ ...val, invitePending: false })))
  }
  return []
}
const getGroupsAndMembers = async (
  address: string,
  limit: number,
  offset: number
): Promise<Array<GetGroupsFullResponse>> => {
  const { data, error } = await db.supabase
    .from('group_members')
    .select(
      `
      role,
      group: groups( id, name, slug )
  `
    )
    .eq('member_id', address.toLowerCase())
    .range(
      offset || 0,
      (offset || 0) + (limit ? limit - 1 : 999_999_999_999_999)
    )
  if (error) {
    throw new Error(error.message)
  }
  const groups = []
  for (const group of data) {
    const { data: membersData, error: membersError } = await db.supabase
      .from('group_members')
      .select()
      .eq('group_id', group.group.id)
    if (membersError) {
      throw new Error(membersError.message)
    }
    const addresses = membersData.map(
      (member: GroupMemberQuery) => member.member_id
    )
    const { data: members, error } = await db.supabase
      .from('accounts')
      .select(
        `
         group_members: group_members(*),
         preferences: account_preferences(name)
    `
      )
      .in('address', addresses)
      .filter('group_members.group_id', 'eq', group.group.id)
      .range(
        offset || 0,
        (offset || 0) + (limit ? limit - 1 : 999_999_999_999_999)
      )
    if (error) {
      throw new Error(error.message)
    }

    if (data) {
      groups.push({
        ...group.group,
        members: members.map(member => ({
          userId: member.group_members?.[0]?.id,
          displayName: member.preferences?.name,
          address: member.group_members?.[0]?.member_id as string,
          role: member.group_members?.[0].role,
          invitePending: false,
        })),
      })
    }
  }
  return groups
}

async function findGroupsWithSingleMember(
  groupIDs: Array<string>
): Promise<Array<EmptyGroupsResponse>> {
  const filteredGroups = []
  for (const groupID of groupIDs) {
    const { data: group, error } = await db.supabase
      .from('group_members')
      .select('count')
      .eq('group_id', groupID)
    if (error) {
      throw new Error(error.message)
    } else if (group.length === 1 && group[0].count === 1) {
      const { data: groupDetails, error: groupError } = await db.supabase
        .from('groups')
        .select('id, name, slug')
        .eq('id', groupID)
      if (groupError) {
        throw new Error(groupError.message)
      }
      filteredGroups.push(groupDetails[0])
    }
  }
  return filteredGroups
}

const getGroupsEmpty = async (
  address: string
): Promise<Array<EmptyGroupsResponse>> => {
  const { data: memberGroups, error } = await db.supabase
    .from('group_members')
    .select('group_id')
    .eq('member_id', address.toLowerCase())

  if (error) {
    throw new Error(error.message)
  }
  if (memberGroups.length > 0) {
    const groupIDs = memberGroups.map(
      (group: { group_id: string }) => group.group_id
    )
    return findGroupsWithSingleMember(groupIDs)
  } else {
    // user is not part of any group
    return []
  }
}

export const getGroupInvite = async (identifier: {
  email?: string
  user_id?: string
}): Promise<GroupInvitesResponse | null> => {
  const { email, user_id } = identifier
  let query = db.supabase.from('group_invites').select()

  if (email) {
    query = query.eq('email', email)
  } else if (user_id) {
    query = query.eq('user_id', user_id)
  } else {
    console.error('No identifier provided')
    return null
  }

  const { data, error } = await query

  if (error) {
    console.error('Error fetching group invite:', error)
    return null
  }

  if (data.length === 0) return null

  return data[0] as GroupInvitesResponse
}
const getGroupName = async (group_id: string): Promise<Group> => {
  const { data, error } = await db.supabase
    .from('groups')
    .select(
      `
      id,
    name
    `
    )
    .eq('id', group_id)
  if (error) {
    throw new Error(error.message)
  }
  if (data) {
    return data[0]
  }
  throw new GroupNotExistsError()
}

const getGroupInvites = async ({
  address,
  group_id,
  user_id,
  email,
  discord_id,
  limit,
  offset,
}: GroupInviteFilters): Promise<Array<UserGroups>> => {
  let query = db.supabase.from('group_invites').select(`
    id,
    role,
    group: groups(id, name, slug)
  `)
  let orQuery = ''
  if (address) {
    orQuery = `user_id.eq.${address.toLowerCase()}`
  }
  if (group_id) {
    orQuery += (orQuery ? ',' : '') + `group_id.eq.${group_id}`
    query = query.eq('group_id', group_id)
  }
  if (user_id) {
    orQuery += (orQuery ? ',' : '') + `user_id.eq.${user_id.toLowerCase()}`
  }
  if (email) {
    orQuery += (orQuery ? ',' : '') + `email.eq.${email}`
  }
  if (discord_id) {
    orQuery += (orQuery ? ',' : '') + `discord_id.eq.${discord_id}`
  }
  query.or(orQuery)
  query = query.range(
    offset || 0,
    (offset || 0) + (limit ? limit - 1 : 999999999999999)
  )

  try {
    const { data, error } = await query
    if (error) {
      console.error('Error executing query:', error)
      throw new Error(error.message)
    }

    const result = data.map((item: any) => ({
      ...item,
      invitePending: true, // Since this is from group_invites, set invitePending to true
    }))
    return result
  } catch (error) {
    if (error instanceof Error) {
      console.error('Error in getGroupInvites function:', error.message)
      throw new Error(error.message)
    } else {
      console.error('Unexpected error in getGroupInvites function:', error)
      throw new Error('An unexpected error occurred')
    }
  }
}
const publicGroupJoin = async (group_id: string, address: string) => {
  const groupUsers = await getGroupMembersInternal(group_id)
  if (groupUsers.map(val => val.member_id).includes(address.toLowerCase())) {
    throw new AlreadyGroupMemberError()
  }
  await addUserToGroup(group_id, address.toLowerCase(), MemberType.MEMBER)
}

const manageGroupInvite = async (
  group_id: string,
  address: string,
  reject?: boolean,
  email_address?: string
): Promise<void> => {
  const query = email_address
    ? `email.eq.${email_address},user_id.eq.${address.toLowerCase()}`
    : `user_id.eq.${address.toLowerCase()}`
  const groupUsers = await getGroupMembersInternal(group_id)
  const { error, data } = await db.supabase
    .from<GroupInvites>('group_invites')
    .delete()
    .eq('group_id', group_id)
    .or(query)

  if (error) {
    throw new Error(error.message)
  }
  if (groupUsers.map(val => val.member_id).includes(address.toLowerCase())) {
    throw new AlreadyGroupMemberError()
  }
  if (!data || !data[0]?.role) {
    throw new Error('Invite Expired')
  }
  if (reject) {
    return
  }
  await addUserToGroup(group_id, address.toLowerCase(), data[0].role)
}
const addUserToGroup = async (
  group_id: string,
  member_id: string,
  role = MemberType.MEMBER
) => {
  const { error } = await db.supabase.from('group_members').insert({
    group_id,
    member_id,
    role,
  })
  if (error) {
    throw new Error(error.message)
  }
}

const getGroupAdminsFromDb = async (
  group_id: string
): Promise<Array<GroupMembersRow>> => {
  const { data, error } = await db.supabase
    .from('group_members')
    .select('member_id')
    .eq('group_id', group_id)
    .eq('role', MemberType.ADMIN)
  if (error) {
    throw new Error(error.message)
  }
  return data
}

const rejectGroupInvite = async (
  group_id: string,
  address: string,
  email_address?: string
): Promise<void> => {
  await manageGroupInvite(group_id, address, true, email_address)
  const admins = await getGroupAdminsFromDb(group_id)
  const body: GroupInviteNotifyRequest = {
    group_id: group_id,
    accountsToNotify: admins.map(val => val.member_id),
    notifyType: GroupNotificationType.REJECT,
  }
  fetch(`${apiUrl}/server/groups/syncAndNotify`, {
    method: 'POST',
    body: JSON.stringify(body),
    headers: {
      'X-Server-Secret': process.env.SERVER_SECRET!,
      'Content-Type': 'application/json',
    },
  })
}
const leaveGroup = async (
  group_id: string,
  userIdentifier: string,
  invite_pending?: boolean
) => {
  const { data: groupData, error: groupError } = await db.supabase
    .from('groups')
    .select()
    .eq('id', group_id)
  if (groupError) {
    throw new Error(groupError.message)
  }
  if (!groupData) {
    throw new GroupNotExistsError()
  }
  const query = db.supabase
    .from(invite_pending ? 'group_invites' : 'group_members')
    .select('role')
    .eq('group_id', group_id)
  if (invite_pending) {
    query.eq('id', userIdentifier)
  } else {
    query.eq('member_id', userIdentifier)
  }
  const { data, error: groupMemberError } = await query
  if (groupMemberError) {
    throw new Error(groupMemberError.message)
  }
  if (!data || data.length === 0) {
    throw new NotGroupMemberError()
  }
  const groupAdmins = await getGroupAdminsFromDb(group_id)
  if (
    groupAdmins.length === 1 &&
    groupAdmins.every(val => val.member_id === userIdentifier)
  ) {
    throw new IsGroupAdminError()
  }
  const deleteQuery = db.supabase
    .from(invite_pending ? 'group_invites' : 'group_members')
    .delete()
    .eq('group_id', group_id)
  if (invite_pending) {
    deleteQuery.eq('id', userIdentifier)
  } else {
    deleteQuery.eq('member_id', userIdentifier.toLowerCase())
  }
  const { error } = await deleteQuery
  if (error) {
    throw new Error(error.message)
  }
}
const removeMember = async (
  group_id: string,
  address: string,
  member_id: string,
  invite_pending: boolean
) => {
  const isAddressAdmin = await isGroupAdmin(group_id, address)
  if (!isAddressAdmin) {
    throw new NotGroupAdminError()
  }
  return leaveGroup(group_id, member_id, invite_pending)
}

const getGroupUsers = async (
  group_id: string,
  address: string,
  limit: number,
  offset: number
): Promise<Array<GroupUsers & GroupInvites>> => {
  if (await isGroupExists(group_id)) {
    const { data: inviteData, error: inviteError } = await db.supabase
      .from('group_invites')
      .select()
      .eq('group_id', group_id)
    if (inviteError) {
      throw new Error(inviteError.message)
    }
    const { data: membersData, error: membersError } = await db.supabase
      .from('group_members')
      .select()
      .eq('group_id', group_id)
    if (membersError) {
      throw new Error(membersError.message)
    }
    const addresses = membersData
      .map((member: GroupMemberQuery) => member.member_id)
      .concat(inviteData.map((val: GroupMemberQuery) => val.user_id))
    const nonUsers = inviteData?.filter(data => !data.user_id)
    if (!addresses.includes(address)) {
      throw new NotGroupMemberError()
    }
    const { data, error } = await db.supabase
      .from('accounts')
      .select(
        `
      group_members: group_members(*),
      group_invites: group_invites(*),
      preferences: account_preferences(name),
      subscriptions: subscriptions(*) 
    `
      )
      .in('address', addresses)
      .filter('group_members.group_id', 'eq', group_id)
      .filter('group_invites.group_id', 'eq', group_id)
      .range(
        offset || 0,
        (offset || 0) + (limit ? limit - 1 : 999_999_999_999_999)
      )
    if (error) {
      throw new Error(error.message)
    }

    if (data) {
      return [...data, ...nonUsers]
    }
  }
  return []
}

const isGroupAdmin = async (groupId: string, userIdentifier?: string) => {
  const { data, error } = await db.supabase
    .from('group_members')
    .select('role')
    .eq('group_id', groupId)
    .eq('member_id', userIdentifier)
  if (error) {
    throw new Error(error.message)
  }
  if (!data[0]) {
    throw new NotGroupMemberError()
  }
  return data[0]?.role === MemberType.ADMIN
}

const changeGroupRole = async (
  groupId: string,
  userIdentifier: string,
  newRole: MemberType,
  invitePending: boolean
) => {
  const groupUsers = await getGroupUsersInternal(groupId)
  if (newRole === MemberType.MEMBER) {
    const adminCount = groupUsers.filter(
      val => val?.role === MemberType.ADMIN
    ).length
    if (adminCount < 2) {
      throw new AdminBelowOneError()
    }
  }
  const query = db.supabase
    .from(invitePending ? 'group_invites' : 'group_members')
    .update({ role: newRole })
    .eq('group_id', groupId)
  if (invitePending) {
    query.eq('id', userIdentifier)
  } else {
    query.eq('member_id', userIdentifier)
  }
  const { error } = await query
  if (error) {
    throw new Error(error.message)
  }
  return true
}

const getGroupUsersInternal = async (
  group_id: string
): Promise<Array<GroupMemberQuery>> => {
  if (await isGroupExists(group_id)) {
    const { data: inviteData, error: inviteError } = await db.supabase
      .from<GroupMemberQuery>('group_invites')
      .select()
      .eq('group_id', group_id)
    if (inviteError) {
      throw new Error(inviteError.message)
    }
    const { data: membersData, error: membersError } = await db.supabase
      .from<GroupMemberQuery>('group_members')
      .select()
      .eq('group_id', group_id)
    if (membersError) {
      throw new Error(membersError.message)
    }
    const members = membersData.concat(inviteData)
    return members
  }
  return []
}

const getGroupMembersInternal = async (
  group_id: string
): Promise<Array<GroupMemberQuery>> => {
  if (await isGroupExists(group_id)) {
    const { data: membersData, error: membersError } = await db.supabase
      .from<GroupMemberQuery>('group_members')
      .select()
      .eq('group_id', group_id)
    if (membersError) {
      throw new Error(membersError.message)
    }
    return membersData
  }
  return []
}
const isGroupExists = async (group_id: string) => {
  const { data: groupData, error: groupError } = await db.supabase
    .from('groups')
    .select()
    .eq('id', group_id)
  if (groupError) {
    throw new Error(groupError.message)
  }
  if (!groupData) {
    throw new GroupNotExistsError()
  }
  return true
}
const getGroupInternal = async (group_id: string) => {
  const { data, error } = await db.supabase
    .from('groups')
    .select(
      `
    name,
    id,
    slug
    `
    )
    .eq('id', group_id)
  if (error) {
    throw new Error(error.message)
  }
  if (data) {
    return data[0]
  }
  throw new GroupNotExistsError()
}
const getGroup = async (group_id: string, address: string): Promise<Group> => {
  const groupUsers = await getGroupUsersInternal(group_id)
  const isGroupMember = groupUsers.some(
    user =>
      user.member_id?.toLowerCase() === address.toLowerCase() ||
      user.user_id?.toLowerCase() === address.toLowerCase()
  )
  if (!isGroupMember) {
    throw new NotGroupMemberError()
  }
  return getGroupInternal(group_id)
}
const editGroup = async (
  group_id: string,
  address: string,
  name?: string,
  slug?: string
): Promise<void> => {
  await isGroupExists(group_id)
  const checkAdmin = await isGroupAdmin(group_id, address)
  if (!checkAdmin) {
    throw new NotGroupAdminError()
  }
  const data: UpdateGroupPayload = {}
  if (name) {
    data.name = name
  }
  if (slug) {
    data.slug = slug
  }
  const { error } = await db.supabase
    .from('groups')
    .update(data)
    .eq('id', group_id)
  if (error) {
    throw new Error('Group with slug already exists', {
      cause: error.message,
    })
  }
}
const deleteGroup = async (group_id: string, address: string) => {
  await isGroupExists(group_id)
  const checkAdmin = await isGroupAdmin(group_id, address)
  if (!checkAdmin) {
    throw new NotGroupAdminError()
  }
  await deleteGroupMembers(group_id)
  await deleteGroupInvites(group_id)
  const { error } = await db.supabase.from('groups').delete().eq('id', group_id)
  if (error) {
    throw new Error(error.message)
  }
}

const deleteGroupMembers = async (group_id: string) => {
  const { error } = await db.supabase
    .from('group_members')
    .delete()
    .eq('group_id', group_id)
  if (error) {
    throw new Error(error.message)
  }
}

const deleteGroupInvites = async (group_id: string) => {
  const { error } = await db.supabase
    .from('group_invites')
    .delete()
    .eq('group_id', group_id)
  if (error) {
    throw new Error(error.message)
  }
}

export const createGroupInvite = async (
  groupId: string,
  email?: string,
  discordId?: string,
  userId?: string
): Promise<void> => {
  try {
    const { error } = await db.supabase.from('group_invites').insert({
      email,
      discord_id: discordId,
      user_id: userId || null,
      group_id: groupId,
    })

    if (error) {
      throw new Error(error.message)
    }
  } catch (error) {
    console.error('Error creating group invite:', error)
    throw error
  }
}

export const addUserToGroupInvites = async (
  groupId: string,
  role: MemberType,
  email?: string,
  accountAddress?: string
): Promise<void> => {
  try {
    const { error } = await db.supabase.from('group_invites').insert({
      email,
      user_id: accountAddress || null,
      group_id: groupId,
      role: role || MemberType.MEMBER, // default to member
    })

    if (error) {
      throw new Error(error.message)
    }
  } catch (error) {
    console.error('Error creating group invite:', error)
    throw error
  }
}

export const updateGroupInviteUserId = async (
  inviteId: string,
  userId: string
): Promise<void> => {
  const { error } = await db.supabase
    .from('group_invites')
    .update({ user_id: userId })
    .eq('id', inviteId)

  if (error) {
    console.error('Error updating group invite user ID:', error)
    throw new Error(error.message)
  }
}

const setAccountNotificationSubscriptions = async (
  address: string,
  notifications: AccountNotifications
): Promise<AccountNotifications> => {
  const account = await getAccountFromDB(address)
  if (!isProAccount(account)) {
    notifications.notification_types = notifications.notification_types.filter(
      n => n.channel !== NotificationChannel.EPNS
    )
  }

  const { error } = await db.supabase
    .from('account_notifications')
    .upsert(notifications, { onConflict: 'account_address' })
    .eq('account_address', address.toLowerCase())
  if (error) {
    throw new Error(error.message)
  }

  return notifications
}

export const createOrUpdatesDiscordAccount = async (
  discordAccount: DiscordAccount
): Promise<DiscordAccount | undefined> => {
  const account = await getAccountFromDiscordId(discordAccount.discord_id)
  if (!account) {
    const { data, error } = await db.supabase
      .from('discord_accounts')
      .insert([discordAccount])
    if (error) {
      throw new Error(error.message)
    }
    return data[0]
  } else {
    const { data, error } = await db.supabase
      .from('discord_accounts')
      .update(discordAccount)
      .eq('discord_id', discordAccount.discord_id)
    if (error) {
      throw new Error(error.message)
    }
    return data[0]
  }
}

export const deleteDiscordAccount = async (accountAddress: string) => {
  const { error } = await db.supabase
    .from('discord_accounts')
    .delete()
    .eq('address', accountAddress)
  if (error) {
    throw new Error(error.message)
  }
}

const saveEmailToDB = async (email: string, plan: string): Promise<boolean> => {
  const { error } = await db.supabase.from('emails').upsert([
    {
      email,
      plan,
    },
  ])

  if (!error) {
    return true
  }
  throw new Error(error.message)
}

const saveConferenceMeetingToDB = async (
  payload: Omit<ConferenceMeeting, 'created_at'>
): Promise<boolean> => {
  const { error } = await db.supabase.from('meetings').upsert([
    {
      ...payload,
      created_at: new Date(),
    },
  ])

  if (!error) {
    return true
  }
  throw new Error(error.message)
}

const getConnectedCalendars = async (
  address: string,
  {
    syncOnly,
    activeOnly: _activeOnly,
  }: {
    syncOnly?: boolean
    activeOnly?: boolean
  }
): Promise<ConnectedCalendar[]> => {
  const query = db.supabase
    .from('connected_calendars')
    .select()
    .eq('account_address', address.toLowerCase())
    .order('id', { ascending: true })

  const { data, error } = await query

  if (error) {
    throw new Error(error.message)
  }

  if (!data) return []

  // const connectedCalendars: ConnectedCalendar[] =
  //   !isProAccount(account) && activeOnly ? data.slice(0, 1) : data
  // ignore pro for now
  const connectedCalendars: ConnectedCalendar[] = data
  if (syncOnly) {
    const calendars: ConnectedCalendar[] = JSON.parse(
      JSON.stringify(connectedCalendars)
    )
    for (const cal of calendars) {
      cal.calendars = cal.calendars.filter(c => c.sync)
    }
    return calendars
  }

  return connectedCalendars
}

const connectedCalendarExists = async (
  address: string,
  email: string,
  provider: TimeSlotSource
): Promise<ConnectedCalendar | undefined> => {
  const { data, error } = await db.supabase
    .from('connected_calendars')
    .select()
    .eq('account_address', address.toLowerCase())
    .ilike('email', email.toLowerCase())
    .eq('provider', provider)

  if (error) {
    throw new Error(error.message)
  }

  return data[0]
}

export const updateCalendarPayload = async (
  address: string,
  email: string,
  provider: TimeSlotSource,
  payload: any
): Promise<void> => {
  const { error } = await db.supabase
    .from('connected_calendars')
    .update({ payload, updated: new Date() })
    .eq('account_address', address.toLowerCase())
    .ilike('email', email.toLowerCase())
    .eq('provider', provider)

  if (error) {
    throw new Error(error.message)
  }
}

const addOrUpdateConnectedCalendar = async (
  address: string,
  email: string,
  provider: TimeSlotSource,
  calendars: CalendarSyncInfo[],
  // Unknown as it can be anything
  _payload?: unknown
): Promise<ConnectedCalendar> => {
  const existingConnection = await connectedCalendarExists(
    address,
    email,
    provider
  )

  let queryPromise
  const payload = _payload ? _payload : existingConnection?.payload
  if (existingConnection) {
    queryPromise = db.supabase
      .from('connected_calendars')
      .update({
        payload,
        calendars,
        updated: new Date(),
      })
      .eq('account_address', address.toLowerCase())
      .ilike('email', email.toLowerCase())
      .eq('provider', provider)
  } else {
    if (calendars.filter(c => c.enabled).length === 0) {
      calendars[0].enabled = true
      // ensure at least one is enabled when adding it
    }
    queryPromise = db.supabase.from('connected_calendars').insert({
      email,
      payload,
      calendars,
      created: new Date(),
      account_address: address,
      provider,
    })
  }

  const { data, error } = await queryPromise

  if (error) {
    throw new Error(error.message)
  }

  return data[0] as ConnectedCalendar
}

const removeConnectedCalendar = async (
  address: string,
  email: string,
  provider: TimeSlotSource
): Promise<ConnectedCalendar> => {
  const { data, error } = await db.supabase
    .from<ConnectedCalendar>('connected_calendars')
    .delete()
    .eq('account_address', address.toLowerCase())
    .ilike('email', email.toLowerCase())
    .eq('provider', provider)

  if (error) {
    throw new Error(error.message)
  }

  return Array.isArray(data) ? data[0] : data
}

export const getSubscriptionFromDBForAccount = async (
  accountAddress: string,
  chain?: SupportedChain
): Promise<Subscription[]> => {
  const query = db.supabase
    .from<Subscription>('subscriptions')
    .select()
    .gt('expiry_time', new Date().toISOString())
    .eq('owner_account', accountAddress.toLowerCase())
  if (chain) {
    query.eq('chain', chain)
  }
  const { data, error } = await query
  if (error) {
    throw new Error(error.message)
  }

  if (data && data.length > 0) {
    let subscriptions = data as Subscription[]
    const collidingDomains = subscriptions.map(s => s.domain).filter(s => s)
    if (collidingDomains.length === 0) return subscriptions
    const collisionExists = await db.supabase
      .from('subscriptions')
      .select()
      .neq('owner_account', accountAddress.toLowerCase())
      .or(collidingDomains.map(domain => `domain.ilike.${domain}`).join(','))

    if (collisionExists.error) {
      throw new Error(collisionExists.error.message)
    }

    // If for any reason some smart ass registered a domain manually
    // on the blockchain, but such domain already existed for someone
    // else and is not expired, we remove it here.
    for (const collision of collisionExists.data) {
      if (!collision.domain) continue
      if (
        (collision as Subscription).registered_at <
        subscriptions.find(s => s.domain === collision.domain)!.registered_at
      ) {
        subscriptions = subscriptions.filter(s => s.domain !== collision.domain)
      }
    }

    return subscriptions
  }
  return []
}

export const getSubscription = async (
  domain: string
): Promise<Subscription | undefined> => {
  const { data, error } = await db.supabase
    .from('subscriptions')
    .select()
    .ilike('domain', domain.toLowerCase())
    .gt('expiry_time', new Date().toISOString())
    .order('registered_at', { ascending: true })

  if (error) {
    throw new Error(error.message)
  }

  if (data && data?.length > 0) return data[0] as Subscription

  return undefined
}

export const getExistingSubscriptionsByAddress = async (
  address: string
): Promise<Subscription[] | undefined> => {
  const { data, error } = await db.supabase
    .from('subscriptions')
    .select()
    .ilike('owner_account', address.toLocaleLowerCase())
    .gt('expiry_time', new Date().toISOString())
    .order('registered_at', { ascending: true })

  if (error) {
    Sentry.captureException(error)
  }

  if (data && data?.length > 0) {
    return data as Subscription[]
  }

  return undefined
}

export const getExistingSubscriptionsByDomain = async (
  domain: string
): Promise<Subscription[] | undefined> => {
  const { data, error } = await db.supabase
    .from('subscriptions')
    .select()
    .ilike('domain', domain.toLocaleLowerCase())
    .gt('expiry_time', new Date().toISOString())
    .order('registered_at', { ascending: true })

  if (error) Sentry.captureException(error)
  if (data && data?.length > 0) return data as Subscription[]

  return undefined
}

export const updateAccountSubscriptions = async (
  subscriptions: Subscription[]
): Promise<Subscription[]> => {
  for (const subscription of subscriptions) {
    const { data, error } = await db.supabase
      .from<Subscription>('subscriptions')
      .update({
        expiry_time: subscription.expiry_time,
        config_ipfs_hash: subscription.config_ipfs_hash,
        plan_id: subscription.plan_id,
        domain: subscription.domain,
      })
      .eq('owner_account', subscription.owner_account)
      .eq('chain', subscription.chain)
      .eq('plan_id', subscription.plan_id)

    if (error) {
      console.error(error)
      throw new Error(error.message)
    }

    if (!data || data.length == 0) {
      const { error } = await db.supabase
        .from<Subscription>('subscriptions')
        .insert(subscription)

      if (error) {
        throw new Error(error.message)
      }
    }
  }

  return subscriptions
}

const upsertGateCondition = async (
  ownerAccount: string,
  gateCondition: GateConditionObject
): Promise<GateConditionObject | null> => {
  if (gateCondition.id) {
    const response = await db.supabase
      .from('gate_definition')
      .select()
      .eq('id', gateCondition.id)

    if (response.error) {
      Sentry.captureException(response.error)
      return null
    } else if (response.data[0].owner !== ownerAccount) {
      throw new UnauthorizedError()
    }
  }

  const toUpsert: GateConditionObject & { owner: string } = {
    definition: gateCondition.definition,
    title: gateCondition.title.trim(),
    owner: ownerAccount.toLowerCase(),
  }

  if (gateCondition.id) {
    toUpsert.id = gateCondition.id
  }

  const { data, error } = await db.supabase
    .from('gate_definition')
    .upsert([toUpsert])

  if (!error) {
    return data[0] as GateConditionObject
  }
  throw new Error(error.message)
}

const deleteGateCondition = async (
  ownerAccount: string,
  idToDelete: string
): Promise<boolean> => {
  const usageResponse = await db.supabase
    .from('gate_usage')
    .select('id', { count: 'exact' })
    .eq('gate_id', idToDelete)

  if (usageResponse.error) {
    Sentry.captureException(usageResponse.error)
    return false
  } else if ((usageResponse.count || 0) > 0) {
    throw new GateInUseError()
  }

  const response = await db.supabase
    .from('gate_definition')
    .select()
    .eq('id', idToDelete)

  if (response.error) {
    Sentry.captureException(response.error)
    return false
  } else if (response.data[0].owner !== ownerAccount) {
    throw new UnauthorizedError()
  }

  const { error } = await db.supabase
    .from('gate_definition')
    .delete()
    .eq('id', idToDelete)

  if (!error) {
    return true
  }
  throw new Error(error.message)
}

const getGateCondition = async (
  conditionId: string
): Promise<GateConditionObject | null> => {
  const { data, error } = await db.supabase
    .from('gate_definition')
    .select()
    .eq('id', conditionId)

  if (!error) {
    return data[0] as GateConditionObject
  }
  throw new Error(error.message)
}

const getGateConditionsForAccount = async (
  ownerAccount: string
): Promise<GateConditionObject[]> => {
  const { data, error } = await db.supabase
    .from('gate_definition')
    .select()
    .eq('owner', ownerAccount.toLowerCase())

  if (!error) {
    return data as GateConditionObject[]
  }
  throw new Error(error.message)
}

const getAppToken = async (tokenType: string): Promise<any | null> => {
  const { data, error } = await db.supabase
    .from('application_tokens')
    .select()
    .eq('type', tokenType)

  if (!error) return data[0]

  return null
}

const updateMeeting = async (
  participantActing: ParticipantBaseInfo,
  meetingUpdateRequest: MeetingUpdateRequest
): Promise<DBSlot> => {
  if (
    new Set(
      meetingUpdateRequest.participants_mapping.map(
        p => p.account_address || p.guest_email
      )
    ).size !== meetingUpdateRequest.participants_mapping.length
  ) {
    // means there are duplicate participants
    throw new MeetingCreationError()
  }
  const slots = []
  let meetingResponse = {} as DBSlot
  let index = 0
  let i = 0

  const existingAccounts = await getExistingAccountsFromDB(
    meetingUpdateRequest.participants_mapping.map(p => p.account_address!)
  )
  const ownerParticipants =
    meetingUpdateRequest.participants_mapping.filter(
      p => p.type === ParticipantType.Owner
    ) || []

  const ownerAccounts =
    ownerParticipants.length > 0
      ? await Promise.all(
          ownerParticipants.map(
            async owner => await getAccountFromDB(owner.account_address!)
          )
        )
      : []

  const schedulerAccount =
    meetingUpdateRequest.participants_mapping.find(
      p => p.type === ParticipantType.Scheduler
    ) || null

  const timezone = meetingUpdateRequest.participants_mapping[0].timeZone
  let changingTime = null

  for (const participant of meetingUpdateRequest.participants_mapping) {
    const isEditing = participant.mappingType === ParticipantMappingType.KEEP

    if (participant.account_address) {
      const ownerAccount = ownerAccounts.find(
        val =>
          val?.address?.toLowerCase() ===
          participant?.account_address?.toLowerCase()
      )
      if (
        existingAccounts
          .map(account => account.address)
          .includes(participant.account_address!)
      ) {
        // only validate slot if meeting is being scheduled on someones calendar and not by the person itself (from dashboard for example)
        const participantIsOwner = ownerParticipants.some(
          val =>
            val?.account_address?.toLowerCase() ===
            participant?.account_address?.toLowerCase()
        )

        const ownerIsNotScheduler = Boolean(
          schedulerAccount &&
            !ownerParticipants.some(
              val =>
                val?.account_address?.toLowerCase() ===
                schedulerAccount.account_address
            )
        )

        let isEditingToSameTime = false

        if (isEditing) {
          const existingSlot = await getMeetingFromDB(participant.slot_id!)
          const sameStart =
            new Date(existingSlot.start).getTime() ===
            new Date(meetingUpdateRequest.start).getTime()
          const sameEnd =
            new Date(existingSlot.end).getTime() ===
            new Date(meetingUpdateRequest.end).getTime()
          isEditingToSameTime = sameStart && sameEnd
          changingTime = !isEditingToSameTime
            ? {
                oldStart: new Date(existingSlot.start),
                oldEnd: new Date(existingSlot.end),
              }
            : null
        }

        const slotIsTaken = async () =>
          !(await isSlotAvailable(
            participant.account_address!,
            new Date(meetingUpdateRequest.start),
            new Date(meetingUpdateRequest.end),
            meetingUpdateRequest.meetingTypeId
          ))

        const isTimeAvailable = () =>
          ownerAccount &&
          isTimeInsideAvailabilities(
            utcToZonedTime(
              meetingUpdateRequest.start,
              ownerAccount?.preferences.timezone || 'UTC'
            ),
            utcToZonedTime(
              meetingUpdateRequest.end,
              ownerAccount?.preferences.timezone || 'UTC'
            ),
            ownerAccount?.preferences.availabilities
          )

        if (
          participantIsOwner &&
          ownerIsNotScheduler &&
          !isEditingToSameTime &&
          participantActing.account_address !== participant.account_address &&
          ((!meetingUpdateRequest.ignoreOwnerAvailability &&
            !isTimeAvailable()) ||
            (await slotIsTaken()))
        )
          throw new TimeNotAvailableError()
      }

      let account: Account

      if (
        existingAccounts
          .map(account => account.address)
          .includes(participant.account_address!)
      ) {
        account = await getAccountFromDB(participant.account_address!)
      } else {
        account = await initAccountDBForWallet(
          participant.account_address!,
          '',
          'UTC',
          0,
          true
        )
      }

      // Not adding source here given on our database the source is always MWW
      const dbSlot: DBSlot = {
        id: participant.slot_id,
        start: new Date(meetingUpdateRequest.start),
        end: new Date(meetingUpdateRequest.end),
        account_address: account.address,
        version: meetingUpdateRequest.version,
        meeting_info_encrypted: participant.privateInfo,
        recurrence: meetingUpdateRequest.meetingRepeat,
        role: participant.type,
      }

      slots.push(dbSlot)

      if (
        participant.account_address.toLowerCase() ===
          schedulerAccount?.account_address?.toLowerCase() ||
        (!schedulerAccount?.account_address &&
          participant.account_address.toLowerCase() ===
            ownerAccount?.address.toLowerCase())
      ) {
        index = i
        meetingResponse = {
          ...dbSlot,
          meeting_info_encrypted: participant.privateInfo,
        }
      }
      i++
    }
  }

  // one last check to make sure that the version did not change
  const everySlotId = meetingUpdateRequest.participants_mapping
    .filter(it => it.slot_id)
    .map(it => it.slot_id) as string[]
  const everySlot = await getMeetingsFromDB(everySlotId)
  if (everySlot.find(it => it.version + 1 !== meetingUpdateRequest.version))
    throw new MeetingChangeConflictError()

  // there is no support from suppabase to really use optimistic locking,
  // right now we do the best we can assuming that no update will happen in the EXACT same time
  // to the point that our checks will not be able to stop conflicts

  const { data, error } = await db.supabase
    .from('slots')
    .upsert(slots, { onConflict: 'id' })

  //TODO: handle error
  if (error) {
    throw new Error(error.message)
  }

  meetingResponse.id = data[index].id
  meetingResponse.created_at = data[index].created_at

  // TODO: for now
  let meetingProvider = MeetingProvider.CUSTOM
  if (meetingUpdateRequest.meeting_url.includes('huddle')) {
    meetingProvider = MeetingProvider.HUDDLE
  }
  const meeting = await getConferenceMeetingFromDB(
    meetingUpdateRequest.meeting_id
  )
  // now that everything happened without error, it is safe to update the root meeting data
  const createdRootMeeting = await saveConferenceMeetingToDB({
    id: meetingUpdateRequest.meeting_id,
    start: meetingUpdateRequest.start,
    end: meetingUpdateRequest.end,
    meeting_url: meetingUpdateRequest.meeting_url,
    access_type: MeetingAccessType.OPEN_MEETING,
    provider: meetingProvider,
    recurrence: meetingUpdateRequest.meetingRepeat,
    version: MeetingVersion.V2,
    title: meetingUpdateRequest.title,
    slots: meeting.slots?.filter(
      val => !meetingUpdateRequest.slotsToRemove.includes(val)
    ),
    permissions: meetingUpdateRequest.meetingPermissions,
  })

  if (!createdRootMeeting)
    throw new Error(
      'Could not update your meeting right now, get in touch with us if the problem persists'
    )

  const body: MeetingCreationSyncRequest = {
    participantActing,
    meeting_id: meetingUpdateRequest.meeting_id,
    start: meetingUpdateRequest.start,
    end: meetingUpdateRequest.end,
    created_at: meetingResponse.created_at!,
    timezone,
    meeting_url: meetingUpdateRequest.meeting_url,
    meetingProvider: meetingUpdateRequest.meetingProvider,
    participants: meetingUpdateRequest.participants_mapping,
    title: meetingUpdateRequest.title,
    content: meetingUpdateRequest.content,
    changes: changingTime ? { dateChange: changingTime } : undefined,
    meetingReminders: meetingUpdateRequest.meetingReminders,
    meetingRepeat: meetingUpdateRequest.meetingRepeat,
    meetingPermissions: meetingUpdateRequest.meetingPermissions,
  }

  // Doing notifications and syncs asynchronously
  fetch(`${apiUrl}/server/meetings/syncAndNotify`, {
    method: 'PATCH',
    body: JSON.stringify(body),
    headers: {
      'X-Server-Secret': process.env.SERVER_SECRET!,
      'Content-Type': 'application/json',
    },
  })

  if (
    meetingUpdateRequest.slotsToRemove.length > 0 ||
    meetingUpdateRequest.guestsToRemove.length > 0
  )
    await deleteMeetingFromDB(
      participantActing,
      meetingUpdateRequest.slotsToRemove,
      meetingUpdateRequest.guestsToRemove,
      meetingUpdateRequest.meeting_id,
      timezone,
      undefined,
      meetingUpdateRequest.title
    )

  return meetingResponse
}

const selectTeamMeetingRequest = async (
  id: string
): Promise<GroupMeetingRequest | null> => {
  const { data, error } = await db.supabase
    .from('group_meeting_request')
    .select()
    .eq('id', id)

  if (!error) return data[0] as GroupMeetingRequest

  return null
}

const insertOfficeEventMapping = async (
  office_id: string,
  mww_id: string
): Promise<void> => {
  const { error } = await db.supabase
    .from('office_event_mapping')
    .insert({ office_id, mww_id })

  if (error) {
    throw new Error(error.message)
  }
}

const getOfficeEventMappingId = async (
  mww_id: string
): Promise<string | null> => {
  const { data, error } = await db.supabase
    .from('office_event_mapping')
    .select()
    .eq('mww_id', mww_id)

  if (error) {
    throw new Error(error.message)
  }

  return data[0].office_id
}

export const getDiscordAccount = async (
  account_address: string
): Promise<DiscordAccount | undefined> => {
  const { data, error } = await db.supabase
    .from('discord_accounts')
    .select()
    .eq('address', account_address)

  if (error) {
    throw new Error(error.message)
  }

  if (data.length === 0) return undefined

  return data[0] as DiscordAccount
}

export const getAccountFromDiscordId = async (
  discord_id: string
): Promise<Account | null> => {
  const { data, error } = await db.supabase
    .from('discord_accounts')
    .select()
    .eq('discord_id', discord_id)

  if (error) {
    throw new Error(error.message)
  }

  if (data.length === 0) return null

  const address = data[0].address

  return getAccountFromDB(address)
}

export async function isUserAdminOfGroup(
  groupId: string,
  userAddress: string
): Promise<boolean> {
  const { data, error } = await db.supabase
    .from<GroupMembersRow>('group_members')
    .select('role')
    .eq('group_id', groupId)
    .eq('member_id', userAddress)
    .eq('role', 'admin')
    .single()

  if (error) {
    console.error('Error checking admin status:', error)
    throw error
  }

  return data?.role === MemberType.ADMIN
}

export async function createGroupInDB(
  name: string,
  account_address: string,
  slug?: string
): Promise<CreateGroupsResponse> {
  const { data, error } = await db.supabase
    .from<TablesInsert<'groups'>>('groups')
    .insert([
      {
        name,
        slug,
      },
    ])

  if (error) {
    throw new GroupCreationError(
      'Group with slug already exists',
      error.message
    )
  }

  const newGroup = data[0]
  if (!newGroup || !newGroup.id) {
    throw new Error('Failed to create group: missing ID')
  }

  const admin = {
    group_id: newGroup.id,
    member_id: account_address,
    role: MemberType.ADMIN,
  }
  const members = [admin]
  const { error: memberError } = await db.supabase
    .from('group_members')
    .insert(members)
  if (memberError) {
    throw new GroupCreationError(
      'Error adding group admin to group',
      memberError.message
    )
  }
  return {
    id: newGroup.id,
    name: newGroup.name,
    slug: newGroup.slug!,
  }
}

const createTgConnection = async (
  account_address: string
): Promise<TelegramConnection> => {
  const hash = CryptoJS.SHA1(account_address).toString(CryptoJS.enc.Hex)
  const { error, data } = await db.supabase
    .from('telegram_connections')
    .insert([{ account_address, tg_id: hash }])

  if (error) {
    throw new Error(error.message)
  }
  return data[0]
}
const getTgConnectionByTgId = async (
  tg_id: string
): Promise<TelegramConnection | null> => {
  const { data, error } = await db.supabase
    .from('telegram_connections')
    .select()
    .eq('tg_id', tg_id)

  if (error) {
    throw new Error(error.message)
  }

  return data[0]
}

const deleteTgConnection = async (tg_id: string): Promise<void> => {
  const { error } = await db.supabase
    .from('telegram_connections')
    .delete()
    .eq('tg_id', tg_id)

  if (error) {
    throw new Error(error.message)
  }
}
const deleteAllTgConnections = async (
  account_address: string
): Promise<void> => {
  const { error } = await db.supabase
    .from('telegram_connections')
    .delete()
    .eq('account_address', account_address)

  if (error) {
    throw new Error(error.message)
  }
}
const getTgConnection = async (
  account_address: string
): Promise<TelegramConnection> => {
  const { data, error } = await db.supabase
    .from('telegram_connections')
    .select()
    .eq('account_address', account_address)

  if (error) {
    throw new Error(error.message)
  }

  return data[0]
}
const getNumberOfCouponClaimed = async (plan_id: string) => {
  const couponUsageData = await db.supabase
    .from<Row<'subscriptions'>>('subscriptions')
    .select('id', { count: 'exact' })
    .eq('plan_id', plan_id)
  return couponUsageData.count ?? 0
}
const subscribeWithCoupon = async (
  coupon_code: string,
  account_address: string,
  domain?: string
) => {
  const { data, error } = await db.supabase
    .from('coupons')
    .select()
    .ilike('code', coupon_code.toLowerCase())
  if (error) {
    throw new Error(error.message)
  }
  const coupon = data?.[0]
  if (!coupon) {
    throw new CouponNotValid()
  }
  const couponUses = getNumberOfCouponClaimed(coupon.plan_id)
  if (couponUses >= coupon.max_uses) {
    throw new CouponExpired()
  }

  const { data: subscriptionData, error: subscriptionError } = await db.supabase
    .from<Row<'subscriptions'>>('subscriptions')
    .select()
    .eq('owner_account', account_address)
    .eq('plan_id', coupon.plan_id)
  if (subscriptionError) {
    throw new Error(subscriptionError.message)
  }
  if ((subscriptionData?.length ?? 0) > 0) {
    throw new CouponAlreadyUsed()
  }
  const { data: planData, error: planError } = await db.supabase
    .from<Row<'subscriptions'>>('subscriptions')
    .insert([
      {
        plan_id: coupon.plan_id,
        owner_account: account_address,
        domain,
        chain: SupportedChain.CUSTOM,
        expiry_time: addMonths(new Date(), coupon.period).toISOString(),
        registered_at: new Date().toISOString(),
      },
    ])
  if (planError) {
    throw new Error(planError.message)
  }
  return planData[0]
}
const updateCustomSubscriptionDomain = async (
  account_address: string,
  domain: string
) => {
  const { data: subscriptionData, error: subscriptionError } = await db.supabase
    .from<Row<'subscriptions'>>('subscriptions')
    .select()
    .eq('owner_account', account_address)
    .gte('expiry_time', new Date().toISOString())
  if (subscriptionError) {
    throw new Error(subscriptionError.message)
  }
  const subscription = subscriptionData[0]
  if (!subscription) {
    throw new NoActiveSubscription()
  }
  if (subscription.chain !== SupportedChain.CUSTOM) {
    throw new SubscriptionNotCustom()
  }
  const { error, data } = await db.supabase
    .from('subscriptions')
    .update({ domain })
    .eq('owner_account', account_address)
    .gte('expiry_time', new Date().toISOString())

  if (error) {
    throw new Error(error.message)
  }
  return data
}
const getNewestCoupon = async () => {
  const { data, error } = await db.supabase
    .from('coupons')
    .select()
    .order('created_at', { ascending: false })
    .limit(1)

  if (error) {
    throw new Error(error.message)
  }

  const coupon = data[0]
  if (coupon) {
    coupon.claims = await getNumberOfCouponClaimed(coupon.plan_id)
  }
  return coupon
}
const getAccountsWithTgConnected = async (): Promise<
  Array<TgConnectedAccounts>
> => {
  const { data, error } = await db.supabase.rpc<TgConnectedAccounts>(
    'get_telegram_notifications'
  )
  if (error) {
    throw new Error(error.message)
  }
  return data
}
const getDiscordAccounts = async (): Promise<
  Array<DiscordConnectedAccounts>
> => {
  const { data, error } = await db.supabase.rpc<DiscordConnectedAccounts>(
    'get_discord_notifications'
  )
  if (error) {
    throw new Error(error.message)
  }
  return data
}

const findAccountsByText = async (
  current_address: string,
  search: string,
  limit = 10,
  offset = 0
) => {
  const { data, error } = await db.supabase.rpc<ContactSearch>(
    'search_accounts',
    {
      search,
      max_results: limit,
      skip: offset,
      current_address,
    }
  )
  if (error) {
    throw new Error(error.message)
  }
  return data?.[0]
}

const getOrCreateContactInvite = async (
  owner_address: string,
  address?: string,
  email?: string
) => {
  const { data, error: searchError } = await db.supabase
    .from('contact_invite')
    .select()
    .eq('account_owner_address', owner_address)
    .eq('destination', address || email)
  if (searchError) {
    throw new Error(searchError.message)
  }
  if ((data?.length || 0) > 0) {
    return data?.[0]
  }
  let channel = ChannelType.ACCOUNT
  if (email) {
    channel = ChannelType.EMAIL
  }
  if (address) {
    channel = ChannelType.ACCOUNT
  }

  const { data: insertData, error: insertError } = await db.supabase
    .from('contact_invite')
    .insert([
      {
        account_owner_address: owner_address,
        destination: address || email,
        channel,
      },
    ])
  if (insertError) {
    throw new Error(insertError.message)
  }
  return insertData[0]
}
const updateContactInviteCooldown = async (id: string) => {
  const SEVEN_DAYS = 7 * 24 * 60 * 60 * 1000
  const { error } = await db.supabase
    .from('contact_invite')
    .update({ last_invited: new Date(Date.now() + SEVEN_DAYS) })
    .eq('id', id)
  if (error) {
    throw new Error(error.message)
  }
}
const isUserContact = async (owner_address: string, address: string) => {
  const { data, error } = await db.supabase
    .from('contact')
    .select('*', { count: 'exact', head: true })
    .eq('account_owner_address', owner_address)
    .eq('contact_address', address)
  if (error) {
    throw new Error(error.message)
  }
  return data?.[0]
}

const getContacts = async (
  address: string,
  query = '',
  limit = 10,
  offset = 0
): Promise<DBContact> => {
  const { data, error } = await db.supabase.rpc('search_contacts', {
    search: query,
    max_results: limit,
    skip: offset,
    current_account: address,
  })
  if (error) {
    throw new Error(error.message)
  }
  return data as unknown as DBContact
}

const getContactLean = async (
  address: string,
  query = '',
  limit = 10,
  offset = 0
): Promise<DBContactLean> => {
  const { data, error } = await db.supabase.rpc<DBContactLean>(
    'search_contacts_lean',
    {
      search: query,
      max_results: limit,
      skip: offset,
      current_account: address,
    }
  )
  if (error) {
    throw new Error(error.message)
  }
  return data as unknown as DBContactLean
}

const checkContactExists = async (
  current_address: string,
  user_address: string
): Promise<DBContactLean> => {
  const { data, error } = await db.supabase.rpc<DBContactLean>(
    'check_contact_existence',
    {
      current_account: current_address,
      user_address: user_address,
    }
  )
  if (error) {
    throw new Error(error.message)
  }
  return data as unknown as DBContactLean
}

const getContactById = async (
  id: string,
  address: string
): Promise<SingleDBContact> => {
  const { data, error } = await db.supabase
    .from('contact')
    .select(
      `
      id,
       contact_address,
        account_owner_address,
        status,
        account: accounts(
          preferences: account_preferences(name, avatar_url, description),
          calendars_exist: connected_calendars(id),
          account_notifications(notification_types)
        )
    `
    )
    .eq('id', id)
    .eq('account_owner_address', address)
    .eq('status', ContactStatus.ACTIVE)

  if (error) {
    throw new Error(error.message)
  }
  const contact = data?.[0]
  if (!contact) {
    throw new ContactNotFound()
  }
  return contact
}

const getContactInvites = async (
  address: string,
  query = '',
  limit = 10,
  offset = 0
): Promise<DBContactInvite> => {
  const { data, error } = await db.supabase.rpc('search_contact_invites', {
    search: query,
    max_results: limit,
    skip: offset,
    current_account: address,
  })
  if (error) {
    throw new Error(error.message)
  }
  return data as unknown as DBContactInvite
}
const _getContactByAddress = async (
  owner_address: string,
  address: string
): Promise<DBContact> => {
  const { data, error } = await db.supabase
    .from('contact')
    .select(
      `
      id,
       contact_address,
        account_owner_address,
        status,
        account: accounts(
          preferences: account_preferences(name, avatar_url, description),
          calendars_exist: connected_calendars(id),
          account_notifications(notification_types)
        )
    `
    )
    .eq('account_owner_address', owner_address)
    .eq('contact_address', address)
    .eq('status', ContactStatus.ACTIVE)
    .single()
  if (error) {
    throw new Error(error.message)
  }
  return data
}
const getContactInvitesCount = async (address: string) => {
  const { error, count } = await db.supabase
    .from('contact_invite')
    .select('id', { count: 'exact' })
    .eq('destination', address)
  if (error) {
    throw new Error(error.message)
  }
  return count
}
const getContactInviteById = async (
  id: string
): Promise<SingleDBContactInvite> => {
  const { data, error } = await db.supabase
    .from('contact_invite')
    .select(
      `
      id,
       destination,
        account_owner_address,
        channel,
        account: accounts(
          preferences: account_preferences(name, avatar_url, description),
          calendars_exist: connected_calendars(id),
          account_notifications(notification_types)
        )
    `
    )
    .eq('id', id)
  if (error) {
    throw new Error(error.message)
  }
  const invite = data?.[0]
  if (!invite) {
    throw new ContactInviteNotFound()
  }
  return invite
}
const acceptContactInvite = async (
  invite_identifier: string,
  account_address: string
) => {
  const { data, error } = await db.supabase
    .from('contact_invite')
    .select()
    .eq('id', invite_identifier)
  if (error) {
    throw new Error(error.message)
  }
  const invite = data?.[0]
  if (!invite) {
    throw new ContactInviteNotFound()
  }

  // make sure the actual account owner accepts the invite
  if (
    invite?.channel === ChannelType.ACCOUNT &&
    invite?.destination !== account_address
  ) {
    throw new ContactInviteNotForAccount()
  }
  if (invite?.account_owner_address === account_address) {
    throw new OwnInviteError()
  }

  const { data: contactExists } = await db.supabase
    .from('contact')
    .select()
    .in('account_owner_address', [
      account_address,
      invite?.account_owner_address,
    ])
    .in('contact_address', [account_address, invite?.account_owner_address])
    .eq('status', ContactStatus.ACTIVE)

  if (contactExists?.length) {
    await db.supabase
      .from('contact_invite')
      .delete()
      .eq('id', invite_identifier)

    throw new ContactAlreadyExists()
  }

  const { error: insertError } = await db.supabase.from('contact').insert([
    {
      account_owner_address: invite?.account_owner_address,
      contact_address: account_address,
      status: ContactStatus.ACTIVE,
    },
    {
      account_owner_address: account_address,
      contact_address: invite?.account_owner_address,
      status: ContactStatus.ACTIVE,
    },
  ])

  if (insertError) {
    throw new Error(insertError.message)
  }
  // clean up old status contacts
  const { error: contactClearError } = await db.supabase
    .from('contact')
    .delete()
    .in('account_owner_address', [
      account_address,
      invite?.account_owner_address,
    ])
    .in('contact_address', [account_address, invite?.account_owner_address])
    .eq('status', ContactStatus.INACTIVE)

  if (contactClearError) {
    throw new Error(contactClearError.message)
  }

  const { error: deleteError } = await db.supabase
    .from('contact_invite')
    .delete()
    .in('account_owner_address', [
      account_address,
      invite?.account_owner_address,
    ])
    .in('destination', [account_address, invite?.account_owner_address])
  if (deleteError) {
    throw new Error(deleteError.message)
  }
}
const rejectContactInvite = async (
  invite_identifier: string,
  account_address: string
) => {
  const { data, error } = await db.supabase
    .from('contact_invite')
    .select()
    .eq('id', invite_identifier)

  if (error) {
    throw new Error(error.message)
  }
  if (!data?.length) {
    throw new ContactInviteNotForAccount()
  }
  const invite = data[0]

  // make sure the actual account owner rejects the invite
  if (
    invite?.channel === ChannelType.ACCOUNT &&
    invite?.destination !== account_address
  ) {
    throw new ContactInviteNotForAccount()
  }
  if (invite?.account_owner_address === account_address) {
    throw new OwnInviteError()
  }

  const { error: deleteError } = await db.supabase
    .from('contact_invite')
    .delete()
    .eq('id', invite_identifier)
  if (deleteError) {
    throw new Error(deleteError.message)
  }
}
const contactInviteByEmailExists = async (email: string) => {
  const { data, error } = await db.supabase
    .from('contact_invite')
    .select()
    .eq('destination', email)
    .eq('channel', ChannelType.EMAIL)
  if (error) {
    throw new Error(error.message)
  }

  return data?.length > 0
}

const removeContact = async (address: string, contact_address: string) => {
  const { error: updateError } = await db.supabase
    .from('contact')
    .update({ status: ContactStatus.INACTIVE })
    .eq('account_owner_address', contact_address)
    .eq('contact_address', address)

  if (updateError) {
    throw new Error(updateError.message)
  }
  const { error: removeError } = await db.supabase
    .from('contact')
    .delete()
    .eq('account_owner_address', address)
    .eq('contact_address', contact_address)

  if (removeError) {
    throw new Error(removeError.message)
  }
}

const getDefaultAvailabilityBlockId = async (
  account_address: string
): Promise<string | null> => {
  const { data: accountPrefs } = await db.supabase
    .from('account_preferences')
    .select('availaibility_id')
    .eq('owner_account_address', account_address)
    .single()

  return accountPrefs?.availaibility_id || null
}

const isAvailabilityBlockDefault = async (
  id: string,
  account_address: string
): Promise<boolean> => {
  const defaultBlockId = await getDefaultAvailabilityBlockId(account_address)
  return defaultBlockId === id
}

export const createAvailabilityBlock = async (
  account_address: string,
  title: string,
  timezone: string,
  weekly_availability: Array<{ weekday: number; ranges: TimeRange[] }>,
  is_default = false
) => {
  // Create the availability block
  const { data: block, error: blockError } = await db.supabase
    .from('availabilities')
    .insert([
      {
        title,
        timezone,
        weekly_availability,
        account_owner_address: account_address,
      },
    ])
    .select()
    .single()

  if (blockError) throw blockError

  // If this is being set as default, update account preferences
  if (is_default) {
    const { error: prefError } = await db.supabase
      .from('account_preferences')
      .update({
        availabilities: weekly_availability,
        timezone: timezone,
        availaibility_id: block.id,
      })
      .eq('owner_account_address', account_address)

    if (prefError) throw prefError
  }

  return block
}

export const getAvailabilityBlock = async (
  id: string,
  account_address: string
) => {
  const { data, error } = await db.supabase
    .from('availabilities')
    .select('*')
    .eq('id', id)
    .eq('account_owner_address', account_address)
    .single()

  if (error) {
    if (error.code === 'PGRST116') {
      throw new AvailabilityBlockNotFoundError()
    }
    throw error
  }

  // Check if this is the default block
  const isDefault = await isAvailabilityBlockDefault(id, account_address)

  return {
    ...data,
    isDefault,
  }
}

export const updateAvailabilityBlock = async (
  id: string,
  account_address: string,
  title: string,
  timezone: string,
  weekly_availability: Array<{ weekday: number; ranges: TimeRange[] }>,
  is_default = false
) => {
  // Get current account preferences to check if this block is currently default
  const isCurrentlyDefault = await isAvailabilityBlockDefault(
    id,
    account_address
  )

  // If this block is being set as default, update account preferences
  if (is_default) {
    const { error: prefError } = await db.supabase
      .from('account_preferences')
      .update({
        availaibility_id: id,
      })
      .eq('owner_account_address', account_address)

    if (prefError) throw prefError
  } else if (isCurrentlyDefault) {
    // If this block is currently default but is being unset, set availaibility_id to null
    const { error: prefError } = await db.supabase
      .from('account_preferences')
      .update({
        availaibility_id: null,
      })
      .eq('owner_account_address', account_address)

    if (prefError) throw prefError
  }

  const { data, error } = await db.supabase
    .from('availabilities')
    .update({
      title,
      timezone,
      weekly_availability,
    })
    .eq('id', id)
    .eq('account_owner_address', account_address)
    .select()
    .single()

  if (error) throw error
  return data
}

export const deleteAvailabilityBlock = async (
  id: string,
  account_address: string
) => {
  // Check if this is the default block by checking account preferences
  const isDefault = await isAvailabilityBlockDefault(id, account_address)

  if (isDefault) {
    throw new DefaultAvailabilityBlockError()
  }

  const { error } = await db.supabase
    .from('availabilities')
    .delete()
    .eq('id', id)
    .eq('account_owner_address', account_address)

  if (error) {
    if (error.code === 'PGRST116') {
      throw new AvailabilityBlockNotFoundError()
    }
    throw error
  }
}

export const duplicateAvailabilityBlock = async (
  id: string,
  account_address: string,
  modifiedData?: {
    title?: string
    timezone?: string
    weekly_availability?: Array<{ weekday: number; ranges: TimeRange[] }>
    is_default?: boolean
  }
) => {
  // First get the block to duplicate
  const block = await getAvailabilityBlock(id, account_address)
  if (!block) {
    throw new AvailabilityBlockNotFoundError()
  }

  // Create a new block with the same data but a new ID, applying any modifications
  const { data: newBlock, error: blockError } = await db.supabase
    .from('availabilities')
    .insert([
      {
        title: modifiedData?.title || `${block.title} (Copy)`,
        timezone: modifiedData?.timezone || block.timezone,
        weekly_availability:
          modifiedData?.weekly_availability || block.weekly_availability,
        account_owner_address: account_address,
      },
    ])
    .select()
    .single()

  if (blockError) {
    throw new InvalidAvailabilityBlockError('Failed to create duplicate block')
  }

  // If this is being set as default, update account preferences with the new block ID
  if (modifiedData?.is_default) {
    const { error: prefError } = await db.supabase
      .from('account_preferences')
      .update({
        availaibility_id: newBlock.id,
      })
      .eq('owner_account_address', account_address)

    if (prefError) {
      console.error('Error updating account preferences:', prefError)
      throw new InvalidAvailabilityBlockError('Failed to set as default block')
    }
  }

  return newBlock
}

export const isDefaultAvailabilityBlock = async (
  id: string,
  account_address: string
): Promise<boolean> => {
  return await isAvailabilityBlockDefault(id, account_address)
}

export const getAvailabilityBlocks = async (account_address: string) => {
  // Get all availability blocks
  const { data: blocks, error } = await db.supabase
    .from('availabilities')
    .select('*')
    .eq('account_owner_address', account_address)
    .order('created_at', { ascending: false })

  if (error) throw error

  // Get account preferences to determine default block
  const defaultBlockId = await getDefaultAvailabilityBlockId(account_address)

  // Add isDefault flag to each block based on availaibility_id
  const blocksWithDefault = blocks.map(block => ({
    ...block,
    isDefault: defaultBlockId === block.id,
  }))

  return blocksWithDefault
}

const getMeetingTypes = async (
  account_address: string,
  limit = 10,
  offset = 0
): Promise<Array<MeetingType>> => {
  const { data, error } = await db.supabase
    .from('meeting_type')
    .select(
      `
    *,
    availabilities: meeting_type_availabilities(availabilities(*)),
    plan: meeting_type_plan(*),
    connected_calendars: meeting_type_calendars(
       connected_calendars(id, email, provider)
    )
    `
    )
    .eq('account_owner_address', account_address)
    .is('deleted_at', null)
    .order('created_at', { ascending: true })
    .range(offset, offset + limit - 1)
  if (error) {
    throw new Error(error.message)
  }
  const transformedData = data?.map(meetingType => ({
    ...meetingType,
    calendars: meetingType?.connected_calendars?.map(
      (calendar: { connected_calendars: ConnectedCalendarCore }) =>
        calendar.connected_calendars
    ),
    availabilities: meetingType?.availabilities?.map(
      (availability: { availabilities: MeetingType['availabilities'][0] }) =>
        availability.availabilities
    ),
    plan: meetingType?.plan?.[0],
  }))

  return transformedData as MeetingType[]
}

const getMeetingTypesForAvailabilityBlock = async (
  account_address: string,
  availability_block_id: string
): Promise<MeetingType[]> => {
  // First verify the availability block exists and belongs to the account
  const { data: block, error: blockError } = await db.supabase
    .from('availabilities')
    .select('id')
    .eq('id', availability_block_id)
    .eq('account_owner_address', account_address)
    .single()

  if (blockError || !block) {
    throw new AvailabilityBlockNotFoundError()
  }

  const { data, error } = await db.supabase
    .from('meeting_type_availabilities')
    .select(
      `
      meeting_type: meeting_type(
        *,
        availabilities: meeting_type_availabilities(availabilities(*)),
        plan: meeting_type_plan(*),
        connected_calendars: meeting_type_calendars(
           connected_calendars(id, email, provider)
        )
      )
    `
    )
    .eq('availability_id', availability_block_id)
    .eq('meeting_type.account_owner_address', account_address)
    .is('meeting_type.deleted_at', null)

  if (error) {
    throw new Error('Failed to fetch meeting types')
  }

  const transformedData = data?.map(item => {
    const meetingType = item.meeting_type
    return {
      ...meetingType,
      calendars: meetingType?.connected_calendars?.map(
        (calendar: { connected_calendars: ConnectedCalendar }) =>
          calendar.connected_calendars
      ),
      availabilities: meetingType?.availabilities?.map(
        (availability: { availabilities: AvailabilityBlock }) =>
          availability.availabilities
      ),
      plan: meetingType?.plan?.[0],
    }
  })

  return transformedData as MeetingType[]
}

const checkSlugExists = async (
  account_address: string,
  slug: string,
  meeting_type_id?: string
) => {
  const query = db.supabase
    .from('meeting_type')
    .select('id,slug,account_owner_address')
    .eq('slug', slug)
    .is('deleted_at', null)
    .eq('account_owner_address', account_address)
    .range(0, 2)
  if (meeting_type_id) {
    query.neq('id', meeting_type_id)
  }
  const { data: meetingTypeExists, error: meetingTypeExistsError } = await query
  if (meetingTypeExistsError) {
    throw new Error(meetingTypeExistsError.message)
  }
  if (meetingTypeExists && meetingTypeExists.length > 0) {
    throw new MeetingSlugAlreadyExists(slug || '')
  }
}
const createMeetingType = async (
  account_address: string,
  meetingType: CreateMeetingTypeRequest
) => {
  await checkSlugExists(account_address, meetingType.slug)
  const payload: BaseMeetingType = {
    account_owner_address: account_address,
    type: meetingType.type,
    min_notice_minutes: meetingType.min_notice_minutes,
    duration_minutes: meetingType.duration_minutes,
    title: meetingType.title,
    slug: meetingType.slug,
    description: meetingType.description,
    custom_link: meetingType.custom_link,
    fixed_link: meetingType.fixed_link,
    meeting_platforms: meetingType.meeting_platforms,
  }
  const { data, error } = await db.supabase
    .from('meeting_type')
    .insert([payload])
  const meeting_type_id = data?.[0].id
  if (error) {
    throw new Error(error.message)
  }
  if (
    meetingType?.availability_ids &&
    meetingType?.availability_ids.length > 0
  ) {
    const { error: meetingTypeAvailaibilityError } = await db.supabase
      .from('meeting_type_availabilities')
      .insert(
        meetingType?.availability_ids?.map(availability_id => ({
          meeting_type_id,
          availability_id: availability_id,
        }))
      )
    if (meetingTypeAvailaibilityError) {
      throw new Error(meetingTypeAvailaibilityError.message)
    }
  }
  if (meetingType?.calendars && meetingType?.calendars?.length > 0) {
    const { error: calendarError } = await db.supabase
      .from('meeting_type_calendars')
      .insert(
        meetingType?.calendars?.map(calendar => ({
          meeting_type_id,
          calendar_id: calendar,
        }))
      )
    if (calendarError) {
      throw new Error(calendarError.message)
    }
  }
  if (meetingType?.plan) {
    const { error: planError } = await db.supabase
      .from('meeting_type_plan')
      .insert([
        {
          meeting_type_id,
          type: meetingType?.plan.type,
          price_per_slot: meetingType?.plan.price_per_slot,
          no_of_slot: meetingType?.plan.no_of_slot,
          payment_channel: meetingType?.plan.payment_channel,
          payment_address: meetingType?.plan.payment_address,
          default_chain_id: meetingType?.plan.crypto_network,
        },
      ])
    if (planError) {
      throw new Error(planError.message)
    }
  }
  return data?.[0] as MeetingType
}
const deleteMeetingType = async (
  account_address: string,
  meeting_type_id: string
): Promise<void> => {
  const { data: meetingTypes, error: MeetingTypeError } = await db.supabase
    .from('meeting_type')
    .select(`id`)
    .eq('account_owner_address', account_address)
    .is('deleted_at', null)
    .range(0, 2)
  if (MeetingTypeError) {
    throw new Error(MeetingTypeError.message)
  }
  if (meetingTypes?.length === 1) {
    throw new LastMeetingTypeError()
  }
  const { error } = await db.supabase
    .from('meeting_type')
    .update({ deleted_at: new Date().toISOString() })
    .eq('account_owner_address', account_address)
    .eq('id', meeting_type_id)

  if (error) {
    throw new Error(error.message)
  }
}

// shared helper function to update associations between meeting types and availability blocks
const updateAssociations = async <T extends string | number>(
  table: string,
  primaryId: string,
  primaryField: string,
  secondaryField: string,
  newSecondaryIds: T[],
  errorMessage: string
) => {
  // Get current associations
  const { data: current } = await db.supabase
    .from(table)
    .select(secondaryField)
    .eq(primaryField, primaryId)

  const currentIds =
    current?.map((c: Record<string, T>) => c[secondaryField]) || []
  const newIds = newSecondaryIds

  const toDelete = currentIds.filter(id => !newIds.includes(id))
  const toInsert = newIds.filter(id => !currentIds.includes(id))

  // Delete removed associations
  if (toDelete.length > 0) {
    const { error: deleteError } = await db.supabase
      .from(table)
      .delete()
      .eq(primaryField, primaryId)
      .in(secondaryField, toDelete)

    if (deleteError) {
      throw new Error(`Failed to remove ${errorMessage}`)
    }
  }

  // Insert new associations
  if (toInsert.length > 0) {
    const { error: insertError } = await db.supabase.from(table).insert(
      toInsert.map(secondaryId => ({
        [primaryField]: primaryId,
        [secondaryField]: secondaryId,
      }))
    )

    if (insertError) {
      throw new Error(`Failed to add ${errorMessage}`)
    }
  }
}

const updateMeetingType = async (
  account_address: string,
  meeting_type_id: string,
  meetingType: CreateMeetingTypeRequest
): Promise<MeetingType> => {
  await checkSlugExists(account_address, meetingType.slug, meeting_type_id)
  const payload: Partial<BaseMeetingType> = {
    account_owner_address: account_address,
    min_notice_minutes: meetingType.min_notice_minutes,
    duration_minutes: meetingType.duration_minutes,
    title: meetingType.title,
    slug: meetingType.slug,
    description: meetingType.description,
    updated_at: new Date().toISOString(),
    custom_link: meetingType.custom_link,
    fixed_link: meetingType.fixed_link,
    meeting_platforms: meetingType.meeting_platforms,
  }
  const { data, error } = await db.supabase
    .from('meeting_type')
    .update(payload)
    .eq('account_owner_address', account_address)
    .eq('id', meeting_type_id)
  if (error) {
    throw new Error(error.message)
  }
  // Handle availability associations
  if (meetingType?.availability_ids !== undefined) {
    await updateAssociations(
      'meeting_type_availabilities',
      meeting_type_id,
      'meeting_type_id',
      'availability_id',
      meetingType.availability_ids,
      'availability associations'
    )
  }
  // Handle calendar associations
  if (meetingType?.calendars !== undefined) {
    await updateAssociations(
      'meeting_type_calendars',
      meeting_type_id,
      'meeting_type_id',
      'calendar_id',
      meetingType.calendars,
      'calendar associations'
    )
  }
  if (meetingType?.plan) {
    const { error: insertPlanError } = await db.supabase
      .from('meeting_type_plan')
      .update({
        type: meetingType?.plan.type,
        price_per_slot: meetingType?.plan.price_per_slot,
        no_of_slot: meetingType?.plan.no_of_slot,
        payment_channel: meetingType?.plan.payment_channel,
        payment_address: meetingType?.plan.payment_address,
        default_chain_id: meetingType?.plan.crypto_network,
        updated_at: new Date().toISOString(),
      })
      .eq('meeting_type_id', meeting_type_id)

    if (insertPlanError) {
      throw new Error(insertPlanError.message)
    }
  }
  return data?.[0] as MeetingType
}

const updateAvailabilityBlockMeetingTypes = async (
  account_address: string,
  availability_block_id: string,
  meeting_type_ids: string[]
) => {
  // First verify the availability block exists and belongs to the account
  const { data: block, error: blockError } = await db.supabase
    .from('availabilities')
    .select('id')
    .eq('id', availability_block_id)
    .eq('account_owner_address', account_address)
    .single()

  if (blockError || !block) {
    throw new AvailabilityBlockNotFoundError()
  }

  await updateAssociations(
    'meeting_type_availabilities',
    availability_block_id,
    'availability_id',
    'meeting_type_id',
    meeting_type_ids,
    'meeting type associations'
  )
}

const getMeetingTypeFromDB = async (id: string): Promise<MeetingType> => {
  const { data, error } = await db.supabase
    .from('meeting_type')
    .select(
      `
    *,
    plan: meeting_type_plan(*)
    `
    )
    .eq('id', id)
    .is('deleted_at', null)
    .single()
  if (error) {
    throw new Error(error.message)
  }
  if (!data) {
    throw new MeetingTypeNotFound()
  }
  data.plan = data.plan?.[0] || null
  return data
}
const createCryptoTransaction = async (
  transactionRequest: ConfirmCryptoTransactionRequest,
  account_address: string
) => {
  const chainInfo = getChainInfo(transactionRequest.chain)
  if (!chainInfo?.id) {
    throw new ChainNotFound(transactionRequest.chain)
  }
  const { feeInUSD, gasUsed, from } = await getTransactionFeeThirdweb(
    transactionRequest.transaction_hash,
    transactionRequest.chain
  )
  const payload: BaseTransaction = {
    method: PaymentType.CRYPTO,
    transaction_hash:
      transactionRequest.transaction_hash.toLowerCase() as Address,
    amount: transactionRequest.amount,
    direction: PaymentDirection.CREDIT,
    chain_id: chainInfo?.id,
    token_address: from,
    fiat_equivalent: transactionRequest.fiat_equivalent,
    meeting_type_id: transactionRequest?.meeting_type_id,
    initiator_address: account_address,
    status: PaymentStatus.COMPLETED,
    token_type: TokenType.ERC20,
    confirmed_at: new Date().toISOString(),
    currency: Currency.USD,
    total_fee: feeInUSD,
    metadata: {},
    fee_breakdown: {
      gas_used: gasUsed,
      fee_in_usd: feeInUSD,
    },
  }
  const { data, error } = await db.supabase.from('transactions').insert(payload)
  if (error) {
    throw new Error(error.message)
  }
  const meetingType = await getMeetingTypeFromDB(
    transactionRequest.meeting_type_id
  )
  const totalNoOfSlots = meetingType?.plan?.no_of_slot || 1
  const meetingSessions: Array<BaseMeetingSession> = Array.from(
    { length: totalNoOfSlots },
    (_, i) => ({
      meeting_type_id: transactionRequest.meeting_type_id,
      transaction_id: data[0]?.id,
      session_number: i + 1,
      guest_address: transactionRequest?.guest_address,
      guest_email: transactionRequest?.guest_email,
      owner_address: meetingType?.account_owner_address,
    })
  )
  const { error: slotError } = await db.supabase
    .from('meeting_sessions')
    .insert(meetingSessions)
  if (slotError) {
    throw new Error(slotError.message)
  }
  try {
    // don't wait for receipt to be sent before serving a response
    sendReceiptEmail(
      transactionRequest.guest_email,
      transactionRequest.guest_name,
      {
        full_name: transactionRequest.guest_name,
        email_address: transactionRequest.guest_email,
        plan: meetingType.title,
        number_of_sessions: totalNoOfSlots.toString(),
        price: transactionRequest.amount.toString(),
        payment_method: PaymentType.CRYPTO,
        transaction_fee: '0',
        transaction_status: PaymentStatus.COMPLETED,
        transaction_hash: transactionRequest.transaction_hash,
      }
    )
  } catch (e) {
    console.error(e)
  }
}
const getMeetingSessionsByTxHash = async (
  tx: Address
): Promise<Array<MeetingSession>> => {
  const { data: transaction, error: error } = await db.supabase
    .from('transactions')
    .select(
      `
      meeting_sessions(*)
      `
    )
    .eq('transaction_hash', tx.toLowerCase())
    .single()
  if (error) {
    throw new Error(error.message)
  }
  if (!transaction) {
    throw new TransactionNotFoundError(tx)
  }

  return transaction.meeting_sessions || []
}

const getTransactionBytxHashAndMeetingType = async (
  tx: Address,
  meeting_type_id: string
): Promise<Transaction> => {
  const { data: transaction, error: error } = await db.supabase
    .from('transactions')
    .select(
      `
    *,
    meeting_sessions(*)
    `
    )
    .eq('transaction_hash', tx.toLowerCase())
    .eq('meeting_type_id', meeting_type_id)
    .single()

  if (error) {
    throw new Error(error.message)
  }
  if (!transaction) {
    throw new TransactionNotFoundError(tx)
  }
  return transaction
}

const registerMeetingSession = async (tx: Address, meeting_id: string) => {
  const meetingSessionsRaw = await getMeetingSessionsByTxHash(tx)
  const meetingSessions = meetingSessionsRaw.sort(
    (a, b) => a.session_number - b.session_number
  )
  const sessionToUpdate = meetingSessions.find(val => val.used_at === null)
  if (!sessionToUpdate) {
    throw new AllMeetingSlotsUsedError()
  }
  const { error: slotError } = await db.supabase
    .from('meeting_sessions')
    .update({
      meeting_id,
      used_at: new Date().toISOString(),
      updated_at: new Date().toISOString(),
    })
    .eq('id', sessionToUpdate.id)
  if (slotError) {
    throw new Error(slotError.message)
  }
}

const getPaidSessionsByMeetingType = async (
  current_account: string,
  account_address: string
): Promise<Array<PaidMeetingTypes>> => {
  const { data: sessions, error } = await db.supabase.rpc('get_paid_sessions', {
    current_account,
    account_address,
  })
  if (error) {
    throw new Error(error.message)
  }
  return sessions?.map(val => ({ ...val, plan: val.plan?.[0] })) || []
}

const syncWebhooks = async (provider: TimeSlotSource) => {
  const { data, error } = await db.supabase
    .from<ConnectedCalendar>('connected_calendars')
    .select('*')
    .eq('provider', provider)
    .filter('calendars', 'cs', '[{"sync": true}]')
  if (error) {
    throw new Error(error.message)
  }
  const calendarPromises = []
  for (const calendar of data || []) {
    const integration = getConnectedCalendarIntegration(
      calendar.account_address,
      calendar.email,
      calendar.provider,
      calendar.payload
    )
    for (const cal of calendar.calendars.filter(c => c.enabled && c.sync)) {
      calendarPromises.push(
        (async () => {
          if (!integration.setWebhookUrl || !integration.refreshWebhook)
            return null
          const { data } = await db.supabase
            .from('calendar_webhooks')
            .select('*')
            .eq('calendar_id', cal.calendarId)
            .eq('connected_calendar_id', calendar.id)
          const calendarwbhk = data?.[0]
          if (calendarwbhk) {
            if (
              new Date(calendarwbhk.expires_at) < add(new Date(), { days: 1 })
            ) {
              const result = await integration.refreshWebhook(
                calendarwbhk.channel_id,
                calendarwbhk.resource_id,
                WEBHOOK_URL,
                cal.calendarId
              )
              const { calendarId, channelId, expiration, resourceId } = result
              const { error: updateError } = await db.supabase
                .from('calendar_webhooks')
                .update({
                  channel_id: channelId,
                  resource_id: resourceId,
                  calendar_id: calendarId,
                  expires_at: new Date(Number(expiration)).toISOString(),
                })
                .eq('id', calendarwbhk.id)

              if (updateError) {
                return { error: updateError, type: 'creation' }
              }
              return { ...result, error: null, type: 'refresh' }
            }
            return { ...calendarwbhk, error: null, type: 'no-change' }
          }
          const result = await integration.setWebhookUrl(
            WEBHOOK_URL,
            cal.calendarId
          )
          const { calendarId, channelId, expiration, resourceId } = result
          const { error: updateError } = await db.supabase
            .from('calendar_webhooks')
            .insert({
              channel_id: channelId,
              resource_id: resourceId,
              calendar_id: calendarId,
              connected_calendar_id: calendar.id,
              expires_at: new Date(Number(expiration)).toISOString(),
            })
          if (updateError) {
            return { error: updateError, type: 'creation' }
          }
          return { ...result, error: null, type: 'creation' }
        })()
      )
    }
  }
}

const handleWebhookEvent = async (
  channelId: string,
  resourceId: string
): Promise<boolean> => {
  console.trace(
    `Received webhook event for channel: ${channelId}, resource: ${resourceId}`
  )
  const { data } = await db.supabase
    .from('calendar_webhooks')
    .select(
      `
      *,
      connected_calendar: connected_calendars!inner(*)
      `
    )
    .eq('channel_id', channelId)
    .eq('resource_id', resourceId)
    .single()
  if (!data) {
    throw new Error(
      `No webhook found for channel: ${channelId}, resource: ${resourceId}`
    )
  }
  const calendar: ConnectedCalendar = data?.connected_calendar
  if (!calendar) return false
  let lower_limit = new Date(calendar?.updated || calendar?.created)
  const upper_limit = add(new Date(), {
    years: 1,
  })

  if (lower_limit < add(upper_limit, { years: -1.5 })) {
    lower_limit = add(upper_limit, { years: -1 })
  }

  const integration = getConnectedCalendarIntegration(
    calendar.account_address,
    calendar.email,
    calendar.provider,
    calendar.payload
  )

  let calendar_availabilities =
    (await integration.listEvents?.(
      data.calendar_id,
      lower_limit,
      upper_limit
    )) || []
  const uniqueRecurringEventId = new Set<string>()
  calendar_availabilities = calendar_availabilities
    .sort((a, b) => {
      // Group by recurringEventId first
      const aKey = a.id || ''
      const bKey = b.id || ''

      if (aKey !== bKey) return aKey.localeCompare(bKey)

      // Within same group, sort by sequence (highest first)
      return (b.sequence || 0) - (a.sequence || 0)
    })
    .filter(event => {
      if (!event.recurringEventId) return true
    })
  const recentlyUpdated = calendar_availabilities.filter(event => {
    const now = new Date()
    // We can't update recently updated meeting to prevent infinite syncing when we update or create meetings
    if (event.extendedProperties?.private?.lastUpdatedAt) {
      const eventLastUpdatedAt = new Date(
        event.extendedProperties?.private?.lastUpdatedAt
      )
      if (eventLastUpdatedAt > sub(now, { minutes: 2 })) {
        return false
      }
    }
    const recordChangeDate = event.updated || event.created
    if (!recordChangeDate) return
    const eventDate = new Date(recordChangeDate)

    return eventDate > add(now, { minutes: -2 })
  })
  if (recentlyUpdated.length === 0) {
    console.error('No recently updated events found')
    return false
  }
  const actions = await Promise.all(
    recentlyUpdated.map(event =>
      handleSyncEvent(event, calendar, data.calendar_id)
    )
  )
  return actions.length > 0
}
const handleSyncEvent = async (
  event: calendar_v3.Schema$Event,
  calendar: ConnectedCalendar,
  calendarId: string
) => {
  try {
    // eslint-disable-next-line no-restricted-syntax
    console.log(event)
    if (!event.id) return
    const meetingId = getBaseEventId(event.id)
    if (!meetingId) {
      console.warn(`Skipping event ${event.id} due to missing  meetingId`)
      return
    }
    if (!event.start?.dateTime || !event.end?.dateTime) return
    const meeting = await updateMeetingServer(
      meetingId,
      calendar.account_address,
      calendar.email,
      new Date(event.start?.dateTime),
      new Date(event.end?.dateTime),
      event.attendees || [],
      extractMeetingDescription(event.description || '') || '',
      event.location || '',
      event.summary || ''
    )

    return meeting
  } catch (e) {
    console.error(e)
    if (e instanceof MeetingDetailsModificationDenied) {
      // update only the rsvp on other calendars
      return await handleCalendarRsvps(event, calendar, calendarId)
    } else {
      throw e
    }
  }
}
const handleCalendarRsvps = async (
  event: calendar_v3.Schema$Event,
  calendar: ConnectedCalendar,
  calendarId: string
) => {
  if (!event.id) return
  const meetingId = getBaseEventId(event.id)
  const existingMeeting = await getConferenceMeetingFromDB(meetingId)
  const slotIds = existingMeeting.slots
  const existingSlot = await getSlotsByIds(slotIds)
  const otherMeetingAddress = existingSlot
    .map(slot => slot.account_address.toLowerCase())
    .filter(address => address !== calendar.account_address)
  const actorAccount = await getAccountFromDB(calendar.account_address)
  if (!actorAccount) return
  const actor = event.attendees?.find(attendee => attendee.self)
  const actingParticipant = existingSlot?.find(
    user => user.account_address === calendar.account_address
  )
  if (!actingParticipant || !actor || !actor?.responseStatus) {
    return
  }
  // Update RSVP status on other participants' calendars
  for (const address of otherMeetingAddress) {
    try {
      const calendars = await getConnectedCalendars(address, {
        syncOnly: true,
      })

      for (const calendar of calendars) {
        const integration = getConnectedCalendarIntegration(
          calendar.account_address,
          calendar.email,
          calendar.provider,
          calendar.payload
        )

        if (integration.updateEventRSVP && actor?.responseStatus) {
          const actorEmail = noNoReplyEmailForAccount(
            (actorAccount.preferences.name || actorAccount.address)!
          )

          for (const cal of calendar.calendars) {
            try {
              await integration.updateEventRSVP(
                meetingId,
                actorEmail,
                actor.responseStatus,
                cal.calendarId
              )
              // Add delay to respect rate limits
              await new Promise(resolve => setTimeout(resolve, 1000))
            } catch (error: unknown) {
              console.error('Error updating RSVP status:', error)
              // If rate limited, wait longer before continuing
              const isRateLimitError =
                (error as Error)?.message?.includes('Rate Limit') ||
                (error as { response?: { status?: number } })?.response
                  ?.status === 429

              if (isRateLimitError) {
                await new Promise(resolve => setTimeout(resolve, 5000))
              }
            }
          }
        }
      }
    } catch (e) {
      console.error(e)
    }
  }
  // Update the acting participant's RSVP status in the database
  const integration = getConnectedCalendarIntegration(
    calendar.account_address,
    calendar.email,
    calendar.provider,
    calendar.payload
  )
  integration.updateEventExtendedProperties &&
    integration.updateEventExtendedProperties(meetingId, calendarId)
}
export {
  acceptContactInvite,
  addOrUpdateConnectedCalendar,
  addUserToGroup,
  changeGroupRole,
  checkContactExists,
  connectedCalendarExists,
  contactInviteByEmailExists,
  createCryptoTransaction,
  createMeetingType,
  createTgConnection,
  deleteAllTgConnections,
  deleteGateCondition,
  deleteGroup,
  deleteMeetingFromDB,
  deleteMeetingType,
  deleteTgConnection,
  editGroup,
  findAccountByIdentifier,
  findAccountsByText,
  getAccountFromDB,
  getAccountFromDBPublic,
  getAccountNonce,
  getAccountNotificationSubscriptionEmail,
  getAccountNotificationSubscriptions,
  getAccountsNotificationSubscriptionEmails,
  getAccountsWithTgConnected,
  getAppToken,
  getConferenceDataBySlotId,
  getConferenceMeetingFromDB,
  getConnectedCalendars,
  getContactById,
  getContactInviteById,
  getContactInvites,
  getContactInvitesCount,
  getContactLean,
  getContacts,
  getDiscordAccounts,
  getExistingAccountsFromDB,
  getGateCondition,
  getGateConditionsForAccount,
  getGroup,
  getGroupInternal,
  getGroupInvites,
  getGroupName,
  getGroupsAndMembers,
  getGroupsEmpty,
  getGroupUsers,
  getGroupUsersInternal,
  getMeetingFromDB,
  getMeetingSessionsByTxHash,
  getMeetingTypeFromDB,
  getMeetingTypes,
  getMeetingTypesForAvailabilityBlock,
  getNewestCoupon,
  getOfficeEventMappingId,
  getOrCreateContactInvite,
  getPaidSessionsByMeetingType,
  getSlotsByIds,
  getSlotsForAccount,
  getSlotsForAccountMinimal,
  getSlotsForDashboard,
  getTgConnection,
  getTgConnectionByTgId,
  getUserGroups,
  handleGuestCancel,
  handleMeetingCancelSync,
  handleWebhookEvent,
  initAccountDBForWallet,
  initDB,
  insertOfficeEventMapping,
  isGroupAdmin,
  isSlotAvailable as isSlotFree,
  isUserContact,
  leaveGroup,
  manageGroupInvite,
  publicGroupJoin,
  registerMeetingSession,
  rejectContactInvite,
  rejectGroupInvite,
  removeConnectedCalendar,
  removeContact,
  removeMember,
  saveConferenceMeetingToDB,
  saveEmailToDB,
  saveMeeting,
  selectTeamMeetingRequest,
  setAccountNotificationSubscriptions,
  subscribeWithCoupon,
  syncWebhooks,
  updateAccountFromInvite,
  updateAccountPreferences,
  updateAllRecurringSlots,
  updateAvailabilityBlockMeetingTypes,
  updateContactInviteCooldown,
  updateCustomSubscriptionDomain,
  updateMeeting,
  updateMeetingType,
  updateRecurringSlots,
  upsertGateCondition,
  workMeetingTypeGates,
}<|MERGE_RESOLUTION|>--- conflicted
+++ resolved
@@ -161,11 +161,11 @@
 import { ChannelType, ContactStatus } from './constants/contact'
 import { decryptContent, encryptContent } from './cryptography'
 import { addRecurrence } from './date_helper'
-<<<<<<< HEAD
+
 import { getConnectedCalendarIntegration } from './services/connected_calendars.factory'
-=======
+
 import { sendReceiptEmail } from './email_helper'
->>>>>>> f92d6d1c
+
 import { isTimeInsideAvailabilities } from './slots.helper'
 import { isProAccount } from './subscription_manager'
 import { isConditionValid } from './token.gate.service'
