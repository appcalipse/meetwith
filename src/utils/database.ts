import {
  ActivePaymentAccount,
  PaymentAccountStatus,
  PaymentProvider,
} from '@meta/PaymentAccount'
import * as Sentry from '@sentry/nextjs'
import { type SupabaseClient, createClient } from '@supabase/supabase-js'
import { getDiscordInfoForAddress } from '@utils/services/discord.helper'
import {
  currenciesMap,
  Currency,
  extractOnRampStatus,
  getChainIdFromOnrampMoneyNetwork,
  getOnrampMoneyTokenAddress,
} from '@utils/services/onramp.money'
import { getTelegramUserInfo } from '@utils/services/telegram.helper'
import * as argon2 from 'argon2'
import { createHash } from 'crypto'
import CryptoJS from 'crypto-js'
import { add, addMinutes, addMonths, isAfter, sub } from 'date-fns'
import EthCrypto, {
  decryptWithPrivateKey,
  Encrypted,
  encryptWithPublicKey,
} from 'eth-crypto'
import { GaxiosError } from 'gaxios'
import { calendar_v3 } from 'googleapis'
import { DateTime, Interval } from 'luxon'
import { validate } from 'uuid'

import {
  Account,
  AccountPreferences,
  BaseMeetingType,
  DiscordConnectedAccounts,
  MeetingType,
  PaidMeetingTypes,
  PaymentPreferences,
  PublicAccount,
  SimpleAccountInfo,
  TgConnectedAccounts,
  TimeRange,
} from '@/types/Account'
import {
  AccountNotifications,
  NotificationChannel,
  VerificationChannel,
} from '@/types/AccountNotifications'
import { AvailabilityBlock } from '@/types/availability'
import {
  CalendarSyncInfo,
  ConnectedCalendar,
  ConnectedCalendarCore,
} from '@/types/CalendarConnections'
import {
  getChainInfo,
  resolveTokenSymbolFromAddress,
  SupportedChain,
} from '@/types/chains'
import {
  ContactSearch,
  DBContact,
  DBContactInvite,
  DBContactLean,
  SingleDBContact,
  SingleDBContactInvite,
} from '@/types/Contacts'
import { DiscordAccount, DiscordAccountInfo } from '@/types/Discord'
import {
  CreateGroupsResponse,
  EmptyGroupsResponse,
  GetGroupsFullResponse,
  Group,
  GroupInviteFilters,
  GroupInvites,
  GroupInvitesResponse,
  GroupMemberQuery,
  GroupUsers,
  MemberType,
  UpdateGroupPayload,
  UserGroups,
} from '@/types/Group'
import {
  AccountSlot,
  ConferenceMeeting,
  DBSlot,
  ExtendedDBSlot,
  GroupMeetingRequest,
  GroupNotificationType,
  GuestSlot,
  MeetingAccessType,
  MeetingInfo,
  MeetingProvider,
  MeetingRepeat,
  MeetingVersion,
  ParticipantMappingType,
  TimeSlotSource,
} from '@/types/Meeting'
import {
  ParticipantBaseInfo,
  ParticipantInfo,
  ParticipantType,
} from '@/types/ParticipantInfo'
import {
  AddParticipantData,
  AvailabilitySlot,
  CreateQuickPollRequest,
  PollStatus,
  PollVisibility,
  QuickPollCalendar,
  QuickPollParticipant,
  QuickPollParticipantStatus,
  QuickPollParticipantType,
  QuickPollParticipantUpdateFields,
  UpdateQuickPollRequest,
} from '@/types/QuickPoll'
import {
  ConfirmCryptoTransactionRequest,
  CreateMeetingTypeRequest,
  GroupInviteNotifyRequest,
  MeetingCancelSyncRequest,
  MeetingCheckoutRequest,
  MeetingCreationRequest,
  MeetingCreationSyncRequest,
  MeetingUpdateRequest,
} from '@/types/Requests'
import { Subscription } from '@/types/Subscription'
import { Tables, TablesInsert, TablesUpdate } from '@/types/Supabase'
import { TelegramAccountInfo, TelegramConnection } from '@/types/Telegram'
import {
  GateConditionObject,
  GateUsage,
  GateUsageType,
} from '@/types/TokenGating'
import {
  Address,
  BaseMeetingSession,
  BaseTransaction,
  ICheckoutMetadata,
  MeetingSession,
  OnrampMoneyWebhook,
  Transaction,
} from '@/types/Transactions'
import {
  PaymentNotificationType,
  QUICKPOLL_DEFAULT_LIMIT,
  QUICKPOLL_DEFAULT_OFFSET,
  QUICKPOLL_MAX_LIMIT,
  QUICKPOLL_SLUG_FALLBACK_LENGTH,
  QUICKPOLL_SLUG_MAX_ATTEMPTS,
} from '@/utils/constants'
import {
  NO_MEETING_TYPE,
  PaymentDirection,
  PaymentStatus,
  PaymentType,
  TokenType,
} from '@/utils/constants/meeting-types'
import {
  AccountNotFoundError,
  AdminBelowOneError,
  AllMeetingSlotsUsedError,
  AlreadyGroupMemberError,
  AvailabilityBlockNotFoundError,
  ChainNotFound,
  ContactAlreadyExists,
  ContactInviteNotForAccount,
  ContactInviteNotFound,
  ContactNotFound,
  CouponAlreadyUsed,
  CouponExpired,
  CouponNotValid,
  DefaultAvailabilityBlockError,
  GateConditionNotValidError,
  GateInUseError,
  GroupCreationError,
  GroupNotExistsError,
  InvalidAvailabilityBlockError,
  IsGroupAdminError,
  LastMeetingTypeError,
  MeetingChangeConflictError,
  MeetingCreationError,
  MeetingDetailsModificationDenied,
  MeetingNotFoundError,
  MeetingSessionNotFoundError,
  MeetingSlugAlreadyExists,
  MeetingTypeNotFound,
  NoActiveSubscription,
  NotGroupAdminError,
  NotGroupMemberError,
  OwnInviteError,
  QuickPollAlreadyCancelledError,
  QuickPollAlreadyCompletedError,
  QuickPollCancellationError,
  QuickPollCreationError,
  QuickPollDeletionError,
  QuickPollNotFoundError,
  QuickPollParticipantCreationError,
  QuickPollParticipantNotFoundError,
  QuickPollParticipantUpdateError,
  QuickPollSlugGenerationError,
  QuickPollSlugNotFoundError,
  QuickPollUnauthorizedError,
  QuickPollUpdateError,
  SubscriptionNotCustom,
  TimeNotAvailableError,
  TransactionIsRequired,
  TransactionNotFoundError,
  UnauthorizedError,
  UploadError,
} from '@/utils/errors'
import { ParticipantInfoForNotification } from '@/utils/notification_helper'
import { generatePollSlug } from '@/utils/quickpoll_helper'
import { getTransactionFeeThirdweb } from '@/utils/transaction.helper'

import {
  generateDefaultMeetingType,
  generateEmptyAvailabilities,
} from './calendar_manager'
import {
  extractMeetingDescription,
  getBaseEventId,
  updateMeetingServer,
} from './calendar_sync_helpers'
import { apiUrl, appUrl, WEBHOOK_URL } from './constants'
import { ChannelType, ContactStatus } from './constants/contact'
import { decryptContent, encryptContent } from './cryptography'
import { addRecurrence } from './date_helper'
import {
  sendCryptoDebitEmail,
  sendPollInviteEmail,
  sendReceiptEmail,
  sendSessionBookingIncomeEmail,
} from './email_helper'
import { deduplicateArray, deduplicateMembers } from './generic_utils'
import { CalendarBackendHelper } from './services/calendar.backend.helper'
import { IGoogleCalendarService } from './services/calendar.service.types'
import { getConnectedCalendarIntegration } from './services/connected_calendars.factory'
import { StripeService } from './services/stripe.service'
import { isTimeInsideAvailabilities } from './slots.helper'
import { isProAccount } from './subscription_manager'
import { getCalendarPrimaryEmail } from './sync_helper'
import { isConditionValid } from './token.gate.service'
import { ellipsizeAddress } from './user_manager'
import { isValidEVMAddress } from './validations'
import { EmailQueue } from './workers/email.queue'

const PIN_SALT = process.env.PIN_SALT

// TODO: better typing
type SupabaseRecords = { ready: boolean } & Record<string, SupabaseClient>
const db: SupabaseRecords = {
  ready: false,
} as SupabaseRecords

const initDB = () => {
  if (!db.ready) {
    db.supabase = createClient(
      process.env.NEXT_SUPABASE_URL!,
      process.env.NEXT_SUPABASE_KEY!
    )
    db.ready = true
  }

  return db
}

initDB()

const emailQueue = new EmailQueue()

const initAccountDBForWallet = async (
  address: string,
  signature: string,
  timezone: string,
  nonce: number,
  is_invited?: boolean
): Promise<Account> => {
  if (!isValidEVMAddress(address)) {
    throw new Error('Invalid address')
  }

  try {
    //make sure account doesn't exist
    const account = await getAccountFromDB(address)
    if (!account.is_invited) {
      return account
    }
    return await updateAccountFromInvite(address, signature, timezone, nonce)
  } catch (error) {}

  const newIdentity = EthCrypto.createIdentity()

  const encryptedPvtKey = encryptContent(signature, newIdentity.privateKey)

  const createdUserAccount = await db.supabase.from('accounts').insert([
    {
      address: address.toLowerCase(),
      internal_pub_key: is_invited
        ? process.env.NEXT_PUBLIC_SERVER_PUB_KEY!
        : newIdentity.publicKey,
      encoded_signature: encryptedPvtKey,
      nonce,
      is_invited: is_invited || false,
    },
  ])
  if (createdUserAccount.error) {
    throw new Error(createdUserAccount.error.message)
  }

  if (!createdUserAccount.data || createdUserAccount.data.length === 0) {
    throw new Error('User account not created')
  }
  const user_account: Account = createdUserAccount.data[0]
  const defaultMeetingType = generateDefaultMeetingType(user_account.address)
  const defaultAvailabilities = generateEmptyAvailabilities()

  const defaultBlock = await createAvailabilityBlock(
    user_account.address,
    'Default',
    timezone,
    defaultAvailabilities,
    false // don't set as default yet
  )

  const meetingType: CreateMeetingTypeRequest = {
    ...defaultMeetingType,
    fixed_link: false,
    availability_ids: [defaultBlock.id],
    calendars: [],
  }
  try {
    await createMeetingType(user_account.address, meetingType)
  } catch (e) {
    console.error(e)
    Sentry.captureException(e)
  }
  const preferences: TablesInsert<'account_preferences'> = {
    description: '',
    socialLinks: [],
    meetingProviders: [MeetingProvider.GOOGLE_MEET],
    availaibility_id: defaultBlock.id,
    owner_account_address: user_account.address,
  }
  try {
<<<<<<< HEAD
    await createMeetingType(user_account.address, meetingType)
  } catch (e) {
    Sentry.captureException(e)
  }
  try {
    const responsePrefs = await db.supabase.from('account_preferences').insert({
      ...preferences,
      owner_account_address: user_account.address,
    })
=======
    const responsePrefs = await db.supabase
      .from('account_preferences')
      .insert(preferences)

>>>>>>> e32b092c
    if (responsePrefs.error) {
      Sentry.captureException(responsePrefs.error)
      throw new Error("Account preferences couldn't be created")
    }
    user_account.preferences = await getAccountPreferences(
      user_account.address.toLowerCase()
    )
    user_account.is_invited = is_invited || false

    return user_account
  } catch (error) {
    console.error(error)
    Sentry.captureException(error)
    throw new Error("Account couldn't be created")
  }
}

const updateAccountFromInvite = async (
  account_address: string,
  signature: string,
  timezone: string,
  nonce: number
): Promise<Account> => {
  const existingAccount = await getAccountFromDB(account_address)
  if (!existingAccount.is_invited) {
    // do not screw up accounts that already have been set up
    return existingAccount
  }

  //fetch this before changing internal pub key
  const currentMeetings = await getSlotsForAccount(account_address)

  const newIdentity = EthCrypto.createIdentity()

  const encryptedPvtKey = encryptContent(signature, newIdentity.privateKey)

  const { error } = await db.supabase.from<Account>('accounts').upsert(
    [
      {
        address: account_address.toLowerCase(),
        internal_pub_key: newIdentity.publicKey,
        encoded_signature: encryptedPvtKey,
        nonce,
        is_invited: false,
      },
    ],
    { onConflict: 'address' }
  )

  if (error) {
    throw new Error(error.message)
  }

  const account = await getAccountFromDB(account_address)
  account.preferences.timezone = timezone

  await updateAccountPreferences(account)

  for (const slot of currentMeetings) {
    try {
      const encrypted = slot.meeting_info_encrypted as Encrypted

      const privateInfo = await decryptWithPrivateKey(
        process.env.NEXT_SERVER_PVT_KEY!,
        encrypted
      )
      const newPvtInfo = await encryptWithPublicKey(
        newIdentity.publicKey,
        privateInfo
      )

      const { error } = await db.supabase
        .from('slots')
        .update({
          meeting_info_encrypted: newPvtInfo,
        })
        .match({ id: slot.id })

      if (error) {
        throw new Error(error.message)
      }
    } catch (err) {
      //if any fail, don't fail them all
    }
  }

  return account
}

const workMeetingTypeGates = async (meetingTypes: MeetingType[]) => {
  const toAdd: GateUsage[] = []
  const toRemove = []

  for (const meetingType of meetingTypes) {
    // clean all gate usages for the meeting types
    toRemove.push(meetingType.id)

    // re add for those who were defined in the request
    if (meetingType.scheduleGate) {
      toAdd.push({
        type: GateUsageType.MeetingSchedule,
        gate_id: meetingType.scheduleGate,
        gated_entity_id: meetingType.id,
      })
    } else {
    }
  }

  if (toRemove.length > 0) {
    const removal = await db.supabase
      .from('gate_usage')
      .delete()
      .match({ type: GateUsageType.MeetingSchedule })
      .or(toRemove.map(id => `gated_entity_id.eq.${id}`).join(','))

    if (removal.error) {
      Sentry.captureException(removal.error)
      //TODO: handle error
    }
  }

  if (toAdd.length > 0) {
    const additions = await db.supabase.from('gate_usage').insert(toAdd)

    if (additions.error) {
      Sentry.captureException(additions.error)
      //TODO: handle error
    }
  }
}

const findAccountByIdentifier = async (
  identifier: string
): Promise<Array<Account>> => {
  const { data, error } = await db.supabase.rpc<Account>('find_account', {
    identifier: identifier,
  })
  if (error) {
    Sentry.captureException(error)
    return []
  }
  return data?.length > 0
    ? await Promise.all(
        data?.map(async account => {
          account.preferences = await getAccountPreferences(
            account.address.toLowerCase()
          )
          return account
        })
      )
    : []
}

const updateAccountPreferences = async (account: Account): Promise<Account> => {
  const preferences = { ...account.preferences! }
  preferences.name = preferences.name?.trim()
  preferences.description = preferences.description?.trim()
  preferences.socialLinks = preferences.socialLinks?.map(link => ({
    ...link,
    url: link.url?.trim(),
  }))

  const responsePrefsUpdate = await db.supabase
    .from('account_preferences')
    .update({
      description: preferences.description,
      name: preferences.name,
      socialLinks: preferences.socialLinks,
      meetingProviders: preferences.meetingProviders,
    })
    .match({ owner_account_address: account.address.toLowerCase() })

  if (responsePrefsUpdate.error) {
    Sentry.captureException(responsePrefsUpdate.error)
    throw new Error("Account preferences couldn't be updated")
  }

  account.preferences = await getAccountPreferences(account.address)

  account.subscriptions = await getSubscriptionFromDBForAccount(account.address)

  return account
}

const updatePreferenceAvatar = async (
  address: string,
  filename: string,
  buffer: Buffer,
  mimeType: string
) => {
  const contentType = mimeType
  const file = `uploads/${Date.now()}-${filename}`
  const { error } = await db.supabase.storage
    .from('avatars')
    .upload(file, buffer, {
      contentType,
      upsert: true,
    })

  if (error) {
    Sentry.captureException(error)
    throw new UploadError(
      'Unable to upload avatar. Please try again or contact support if the problem persists.'
    )
  }

  const { data } = db.supabase.storage.from('avatars').getPublicUrl(file)

  const publicUrl = data?.publicURL
  if (!publicUrl) {
    Sentry.captureException(new Error('Public URL is undefined after upload'))
    throw new UploadError(
      "Avatar upload completed but couldn't generate preview URL. Please refresh and try again."
    )
  }

  const { error: updateError } = await db.supabase
    .from('account_preferences')
    .update({ avatar_url: publicUrl })
    .eq('owner_account_address', address.toLowerCase())
  if (updateError) {
    Sentry.captureException(updateError)
    throw new UploadError(
      "Avatar uploaded successfully but couldn't update your profile. Please refresh and try again."
    )
  }

  return publicUrl
}
const getAccountAvatarUrl = async (address: string): Promise<string | null> => {
  const { data, error } = await db.supabase
    .from('account_preferences')
    .select('avatar_url')
    .eq('owner_account_address', address.toLowerCase())
    .maybeSingle()
  if (error) {
    Sentry.captureException(error)
    return null
  }
  return data.avatar_url || null
}

const getAccountNonce = async (identifier: string): Promise<number> => {
  const query = validate(identifier)
    ? `id.eq.${identifier}`
    : `address.ilike.${identifier.toLowerCase()},internal_pub_key.eq.${identifier}`

  const { data, error } = await db.supabase
    .from('accounts')
    .select('nonce')
    .or(query)
  if (!error && data.length > 0) {
    return data[0].nonce
  }

  throw new AccountNotFoundError(identifier)
}

export const getAccountPreferences = async (
  owner_account_address: string
): Promise<AccountPreferences> => {
  try {
    const { data: account_preferences, error: account_preferences_error } =
      await db.supabase
        .from('account_preferences')
        .select(
          `
        *,
        default_availability:availabilities!account_preferences_availaibility_id_fkey(
          id,
          title,
          timezone,
          weekly_availability,
          created_at,
          updated_at
        )
      `
        )
        .eq('owner_account_address', owner_account_address.toLowerCase())
        .maybeSingle()
    if (account_preferences_error || !account_preferences) {
      console.error(account_preferences_error)
      throw new Error("Couldn't get account's preferences")
    }

    // Transform the joined data to match the expected format
    const { default_availability, ...preferences } = account_preferences

    if (default_availability) {
      preferences.availabilities = default_availability.weekly_availability
      preferences.timezone = default_availability.timezone
    } else {
      preferences.availabilities = generateEmptyAvailabilities()
    }

    return preferences as AccountPreferences
  } catch (e) {
    Sentry.captureException(e)
    throw new Error("Couldn't get account's preferences")
  }
}

async function getExistingAccountsFromDB(
  addresses: string[],
  fullInformation: true
): Promise<Account[]>
async function getExistingAccountsFromDB(
  addresses: string[],
  fullInformation?: false
): Promise<SimpleAccountInfo[]>
async function getExistingAccountsFromDB(
  addresses: string[],
  fullInformation?: boolean
): Promise<SimpleAccountInfo[] | Account[]> {
  let queryString = `
      address,
      internal_pub_key
    `
  if (fullInformation) {
    queryString += `
      ,calendars: connected_calendars(provider),
      preferences: account_preferences(
      *,
      default_availability:availabilities!account_preferences_availaibility_id_fkey(
          id,
          title,
          timezone,
          weekly_availability,
          created_at,
          updated_at
        )
      )
      `
  }

  const { data, error } = await db.supabase
    .from('accounts')
    .select(queryString)
    .in(
      'address',
      addresses.map(address => address.toLowerCase())
    )
  if (error) {
    throw new Error(error.message)
  }

  for (const account of data) {
    if (account.calendars) {
      account.isCalendarConnected = account?.calendars?.length > 0
      const { default_availability, ...preferences } = account.preferences
      if (default_availability) {
        preferences.availabilities = default_availability.weekly_availability
        preferences.timezone = default_availability.timezone
      }
      account.preferences = preferences
      delete account.calendars
    }
  }

  return data
}

const getAccountFromDB = async (
  identifier: string,
  includePrivateInformation?: boolean
): Promise<Account> => {
  const { data, error } = await db.supabase.rpc<Account>('fetch_account', {
    identifier: identifier.toLowerCase(),
  })
  if (data) {
    const account = Array.isArray(data) ? data[0] : data

    const [subscriptions, preferences, discord_account, payment_preferences] =
      await Promise.all([
        getSubscriptionFromDBForAccount(account.address),
        getAccountPreferences(account.address.toLowerCase()),
        includePrivateInformation
          ? getDiscordAccount(account.address)
          : undefined,
        includePrivateInformation
          ? getPaymentPreferences(account.address)
          : undefined,
      ])
    account.preferences = preferences
    account.subscriptions = subscriptions
    if (discord_account) account.discord_account = discord_account
    if (payment_preferences) account.payment_preferences = payment_preferences

    return account
  } else if (error) {
    throw new Error(error.message)
  }
  throw new AccountNotFoundError(identifier)
}

const getAccountFromDBPublic = async (
  identifier: string
): Promise<PublicAccount> => {
  const account: PublicAccount = await getAccountFromDB(identifier)
  const payment_methods = [PaymentType.CRYPTO]
  const paymentAccount = await getActivePaymentAccountDB(account.address)
  if (
    paymentAccount?.provider_account_id &&
    paymentAccount.status === PaymentAccountStatus.CONNECTED
  ) {
    payment_methods.push(PaymentType.FIAT)
  }
  const meetingTypes = await getMeetingTypes(account.address, 100, 0)
  account.meetingTypes = meetingTypes.map(val => ({
    ...val,
    calendars: undefined,
  }))
  account.payment_methods = payment_methods

  return account
}

const getSlotsForAccount = async (
  account_address: string,
  start?: Date,
  end?: Date,
  limit?: number,
  offset?: number
): Promise<DBSlot[]> => {
  const account = await getAccountFromDB(account_address)

  const _start = start ? start.toISOString() : '1970-01-01'
  const _end = end ? end.toISOString() : '2500-01-01'
  const { data, error } = await db.supabase
    .from('slots')
    .select()
    .eq('account_address', account.address)
    .or(
      `and(start.gte.${_start},end.lte.${_end}),and(start.lte.${_start},end.gte.${_end}),and(start.gt.${_start},end.lte.${_end}),and(start.gte.${_start},end.lt.${_end})`
    )
    .range(offset || 0, (offset || 0) + (limit ? limit - 1 : 1000))
    .order('start')

  if (error) {
    throw new Error(error.message)
    // //TODO: handle error
  }

  return data || []
}

const getSlotsForAccountMinimal = async (
  account_address: string,
  start?: Date,
  end?: Date,
  limit?: number,
  offset?: number
): Promise<DBSlot[]> => {
  const _start = start ? start.toISOString() : '1970-01-01'
  const _end = end ? end.toISOString() : '2500-01-01'
  const { data, error } = await db.supabase
    .from('slots')
    .select()
    .eq('account_address', account_address)
    .or(
      `and(start.gte.${_start},end.lte.${_end}),and(start.lte.${_start},end.gte.${_end}),and(start.gt.${_start},end.lte.${_end}),and(start.gte.${_start},end.lt.${_end})`
    )
    .range(offset || 0, (offset || 0) + (limit ? limit - 1 : 1000))
    .order('start')

  if (error) {
    throw new Error(error.message)
    // //TODO: handle error
  }

  return data || []
}
const updateRecurringSlots = async (identifier: string) => {
  const account = await getAccountFromDB(identifier)
  const _end = new Date().toISOString()
  const { data: allSlots, error } = await db.supabase
    .from('slots')
    .select()
    .eq('account_address', account.address)
    .lte('end', _end)
    .neq('recurrence', MeetingRepeat.NO_REPEAT)
  if (error) {
    return
  }
  if (allSlots) {
    const toUpdate = []
    for (const data of allSlots) {
      const slot = data as DBSlot
      const interval = addRecurrence(
        new Date(slot.start),
        new Date(slot.end),
        slot.recurrence
      )
      const newSlot = { ...slot, start: interval.start, end: interval.end }
      toUpdate.push(newSlot)
    }
    if (toUpdate.length > 0) {
      await db.supabase.from('slots').upsert(toUpdate)
    }
  }
}
const updateAllRecurringSlots = async () => {
  const _end = new Date().toISOString()
  const { data: allSlots, error } = await db.supabase
    .from('slots')
    .select()
    .lte('end', _end)
    .neq('recurrence', MeetingRepeat.NO_REPEAT)
  if (error) {
    return
  }
  if (allSlots) {
    const toUpdate = []
    for (const data of allSlots) {
      const slot = data as DBSlot
      const interval = addRecurrence(
        new Date(slot.start),
        new Date(slot.end),
        slot.recurrence
      )
      const newSlot = { ...slot, start: interval.start, end: interval.end }
      toUpdate.push(newSlot)
    }
    if (toUpdate.length > 0) {
      await db.supabase.from('slots').upsert(toUpdate)
    }
  }
}

const getSlotsForDashboard = async (
  identifier: string,
  end: Date,
  limit: number,
  offset: number
): Promise<ExtendedDBSlot[]> => {
  const account = await getAccountFromDB(identifier)

  const _end = end.toISOString()

  const { data, error } = await db.supabase
    .from('slots')
    .select()
    .eq('account_address', account.address)
    .gte('end', _end)
    .range(offset, offset + limit)
    .order('start')

  if (error) {
    throw new Error(error.message)
    // //TODO: handle error
  }
  for (const slot of data) {
    if (!slot.id) continue
    const conferenceMeeting = await getConferenceDataBySlotId(slot.id)
    slot.conferenceData = conferenceMeeting
  }
  return data || []
}
const getSlotsByIds = async (slotIds: string[]): Promise<DBSlot[]> => {
  const { data, error } = await db.supabase
    .from('slots')
    .select()
    .in('id', slotIds)

  if (error) {
    throw new Error(error.message)
  }
  return data || []
}

const isSlotAvailable = async (
  account_address: string,
  start: Date,
  end: Date,
  meetingTypeId: string,
  txHash?: Address | null,
  meeting_id?: string
): Promise<boolean> => {
  if (meetingTypeId !== NO_MEETING_TYPE) {
    const meetingType = await getMeetingTypeFromDB(meetingTypeId)
    if (!meetingType) {
      throw new MeetingTypeNotFound()
    }
    const minTime = meetingType.min_notice_minutes
    if (meetingType?.plan) {
      if (meeting_id) {
        const meetingSession = await getMeetingSessionByMeetingId(
          meeting_id,
          meetingTypeId
        )
        if (!meetingSession) {
          throw new MeetingSessionNotFoundError(meeting_id)
        }
      } else {
        if (!txHash) {
          throw new TransactionIsRequired()
        }
        const transaction = await getTransactionBytxHashAndMeetingType(
          txHash,
          meetingTypeId
        )
        const meetingSessions = transaction.meeting_sessions || []
        const isAnyMeetingSlotFree = meetingSessions.some(
          session => session.used_at === null
        )
        if (!isAnyMeetingSlotFree) {
          throw new AllMeetingSlotsUsedError()
        }
      }
    }

    if (isAfter(addMinutes(new Date(), minTime), start)) {
      return false
    }
  }
  const interval = Interval.fromDateTimes(
    DateTime.fromJSDate(start),
    DateTime.fromJSDate(end)
  )
  if (!interval.isValid) {
    return false
  }
  const busySlots = (
    await CalendarBackendHelper.getBusySlotsForAccount(
      account_address,
      interval.start?.startOf('day').toJSDate(),
      interval.end?.endOf('day').toJSDate()
    )
  ).map(slot =>
    Interval.fromDateTimes(
      DateTime.fromJSDate(new Date(slot.start)),
      DateTime.fromJSDate(new Date(slot.end))
    )
  )
  const isAvailable = busySlots.every(slot => !slot.overlaps(interval))
  return isAvailable
}

const getMeetingFromDB = async (slot_id: string): Promise<DBSlot> => {
  const { data, error } = await db.supabase
    .from<DBSlot>('slots')
    .select()
    .eq('id', slot_id)

  if (error) {
    throw new Error(error.message)
    // todo handle error
  }

  if (data.length == 0) {
    throw new MeetingNotFoundError(slot_id)
  }

  const dbMeeting = data[0]
  const meeting: DBSlot = dbMeeting

  return meeting
}
const getSlotByMeetingIdAndAccount = async (
  meeting_id: string,
  account_address?: string
): Promise<AccountSlot | GuestSlot> => {
  const { data, error } = await db.supabase.rpc('get_meeting_primary_slot', {
    p_meeting_id: meeting_id,
    p_account_address: account_address?.toLowerCase(),
  })

  if (error) {
    throw new Error(error.message)
    // todo handle error
  }

  return Array.isArray(data) ? data[0] : data
}
const getConferenceMeetingFromDB = async (
  meetingId: string
): Promise<ConferenceMeeting> => {
  const { data, error } = await db.supabase
    .from<ConferenceMeeting>('meetings')
    .select()
    .eq('id', meetingId)

  if (error) {
    throw new Error(error.message)
  }

  if (data.length == 0) {
    throw new MeetingNotFoundError(meetingId)
  }

  const dbMeeting = data[0]
  return dbMeeting
}

const getMeetingsFromDB = async (slotIds: string[]): Promise<DBSlot[]> => {
  const { data, error } = await db.supabase
    .from('slots')
    .select()
    .in('id', slotIds)

  if (error) {
    throw new Error(error.message)
    // todo handle error
  }

  if (data.length == 0) return []

  const meetings = []
  for (const dbMeeting of data) {
    const meeting: DBSlot = dbMeeting

    meetings.push(meeting)
  }

  return meetings
}
const getConferenceDataBySlotId = async (
  slotId: string
): Promise<ConferenceMeeting> => {
  const { data, error } = await db.supabase
    .from<ConferenceMeeting>('meetings')
    .select('*')
    .filter('slots', 'cs', [`{${slotId}}`])
  if (error) {
    throw new Error(error.message)
  }

  return data[0]
}
const getGuestSlotById = async (slotId: string): Promise<GuestSlot> => {
  const { data, error } = await db.supabase
    .from<GuestSlot>('slots')
    .select('*')
    .eq('id', slotId)
    .maybeSingle()
  if (error) {
    throw new Error(error.message)
  }
  if (!data) {
    throw new MeetingNotFoundError(slotId)
  }
  return data
}
const handleGuestCancel = async (
  metadata: string,
  slotId: string,
  timezone: string,
  reason?: string
) => {
  metadata = decryptContent(process.env.NEXT_PUBLIC_SERVER_PUB_KEY!, metadata)
  const participantGuestInfo: ParticipantInfoForNotification[] =
    JSON.parse(metadata)
  const actingGuest = participantGuestInfo.find(p => p.slot_id === slotId)
  if (!actingGuest) {
    throw new UnauthorizedError()
  }

  const conferenceMeeting = await getConferenceDataBySlotId(slotId)
  if (!conferenceMeeting) {
    throw new MeetingNotFoundError(slotId)
  }
  let addressesToRemove: Array<string> = []
  let guestsToRemove: Array<ParticipantInfo> = []
  let slotsToRemove: Array<string> = [slotId]
  // If the guest scheduled the meeting cancel for all invitee
  // For one on one meetings cancel meetings entirely for other user
  if (
    actingGuest.type === ParticipantType.Scheduler ||
    conferenceMeeting.slots?.length <= 2
  ) {
    const slotData = await getSlotsByIds(
      conferenceMeeting.slots.filter(s => s !== slotId)
    )
    addressesToRemove = slotData.map(s => s.account_address)
    await db.supabase.from('slots').delete().in('id', conferenceMeeting.slots)
    slotsToRemove = conferenceMeeting.slots
    guestsToRemove = participantGuestInfo
  }
  await saveConferenceMeetingToDB({
    ...conferenceMeeting,
    slots: conferenceMeeting.slots.filter(s => !slotsToRemove.includes(s)),
  })

  const body: MeetingCancelSyncRequest = {
    participantActing: actingGuest,
    addressesToRemove,
    guestsToRemove,
    meeting_id: conferenceMeeting.id,
    start: new Date(conferenceMeeting.start),
    end: new Date(conferenceMeeting.end),
    created_at: new Date(conferenceMeeting.created_at!),
    timezone,
    reason,
  }
  // Doing notifications and syncs asynchronously
  fetch(`${apiUrl}/server/meetings/syncAndNotify`, {
    method: 'DELETE',
    body: JSON.stringify(body),
    headers: {
      'X-Server-Secret': process.env.SERVER_SECRET!,
      'Content-Type': 'application/json',
    },
  })
}
const handleMeetingCancelSync = async (
  decryptedMeetingData: MeetingInfo,
  actorSlotId: string
) => {
  const conferenceMeeting = await getConferenceMeetingFromDB(
    decryptedMeetingData.meeting_id
  )
  if (!conferenceMeeting) {
    throw new MeetingNotFoundError(decryptedMeetingData.meeting_id)
  }
  // The conference meeting is the authoritative source of truth for which slots exist
  // Update the meeting data to match the conference reality

  // Fetch all slots that currently exist in the conference meeting
  const { error, data: oldSlots } = await db.supabase
    .from<DBSlot>('slots')
    .select()
    .in('id', conferenceMeeting.slots)
  if (error) {
    throw new Error(error.message)
  }

  // Find orphaned slots: slots that exist in DB but have no corresponding participant data
  const existingSlotIds = oldSlots.map(slot => slot.id!)
  const missingParticipantSlots = existingSlotIds.filter(
    slotId => !decryptedMeetingData.participants.some(p => p.slot_id === slotId)
  )
  if (missingParticipantSlots.length > 0) {
    console.warn(
      `Found orphaned slots without corresponding participants, deleting them: ${missingParticipantSlots.join(
        ', '
      )}`
    )

    const { error: deleteOrphanedError } = await db.supabase
      .from('slots')
      .delete()
      .in('id', missingParticipantSlots)

    if (deleteOrphanedError) {
      console.warn(
        'Failed to delete orphaned slots:',
        deleteOrphanedError.message
      )
    }
    conferenceMeeting.slots = conferenceMeeting.slots.filter(
      slotId => !missingParticipantSlots.includes(slotId)
    )
    await saveConferenceMeetingToDB(conferenceMeeting)
    const validSlots = oldSlots.filter(
      slot => !missingParticipantSlots.includes(slot.id!)
    )
    oldSlots.length = 0
    oldSlots.push(...validSlots)
  }

  // Find and clean up any orphaned slots that might exist for this meeting
  // but are no longer in the conference (edge case handling)
  const originalSlotIds = decryptedMeetingData.related_slot_ids.concat([
    actorSlotId,
  ])
  //e7c8f220-f2d8-43e3-9189-4b71f60e148c
  const orphanedSlotIds = originalSlotIds.filter(
    id => !conferenceMeeting.slots.includes(id)
  )

  if (orphanedSlotIds.length > 0) {
    console.warn(
      `Found orphaned slots that are no longer in the conference: ${orphanedSlotIds.join(
        ', '
      )}`
    )
    const { error: deleteError } = await db.supabase
      .from('slots')
      .delete()
      .in('id', orphanedSlotIds)

    if (deleteError) {
      console.warn(
        'Failed to delete orphaned slots:',
        deleteError.message,
        orphanedSlotIds
      )
    }
  }
  decryptedMeetingData.related_slot_ids = conferenceMeeting.slots.filter(
    id => id !== actorSlotId // Exclude the current slot from related_slot_ids
  )
  decryptedMeetingData.participants = decryptedMeetingData.participants.filter(
    p => conferenceMeeting?.slots.includes(p.slot_id!)
  )
  // Update all existing conference slots with the synced meeting data
  for (const slot of oldSlots) {
    const account = await getAccountFromDB(slot.account_address)
    await db.supabase
      .from('slots')
      .update({
        meeting_info_encrypted: await encryptWithPublicKey(
          account.internal_pub_key,
          JSON.stringify(decryptedMeetingData)
        ),
        // Don't increment version for background sync operations
        // The version was already incremented during the original cancellation
      })
      .eq('id', slot.id)
  }
}
const deleteMeetingFromDB = async (
  participantActing: ParticipantBaseInfo,
  slotIds: string[],
  guestsToRemove: ParticipantInfo[],
  meeting_id: string,
  timezone: string,
  reason?: string,
  title?: string
) => {
  if (!slotIds?.length) throw new Error('No slot ids provided')

  const oldSlots: DBSlot[] =
    (await db.supabase.from<DBSlot>('slots').select().in('id', slotIds)).data ||
    []

  const { error } = await db.supabase.from('slots').delete().in('id', slotIds)

  if (error) {
    throw new Error(error.message)
  }

  const body: MeetingCancelSyncRequest = {
    participantActing,
    addressesToRemove: oldSlots.map(s => s.account_address),
    guestsToRemove,
    meeting_id,
    start: new Date(oldSlots[0].start),
    end: new Date(oldSlots[0].end),
    created_at: new Date(oldSlots[0].created_at!),
    title,
    timezone,
    reason,
  }
  // Doing notifications and syncs asynchronously
  fetch(`${apiUrl}/server/meetings/syncAndNotify`, {
    method: 'DELETE',
    body: JSON.stringify(body),
    headers: {
      'X-Server-Secret': process.env.SERVER_SECRET!,
      'Content-Type': 'application/json',
    },
  })
}

const saveMeeting = async (
  participantActing: ParticipantBaseInfo,
  meeting: MeetingCreationRequest
): Promise<DBSlot> => {
  if (
    new Set(
      meeting.participants_mapping.map(p => p.account_address || p.guest_email)
    ).size !== meeting.participants_mapping.length
  )
    //means there are duplicate participants
    throw new MeetingCreationError()

  const slots = []
  const guestSlots = []
  let meetingResponse: Partial<DBSlot> = {}
  let index = 0
  let i = 0

  const existingAccounts = await getExistingAccountsFromDB(
    meeting.participants_mapping.map(p => p.account_address!)
  )

  const ownerParticipants =
    meeting.participants_mapping.filter(
      p => p.type === ParticipantType.Owner
    ) || []

  const ownerAccounts =
    ownerParticipants.length > 0
      ? await Promise.all(
          ownerParticipants.map(
            async owner => await getAccountFromDB(owner.account_address!)
          )
        )
      : []

  const schedulerAccount =
    meeting.participants_mapping.find(
      p => p.type === ParticipantType.Scheduler
    ) || null

  const ownerIsNotScheduler = Boolean(
    schedulerAccount &&
      !ownerParticipants.some(
        val =>
          val?.account_address?.toLowerCase() ===
          schedulerAccount.account_address
      )
  )

  if (ownerIsNotScheduler && schedulerAccount) {
    const gatesResponse = await db.supabase
      .from('gate_usage')
      .select()
      .eq('gated_entity_id', meeting.meetingTypeId)
      .eq('type', GateUsageType.MeetingSchedule)

    if (gatesResponse.data && gatesResponse.data.length > 0) {
      const gate = await getGateCondition(gatesResponse.data[0].gate_id)
      const valid = await isConditionValid(
        gate!.definition,
        schedulerAccount.account_address!
      )

      if (!valid.isValid) {
        throw new GateConditionNotValidError()
      }
    }
  }

  const timezone = meeting.participants_mapping[0].timeZone
  for (const participant of meeting.participants_mapping) {
    if (participant.account_address) {
      const ownerAccount = ownerAccounts.find(
        val =>
          val?.address?.toLowerCase() ===
          participant?.account_address?.toLowerCase()
      )
      if (
        existingAccounts
          .map(account => account.address)
          .includes(participant.account_address!) &&
        participant.type === ParticipantType.Owner
      ) {
        // only validate slot if meeting is being scheduled on someone's calendar and not by the person itself (from dashboard for example)
        const participantIsOwner = ownerParticipants.some(
          val =>
            val?.account_address?.toLowerCase() ===
            participant?.account_address?.toLowerCase()
        )
        // check if trhe meeting type allows for the slot to be used
        const slotIsTaken = async () =>
          !(await isSlotAvailable(
            participant.account_address!,
            new Date(meeting.start),
            new Date(meeting.end),
            meeting.meetingTypeId,
            meeting.txHash
          ))
        let isTimeAvailable = () =>
          ownerAccount &&
          isTimeInsideAvailabilities(
            new Date(meeting.start),
            new Date(meeting.end),
            ownerAccount?.preferences.availabilities || [],
            ownerAccount?.preferences.timezone
          )
        if (
          meeting.meetingTypeId &&
          meeting.meetingTypeId !== NO_MEETING_TYPE
        ) {
          const accountAvailabilities =
            await getTypeMeetingAvailabilityTypeFromDB(meeting.meetingTypeId)
          isTimeAvailable = () =>
            ownerAccount &&
            accountAvailabilities?.some(availability =>
              isTimeInsideAvailabilities(
                new Date(meeting.start),
                new Date(meeting.end),
                availability?.weekly_availability || [],
                availability?.timezone
              )
            )
        }
        // TODO: check slots by meeting type and not users default Availability
        if (
          participantIsOwner &&
          ownerIsNotScheduler &&
          ((!meeting.ignoreOwnerAvailability && !isTimeAvailable()) ||
            (await slotIsTaken()))
        )
          throw new TimeNotAvailableError()
      }

      let account: Account

      if (
        existingAccounts
          .map(account => account.address)
          .includes(participant.account_address!)
      ) {
        account = await getAccountFromDB(participant.account_address!)
        participant.timeZone = account.preferences.timezone || 'UTC'
      } else {
        account = await initAccountDBForWallet(
          participant.account_address!,
          '',
          participant.timeZone,
          0,
          true
        )
      }

      // Not adding source here given on our database the source is always MWW
      const dbSlot: DBSlot = {
        id: participant.slot_id,
        start: meeting.start,
        end: meeting.end,
        account_address: account.address,
        version: 0,
        meeting_info_encrypted: participant.privateInfo,
        recurrence: meeting.meetingRepeat,
        role: participant.type,
      }

      slots.push(dbSlot)

      if (
        participant.account_address.toLowerCase() ===
          schedulerAccount?.account_address?.toLowerCase() ||
        (!schedulerAccount &&
          participant.account_address?.toLowerCase() === ownerAccount?.address)
      ) {
        index = i
        meetingResponse = {
          ...dbSlot,
          meeting_info_encrypted: participant.privateInfo,
        }
      }
      i++
    } else if (participant.guest_email && participant.slot_id) {
      const dbSlot: TablesInsert<'slots'> = {
        id: participant.slot_id,
        start: new Date(meeting.start).toISOString(),
        end: new Date(meeting.end).toISOString(),
        version: 0,
        meeting_info_encrypted: participant.privateInfo,
        recurrence: meeting.meetingRepeat,
        role: participant.type,
        guest_email: participant.guest_email,
      }
      slots.push(dbSlot)
    }
  }

  // we create here the root meeting data, with enough data
  const createdRootMeeting = await saveConferenceMeetingToDB({
    id: meeting.meeting_id,
    start: meeting.start,
    end: meeting.end,
    meeting_url: meeting.meeting_url,
    access_type: MeetingAccessType.OPEN_MEETING,
    provider: meeting.meetingProvider,
    reminders: meeting.meetingReminders || [],
    recurrence: meeting.meetingRepeat,
    version: MeetingVersion.V2,
    slots: meeting.allSlotIds || [],
    title: meeting.title,
    permissions: meeting.meetingPermissions,
  })
  if (!createdRootMeeting) {
    throw new Error(
      'Could not create your meeting right now, get in touch with us if the problem persists'
    )
  }
  const { data, error } = await db.supabase.from('slots').insert(slots)

  //TODO: handle error
  if (error) {
    throw new Error(error.message)
  }

  // TODO switch this to check if scheduler is guest slot
  meetingResponse.id = data[index].id
  meetingResponse.created_at = data[index].created_at

  const body: MeetingCreationSyncRequest = {
    participantActing,
    meeting_id: meeting.meeting_id,
    start: meeting.start,
    end: meeting.end,
    created_at: meetingResponse.created_at!,
    timezone,
    meeting_url: meeting.meeting_url,
    participants: meeting.participants_mapping,
    title: meeting.title,
    content: meeting.content,
    meetingProvider: meeting.meetingProvider,
    meetingReminders: meeting.meetingReminders,
    meetingRepeat: meeting.meetingRepeat,
    meetingPermissions: meeting.meetingPermissions,
    meeting_type_id:
      meeting.meetingTypeId === NO_MEETING_TYPE
        ? undefined
        : meeting.meetingTypeId,
  }
  // Doing notifications and syncs asynchronously
  fetch(`${apiUrl}/server/meetings/syncAndNotify`, {
    method: 'POST',
    body: JSON.stringify(body),
    headers: {
      'X-Server-Secret': process.env.SERVER_SECRET!,
      'Content-Type': 'application/json',
    },
  })

  if (meeting.txHash) {
    await registerMeetingSession(meeting.txHash, meeting.meeting_id)
  }
  return meetingResponse as DBSlot
}

const getAccountNotificationSubscriptions = async (
  address: string
): Promise<AccountNotifications> => {
  const { data, error } = await db.supabase
    .from('account_notifications')
    .select()
    .eq('account_address', address.toLowerCase())

  if (error) {
    throw new Error(error.message)
  }

  if (data && data[0]) return data[0] as AccountNotifications

  return { account_address: address, notification_types: [] }
}
const getAccountsNotificationSubscriptions = async (
  addresses: Array<string>
): Promise<Array<AccountNotifications>> => {
  const { data, error } = await db.supabase
    .from('account_notifications')
    .select()
    .in(
      'account_address',
      addresses.map(val => val.toLowerCase())
    )

  if (error) {
    throw new Error(error.message)
  }

  if (data) return data as Array<AccountNotifications>

  return addresses.map(address => ({
    account_address: address,
    notification_types: [],
  }))
}
const getAccountNotificationSubscriptionEmail = async (
  address: string
): Promise<string> => {
  const notifications = await getAccountNotificationSubscriptions(address)
  const userEmail = notifications?.notification_types.find(
    n => n.channel === NotificationChannel.EMAIL
  )?.destination
  return userEmail || ''
}

const getAccountsNotificationSubscriptionEmails = async (
  address: Array<string>
): Promise<Array<string>> => {
  const notifications = await getAccountsNotificationSubscriptions(address)
  const userEmails = []
  for (const notification of notifications) {
    const userEmail = notification?.notification_types.find(
      n => n.channel === NotificationChannel.EMAIL
    )?.destination
    if (userEmail) userEmails.push(userEmail)
  }
  return userEmails
}

const getGroupsAndMembers = async (
  address: string,
  limit?: string,
  offset?: string,
  search?: string,
  includeInvites?: boolean
): Promise<Array<GetGroupsFullResponse>> => {
  const { data, error } = await db.supabase.rpc<GetGroupsFullResponse>(
    'get_user_groups_with_members',
    {
      user_address: address.toLowerCase(),
      search_term: search || null,
      limit_count: limit || 1000,
      offset_count: offset || 0,
    }
  )

  if (error) {
    throw new Error(error.message)
  }

  return data.map(group => {
    return {
      id: group.id,
      name: group.name,
      slug: group.slug,
      members: deduplicateMembers(
        group.members.filter(member => {
          if (includeInvites) {
            return true
          }
          return !member.invitePending
        }) || []
      ),
    }
  }) as GetGroupsFullResponse[]
}

async function findGroupsWithSingleMember(
  groupIDs: Array<string>
): Promise<Array<EmptyGroupsResponse>> {
  const filteredGroups = []
  for (const groupID of groupIDs) {
    const { data: group, error } = await db.supabase
      .from('group_members')
      .select('count')
      .eq('group_id', groupID)
    if (error) {
      throw new Error(error.message)
    } else if (group.length === 1 && group[0].count === 1) {
      const { data: groupDetails, error: groupError } = await db.supabase
        .from('groups')
        .select('id, name, slug')
        .eq('id', groupID)
      if (groupError) {
        throw new Error(groupError.message)
      }
      filteredGroups.push(groupDetails[0])
    }
  }
  return filteredGroups
}

const getGroupsEmpty = async (
  address: string
): Promise<Array<EmptyGroupsResponse>> => {
  const { data: memberGroups, error } = await db.supabase
    .from('group_members')
    .select('group_id')
    .eq('member_id', address.toLowerCase())

  if (error) {
    throw new Error(error.message)
  }
  if (memberGroups.length > 0) {
    const groupIDs = memberGroups.map(
      (group: { group_id: string }) => group.group_id
    )
    return findGroupsWithSingleMember(groupIDs)
  } else {
    // user is not part of any group
    return []
  }
}

export const getGroupInvite = async (identifier: {
  email?: string
  user_id?: string
}): Promise<GroupInvitesResponse | null> => {
  const { email, user_id } = identifier
  let query = db.supabase.from('group_invites').select()

  if (email) {
    query = query.eq('email', email)
  } else if (user_id) {
    query = query.eq('user_id', user_id)
  } else {
    console.error('No identifier provided')
    return null
  }

  const { data, error } = await query

  if (error) {
    console.error('Error fetching group invite:', error)
    return null
  }

  if (data.length === 0) return null

  return data[0] as GroupInvitesResponse
}
const getGroupName = async (group_id: string): Promise<Group> => {
  const { data, error } = await db.supabase
    .from('groups')
    .select(
      `
      id,
    name
    `
    )
    .eq('id', group_id)
  if (error) {
    throw new Error(error.message)
  }
  if (data) {
    return data[0]
  }
  throw new GroupNotExistsError()
}

const getGroupInvites = async ({
  address,
  group_id,
  user_id,
  email,
  discord_id,
  limit,
  offset,
  search,
}: GroupInviteFilters): Promise<Array<UserGroups>> => {
  const { data, error } = await db.supabase.rpc(
    'get_group_invites_with_search',
    {
      user_address: address || null,
      target_group_id: group_id || null,
      target_user_id: user_id || null,
      target_email: email || null,
      target_discord_id: discord_id || null,
      search_term: search || null,
      limit_count: limit || 1000,
      offset_count: offset || 0,
    }
  )

  if (error) {
    console.error('Error executing query:', error)
    throw new Error(error.message)
  }

  return data.map(item => ({
    id: item.id,
    role: item.role,
    group: {
      id: item.group_id,
      name: item.group_name,
      slug: item.group_slug,
    },
    invitePending: item.invite_pending,
  }))
}
const getGroupInvitesCount = async ({
  address,
  group_id,
  user_id,
  email,
  discord_id,
}: GroupInviteFilters): Promise<number | null> => {
  let query = db.supabase.from('group_invites').select('id', { count: 'exact' })
  let orQuery = ''
  if (address) {
    orQuery = `user_id.eq.${address.toLowerCase()}`
  }
  if (group_id) {
    orQuery += (orQuery ? ',' : '') + `group_id.eq.${group_id}`
    query = query.eq('group_id', group_id)
  }
  if (user_id) {
    orQuery += (orQuery ? ',' : '') + `user_id.eq.${user_id.toLowerCase()}`
  }
  if (email) {
    orQuery += (orQuery ? ',' : '') + `email.eq.${email}`
  }
  if (discord_id) {
    orQuery += (orQuery ? ',' : '') + `discord_id.eq.${discord_id}`
  }
  query.or(orQuery)
  const { count, error } = await query
  if (error) {
    throw new Error(error.message)
  }
  return count
}
const publicGroupJoin = async (group_id: string, address: string) => {
  const groupUsers = await getGroupMembersInternal(group_id)
  if (groupUsers.map(val => val.member_id).includes(address.toLowerCase())) {
    throw new AlreadyGroupMemberError()
  }
  await addUserToGroup(group_id, address.toLowerCase(), MemberType.MEMBER)
}

const manageGroupInvite = async (
  group_id: string,
  address: string,
  reject?: boolean,
  email_address?: string
): Promise<void> => {
  const query = email_address
    ? `email.eq.${email_address},user_id.eq.${address.toLowerCase()}`
    : `user_id.eq.${address.toLowerCase()}`
  const groupUsers = await getGroupMembersInternal(group_id)
  const { error, data } = await db.supabase
    .from<GroupInvites>('group_invites')
    .delete()
    .eq('group_id', group_id)
    .or(query)

  if (error) {
    throw new Error(error.message)
  }
  if (groupUsers.map(val => val.member_id).includes(address.toLowerCase())) {
    throw new AlreadyGroupMemberError()
  }
  if (!data || !data[0]?.role) {
    throw new Error('Invite Expired')
  }
  if (reject) {
    return
  }
  await addUserToGroup(group_id, address.toLowerCase(), data[0].role)
}
const addUserToGroup = async (
  group_id: string,
  member_id: string,
  role = MemberType.MEMBER
) => {
  const { error } = await db.supabase.from('group_members').insert({
    group_id,
    member_id,
    role,
  })
  if (error) {
    throw new Error(error.message)
  }
}

const getGroupAdminsFromDb = async (
  group_id: string
): Promise<Array<Tables<'group_members'>>> => {
  const { data, error } = await db.supabase
    .from('group_members')
    .select('member_id')
    .eq('group_id', group_id)
    .eq('role', MemberType.ADMIN)
  if (error) {
    throw new Error(error.message)
  }
  return data
}

const rejectGroupInvite = async (
  group_id: string,
  address: string,
  email_address?: string
): Promise<void> => {
  await manageGroupInvite(group_id, address, true, email_address)
  const admins = await getGroupAdminsFromDb(group_id)
  const body: GroupInviteNotifyRequest = {
    group_id: group_id,
    accountsToNotify: admins.map(val => val.member_id),
    notifyType: GroupNotificationType.REJECT,
  }
  void fetch(`${apiUrl}/server/groups/syncAndNotify`, {
    method: 'POST',
    body: JSON.stringify(body),
    headers: {
      'X-Server-Secret': process.env.SERVER_SECRET!,
      'Content-Type': 'application/json',
    },
  })
}
const leaveGroup = async (
  group_id: string,
  userIdentifier: string,
  invite_pending?: boolean
) => {
  const { data: groupData, error: groupError } = await db.supabase
    .from('groups')
    .select()
    .eq('id', group_id)
  if (groupError) {
    throw new Error(groupError.message)
  }
  if (!groupData) {
    throw new GroupNotExistsError()
  }
  const query = db.supabase
    .from(invite_pending ? 'group_invites' : 'group_members')
    .select('role')
    .eq('group_id', group_id)
  if (invite_pending) {
    query.eq('id', userIdentifier)
  } else {
    query.eq('member_id', userIdentifier)
  }
  const { data, error: groupMemberError } = await query
  if (groupMemberError) {
    throw new Error(groupMemberError.message)
  }
  if (!data || data.length === 0) {
    throw new NotGroupMemberError()
  }
  const groupAdmins = await getGroupAdminsFromDb(group_id)
  if (
    groupAdmins.length === 1 &&
    groupAdmins.every(val => val.member_id === userIdentifier)
  ) {
    throw new IsGroupAdminError()
  }
  const deleteQuery = db.supabase
    .from(invite_pending ? 'group_invites' : 'group_members')
    .delete()
    .eq('group_id', group_id)
  if (invite_pending) {
    deleteQuery.eq('id', userIdentifier)
  } else {
    deleteQuery.eq('member_id', userIdentifier.toLowerCase())
  }
  const { error } = await deleteQuery
  if (error) {
    throw new Error(error.message)
  }
}
const removeMember = async (
  group_id: string,
  address: string,
  member_id: string,
  invite_pending: boolean
) => {
  const isAddressAdmin = await isGroupAdmin(group_id, address)
  if (!isAddressAdmin) {
    throw new NotGroupAdminError()
  }
  return leaveGroup(group_id, member_id, invite_pending)
}

const getGroupUsers = async (
  group_id: string,
  address: string,
  limit: number,
  offset: number
): Promise<Array<GroupUsers & GroupInvites>> => {
  if (await isGroupExists(group_id)) {
    const { data: inviteData, error: inviteError } = await db.supabase
      .from('group_invites')
      .select()
      .eq('group_id', group_id)
    if (inviteError) {
      throw new Error(inviteError.message)
    }
    const { data: membersData, error: membersError } = await db.supabase
      .from('group_members')
      .select()
      .eq('group_id', group_id)
    if (membersError) {
      throw new Error(membersError.message)
    }
    const addresses = membersData
      .map((member: GroupMemberQuery) => member.member_id)
      .concat(inviteData.map((val: GroupMemberQuery) => val.user_id))
    const nonUsers = inviteData?.filter(data => !data.user_id)
    if (!addresses.includes(address)) {
      throw new NotGroupMemberError()
    }
    const { data, error } = await db.supabase
      .from('accounts')
      .select(
        `
      group_members: group_members(*),
      group_invites: group_invites(*),
      preferences: account_preferences(name),
      subscriptions: subscriptions(*)
    `
      )
      .in('address', addresses)
      .filter('group_members.group_id', 'eq', group_id)
      .filter('group_invites.group_id', 'eq', group_id)
      .range(offset || 0, (offset || 0) + (limit ? limit - 1 : 1000))
    if (error) {
      throw new Error(error.message)
    }

    if (data) {
      return [...data, ...nonUsers]
    }
  }
  return []
}

const isGroupAdmin = async (groupId: string, userIdentifier?: string) => {
  const { data, error } = await db.supabase
    .from('group_members')
    .select('role')
    .eq('group_id', groupId)
    .eq('member_id', userIdentifier)
  if (error) {
    throw new Error(error.message)
  }
  if (!data[0]) {
    throw new NotGroupMemberError()
  }
  return data[0]?.role === MemberType.ADMIN
}

const changeGroupRole = async (
  groupId: string,
  userIdentifier: string,
  newRole: MemberType,
  invitePending: boolean
) => {
  const groupUsers = await getGroupUsersInternal(groupId)
  if (newRole === MemberType.MEMBER) {
    const adminCount = groupUsers.filter(
      val => val?.role === MemberType.ADMIN
    ).length
    if (adminCount < 2) {
      throw new AdminBelowOneError()
    }
  }
  const query = db.supabase
    .from(invitePending ? 'group_invites' : 'group_members')
    .update({ role: newRole })
    .eq('group_id', groupId)
  if (invitePending) {
    query.eq('id', userIdentifier)
  } else {
    query.eq('member_id', userIdentifier)
  }
  const { error } = await query
  if (error) {
    throw new Error(error.message)
  }
  return true
}

const getGroupUsersInternal = async (
  group_id: string
): Promise<Array<GroupMemberQuery>> => {
  if (await isGroupExists(group_id)) {
    const { data: inviteData, error: inviteError } = await db.supabase
      .from<GroupMemberQuery>('group_invites')
      .select()
      .eq('group_id', group_id)
    if (inviteError) {
      throw new Error(inviteError.message)
    }
    const { data: membersData, error: membersError } = await db.supabase
      .from<GroupMemberQuery>('group_members')
      .select()
      .eq('group_id', group_id)
    if (membersError) {
      throw new Error(membersError.message)
    }
    const members = membersData.concat(inviteData)
    return members
  }
  return []
}

const getGroupMembersInternal = async (
  group_id: string
): Promise<Array<GroupMemberQuery>> => {
  if (await isGroupExists(group_id)) {
    const { data: membersData, error: membersError } = await db.supabase
      .from<GroupMemberQuery>('group_members')
      .select()
      .eq('group_id', group_id)
    if (membersError) {
      throw new Error(membersError.message)
    }
    return membersData
  }
  return []
}
const isGroupExists = async (group_id: string) => {
  const { data: groupData, error: groupError } = await db.supabase
    .from('groups')
    .select()
    .eq('id', group_id)
  if (groupError) {
    throw new Error(groupError.message)
  }
  if (!groupData) {
    throw new GroupNotExistsError()
  }
  return true
}
const getGroupInternal = async (group_id: string) => {
  const { data, error } = await db.supabase
    .from('groups')
    .select(
      `
    name,
    id,
    slug
    `
    )
    .eq('id', group_id)
  if (error) {
    throw new Error(error.message)
  }
  if (data) {
    return data[0]
  }
  throw new GroupNotExistsError()
}
const getGroup = async (group_id: string, address: string): Promise<Group> => {
  const groupUsers = await getGroupUsersInternal(group_id)
  const isGroupMember = groupUsers.some(
    user =>
      user.member_id?.toLowerCase() === address.toLowerCase() ||
      user.user_id?.toLowerCase() === address.toLowerCase()
  )
  if (!isGroupMember) {
    throw new NotGroupMemberError()
  }
  return getGroupInternal(group_id)
}
const editGroup = async (
  group_id: string,
  address: string,
  name?: string,
  slug?: string
): Promise<void> => {
  await isGroupExists(group_id)
  const checkAdmin = await isGroupAdmin(group_id, address)
  if (!checkAdmin) {
    throw new NotGroupAdminError()
  }
  const data: UpdateGroupPayload = {}
  if (name) {
    data.name = name
  }
  if (slug) {
    data.slug = slug
  }
  const { error } = await db.supabase
    .from('groups')
    .update(data)
    .eq('id', group_id)
  if (error) {
    throw new Error('Group with slug already exists', {
      cause: error.message,
    })
  }
}
const deleteGroup = async (group_id: string, address: string) => {
  await isGroupExists(group_id)
  const checkAdmin = await isGroupAdmin(group_id, address)
  if (!checkAdmin) {
    throw new NotGroupAdminError()
  }
  await deleteGroupMembers(group_id)
  await deleteGroupInvites(group_id)
  const { error } = await db.supabase.from('groups').delete().eq('id', group_id)
  if (error) {
    throw new Error(error.message)
  }
}

const deleteGroupMembers = async (group_id: string) => {
  const { error } = await db.supabase
    .from('group_members')
    .delete()
    .eq('group_id', group_id)
  if (error) {
    throw new Error(error.message)
  }
}

const deleteGroupInvites = async (group_id: string) => {
  const { error } = await db.supabase
    .from('group_invites')
    .delete()
    .eq('group_id', group_id)
  if (error) {
    throw new Error(error.message)
  }
}

export const createGroupInvite = async (
  groupId: string,
  email?: string,
  discordId?: string,
  userId?: string
): Promise<void> => {
  try {
    const { error } = await db.supabase.from('group_invites').insert({
      email,
      discord_id: discordId,
      user_id: userId || null,
      group_id: groupId,
    })

    if (error) {
      throw new Error(error.message)
    }
  } catch (error) {
    console.error('Error creating group invite:', error)
    throw error
  }
}

export const addUserToGroupInvites = async (
  groupId: string,
  role: MemberType,
  email?: string,
  accountAddress?: string
): Promise<void> => {
  try {
    const { error } = await db.supabase.from('group_invites').insert({
      email,
      user_id: accountAddress || null,
      group_id: groupId,
      role: role || MemberType.MEMBER, // default to member
    })

    if (error) {
      throw new Error(error.message)
    }
  } catch (error) {
    console.error('Error creating group invite:', error)
    throw error
  }
}

export const updateGroupInviteUserId = async (
  inviteId: string,
  userId: string
): Promise<void> => {
  const { error } = await db.supabase
    .from('group_invites')
    .update({ user_id: userId })
    .eq('id', inviteId)

  if (error) {
    console.error('Error updating group invite user ID:', error)
    throw new Error(error.message)
  }
}

const setAccountNotificationSubscriptions = async (
  address: string,
  notifications: AccountNotifications
): Promise<AccountNotifications> => {
  const account = await getAccountFromDB(address)
  if (!isProAccount(account)) {
    notifications.notification_types = notifications.notification_types.filter(
      n => n.channel !== NotificationChannel.EPNS
    )
  }

  const { error } = await db.supabase
    .from('account_notifications')
    .upsert(notifications, { onConflict: 'account_address' })
    .eq('account_address', address.toLowerCase())
  if (error) {
    throw new Error(error.message)
  }

  return notifications
}

export const createOrUpdatesDiscordAccount = async (
  discordAccount: DiscordAccount
): Promise<DiscordAccount | undefined> => {
  const account = await getAccountFromDiscordId(discordAccount.discord_id)
  if (!account) {
    const { data, error } = await db.supabase
      .from('discord_accounts')
      .insert([discordAccount])
    if (error) {
      throw new Error(error.message)
    }
    return data[0]
  } else {
    const { data, error } = await db.supabase
      .from('discord_accounts')
      .update(discordAccount)
      .eq('discord_id', discordAccount.discord_id)
    if (error) {
      throw new Error(error.message)
    }
    return data[0]
  }
}

export const deleteDiscordAccount = async (accountAddress: string) => {
  const { error } = await db.supabase
    .from('discord_accounts')
    .delete()
    .eq('address', accountAddress)
  if (error) {
    throw new Error(error.message)
  }
}

const saveEmailToDB = async (email: string, plan: string): Promise<boolean> => {
  const { error } = await db.supabase.from('emails').upsert([
    {
      email,
      plan,
    },
  ])

  if (!error) {
    return true
  }
  throw new Error(error.message)
}

const saveConferenceMeetingToDB = async (
  payload: Omit<ConferenceMeeting, 'created_at'>
): Promise<boolean> => {
  const { error } = await db.supabase.from('meetings').upsert([
    {
      ...payload,
      created_at: new Date(),
    },
  ])

  if (!error) {
    return true
  }
  throw new Error(error.message)
}

const getConnectedCalendars = async (
  address: string,
  {
    syncOnly,
    activeOnly: _activeOnly,
  }: {
    syncOnly?: boolean
    activeOnly?: boolean
  }
): Promise<ConnectedCalendar[]> => {
  const query = db.supabase
    .from('connected_calendars')
    .select()
    .eq('account_address', address.toLowerCase())
    .order('id', { ascending: true })

  const { data, error } = await query

  if (error) {
    throw new Error(error.message)
  }

  if (!data) return []

  // const connectedCalendars: ConnectedCalendar[] =
  //   !isProAccount(account) && activeOnly ? data.slice(0, 1) : data
  // ignore pro for now
  const connectedCalendars: ConnectedCalendar[] = data
  if (syncOnly) {
    const calendars: ConnectedCalendar[] = JSON.parse(
      JSON.stringify(connectedCalendars)
    )
    for (const cal of calendars) {
      cal.calendars = cal.calendars.filter(c => c.sync)
    }
    return calendars
  }

  return connectedCalendars
}

const getQuickPollCalendars = async (
  participantId: string,
  {
    syncOnly,
    activeOnly: _activeOnly,
  }: {
    syncOnly?: boolean
    activeOnly?: boolean
  }
): Promise<ConnectedCalendar[]> => {
  const { data, error } = await db.supabase
    .from('quick_poll_calendars')
    .select('*')
    .eq('participant_id', participantId)
    .order('id', { ascending: true })

  if (error) {
    throw new Error(error.message)
  }

  if (!data) return []

  const connectedCalendars: ConnectedCalendar[] = (
    data as QuickPollCalendar[]
  ).map(calendar => ({
    id: calendar.id,
    account_address: '',
    email: calendar.email,
    provider: calendar.provider as TimeSlotSource,
    payload: calendar.payload,
    calendars: calendar.calendars || [],
    enabled: true,
    created: new Date(calendar.created_at) || new Date(),
  }))

  if (syncOnly) {
    const calendars: ConnectedCalendar[] = JSON.parse(
      JSON.stringify(connectedCalendars)
    )
    for (const cal of calendars) {
      cal.calendars = cal.calendars.filter(c => c.sync)
    }
    return calendars
  }

  return connectedCalendars
}

const connectedCalendarExists = async (
  address: string,
  email: string,
  provider: TimeSlotSource
): Promise<ConnectedCalendar | undefined> => {
  const { data, error } = await db.supabase
    .from('connected_calendars')
    .select()
    .eq('account_address', address.toLowerCase())
    .ilike('email', email.toLowerCase())
    .eq('provider', provider)

  if (error) {
    throw new Error(error.message)
  }

  return data[0]
}

export const updateCalendarPayload = async (
  address: string,
  email: string,
  provider: TimeSlotSource,
  payload: unknown
): Promise<void> => {
  const { error } = await db.supabase
    .from('connected_calendars')
    .update({ payload, updated: new Date() })
    .eq('account_address', address.toLowerCase())
    .ilike('email', email.toLowerCase())
    .eq('provider', provider)

  if (error) {
    throw new Error(error.message)
  }
}

const addOrUpdateConnectedCalendar = async (
  address: string,
  email: string,
  provider: TimeSlotSource,
  calendars: CalendarSyncInfo[],
  // Unknown as it can be anything
  _payload?: unknown
): Promise<ConnectedCalendar> => {
  const existingConnection = await connectedCalendarExists(
    address,
    email,
    provider
  )

  let queryPromise
  const payload = _payload ? _payload : existingConnection?.payload
  if (existingConnection) {
    queryPromise = db.supabase
      .from('connected_calendars')
      .update({
        payload,
        calendars,
        updated: new Date(),
      })
      .eq('account_address', address.toLowerCase())
      .ilike('email', email.toLowerCase())
      .eq('provider', provider)
  } else {
    if (calendars.filter(c => c.enabled).length === 0) {
      calendars[0].enabled = true
      // ensure at least one is enabled when adding it
    }

    queryPromise = db.supabase.from('connected_calendars').insert({
      email,
      payload,
      calendars,
      created: new Date(),
      account_address: address,
      provider,
    })
  }
  const { data, error } = await queryPromise

  if (error) {
    throw new Error(error.message)
  }
  const calendar = data[0] as ConnectedCalendar
  try {
    await addNewCalendarToAllExistingMeetingTypes(address, calendar)
  } catch (e) {
    Sentry.captureException(e, {
      extra: {
        accountAddress: address,
        email,
        provider,
      },
    })
  }
  if (provider === TimeSlotSource.GOOGLE) {
    try {
      const integration = getConnectedCalendarIntegration(
        address.toLowerCase(),
        email,
        provider,
        payload
      )
      for (const cal of calendars.filter(cal => cal.enabled && cal.sync)) {
        // don't parellelize this as it can make us hit google's rate limit
        await handleWebHook(cal.calendarId, calendar.id, integration)
      }
    } catch (e) {
      Sentry.captureException(e, {
        extra: {
          calendarId: calendar.id,
          accountAddress: address,
          email,
          provider,
        },
      })
      console.error('Error adding new calendar to existing meeting types:', e)
    }
  }
  return calendar
}

const addNewCalendarToAllExistingMeetingTypes = async (
  account_address: string,
  calendar: ConnectedCalendar
) => {
  const meetingTypes = await getMeetingTypesLean(account_address.toLowerCase())
  if (!meetingTypes || meetingTypes.length === 0) return

  await Promise.all(
    meetingTypes.map(async meetingType => {
      if (
        await checkCalendarAlreadyExistsForMeetingType(
          calendar.id,
          meetingType.id
        )
      ) {
        return
      }
      const { error } = await db.supabase
        .from('meeting_type_calendars')
        .insert({
          meeting_type_id: meetingType.id,
          calendar_id: calendar.id,
        })
      if (error) {
        console.error('Error adding calendar to meeting type:', error)
        Sentry.captureException(error, {
          extra: {
            calendarId: calendar.id,
            meetingTypeId: meetingType.id,
            accountAddress: account_address,
          },
        })
      }
    })
  )
  return true
}
const checkCalendarAlreadyExistsForMeetingType = async (
  calendarId: number,
  meetingTypeId: string
) => {
  const { data: current } = await db.supabase
    .from('meeting_type_calendars')
    .select()
    .eq('meeting_type_id', meetingTypeId)
    .eq('calendar_id', calendarId)
  return current && current.length > 0
}
const handleWebHook = async (
  calId: string,
  connectedCalendarId: number,
  integration: IGoogleCalendarService
) => {
  try {
    if (!integration.setWebhookUrl || !integration.refreshWebhook) return
    const { data } = await db.supabase
      .from('calendar_webhooks')
      .select('*')
      .eq('calendar_id', calId)
      .eq('connected_calendar_id', connectedCalendarId)
    const calendarwbhk = data?.[0]
    if (calendarwbhk) {
      if (new Date(calendarwbhk.expires_at) < add(new Date(), { days: 1 })) {
        const result = await integration.refreshWebhook(
          calendarwbhk.channel_id,
          calendarwbhk.resource_id,
          WEBHOOK_URL,
          calId
        )
        const { calendarId, channelId, expiration, resourceId } = result
        const { error: updateError } = await db.supabase
          .from('calendar_webhooks')
          .update({
            channel_id: channelId,
            resource_id: resourceId,
            calendar_id: calendarId,
            expires_at: new Date(Number(expiration)).toISOString(),
          })
          .eq('id', calendarwbhk.id)

        if (updateError) {
          console.error(updateError)
        }
        return
      }
    } else {
      const result = await integration.setWebhookUrl(WEBHOOK_URL, calId)
      const { calendarId, channelId, expiration, resourceId } = result
      const { error: updateError } = await db.supabase
        .from('calendar_webhooks')
        .insert({
          channel_id: channelId,
          resource_id: resourceId,
          calendar_id: calendarId,
          connected_calendar_id: connectedCalendarId,
          expires_at: new Date(Number(expiration)).toISOString(),
        })
      if (updateError) {
        console.error(updateError)
      }
    }
  } catch (e) {
    console.error('Error refreshing webhook:', e)
  }
}
const removeConnectedCalendar = async (
  address: string,
  email: string,
  provider: TimeSlotSource
): Promise<ConnectedCalendar> => {
  const { data, error } = await db.supabase
    .from<ConnectedCalendar>('connected_calendars')
    .delete()
    .eq('account_address', address.toLowerCase())
    .ilike('email', email.toLowerCase())
    .eq('provider', provider)
    .select('*')
  if (error) {
    throw new Error(error.message)
  }
  const calendar = Array.isArray(data) ? data[0] : data
  await removeCalendarFromAllExistingMeetingTypes(address, calendar)
  return calendar
}

const removeCalendarFromAllExistingMeetingTypes = async (
  account_address: string,
  calendar: ConnectedCalendar
) => {
  const meetingTypes = await getMeetingTypesLean(account_address.toLowerCase())
  if (!meetingTypes || meetingTypes.length === 0) return

  const { error } = await db.supabase
    .from('meeting_type_calendars')
    .delete()
    .eq('calendar_id', calendar.id)
    .in(
      'meeting_type_id',
      meetingTypes.map(mt => mt.id)
    )
  if (error) {
    Sentry.captureException(error, {
      extra: {
        account_address,
        calendar,
      },
    })
  }
  return true
}
export const getSubscriptionFromDBForAccount = async (
  accountAddress: string,
  chain?: SupportedChain
): Promise<Subscription[]> => {
  const query = db.supabase
    .from<Subscription>('subscriptions')
    .select()
    .gt('expiry_time', new Date().toISOString())
    .eq('owner_account', accountAddress.toLowerCase())
  if (chain) {
    query.eq('chain', chain)
  }
  const { data, error } = await query
  if (error) {
    throw new Error(error.message)
  }

  if (data && data.length > 0) {
    let subscriptions = data as Subscription[]
    const collidingDomains = subscriptions.map(s => s.domain).filter(s => s)
    if (collidingDomains.length === 0) return subscriptions
    const collisionExists = await db.supabase
      .from('subscriptions')
      .select()
      .neq('owner_account', accountAddress.toLowerCase())
      .or(collidingDomains.map(domain => `domain.ilike.${domain}`).join(','))

    if (collisionExists.error) {
      throw new Error(collisionExists.error.message)
    }

    // If for any reason some smart ass registered a domain manually
    // on the blockchain, but such domain already existed for someone
    // else and is not expired, we remove it here.
    for (const collision of collisionExists.data) {
      if (!collision.domain) continue
      if (
        (collision as Subscription).registered_at <
        subscriptions.find(s => s.domain === collision.domain)!.registered_at
      ) {
        subscriptions = subscriptions.filter(s => s.domain !== collision.domain)
      }
    }

    return subscriptions
  }
  return []
}

export const getSubscription = async (
  domain: string
): Promise<Subscription | undefined> => {
  const { data, error } = await db.supabase
    .from('subscriptions')
    .select()
    .ilike('domain', domain.toLowerCase())
    .gt('expiry_time', new Date().toISOString())
    .order('registered_at', { ascending: true })

  if (error) {
    throw new Error(error.message)
  }

  if (data && data?.length > 0) return data[0] as Subscription

  return undefined
}

export const getExistingSubscriptionsByAddress = async (
  address: string
): Promise<Subscription[] | undefined> => {
  const { data, error } = await db.supabase
    .from('subscriptions')
    .select()
    .ilike('owner_account', address.toLocaleLowerCase())
    .gt('expiry_time', new Date().toISOString())
    .order('registered_at', { ascending: true })

  if (error) {
    Sentry.captureException(error)
  }

  if (data && data?.length > 0) {
    return data as Subscription[]
  }

  return undefined
}

export const getExistingSubscriptionsByDomain = async (
  domain: string
): Promise<Subscription[] | undefined> => {
  const { data, error } = await db.supabase
    .from('subscriptions')
    .select()
    .ilike('domain', domain.toLocaleLowerCase())
    .gt('expiry_time', new Date().toISOString())
    .order('registered_at', { ascending: true })

  if (error) Sentry.captureException(error)
  if (data && data?.length > 0) return data as Subscription[]

  return undefined
}

export const updateAccountSubscriptions = async (
  subscriptions: Subscription[]
): Promise<Subscription[]> => {
  for (const subscription of subscriptions) {
    const { data, error } = await db.supabase
      .from<Subscription>('subscriptions')
      .update({
        expiry_time: subscription.expiry_time,
        config_ipfs_hash: subscription.config_ipfs_hash,
        plan_id: subscription.plan_id,
        domain: subscription.domain,
      })
      .eq('owner_account', subscription.owner_account)
      .eq('chain', subscription.chain)
      .eq('plan_id', subscription.plan_id)

    if (error) {
      console.error(error)
      throw new Error(error.message)
    }

    if (!data || data.length == 0) {
      const { error } = await db.supabase
        .from<Subscription>('subscriptions')
        .insert(subscription)

      if (error) {
        throw new Error(error.message)
      }
    }
  }

  return subscriptions
}

const upsertGateCondition = async (
  ownerAccount: string,
  gateCondition: GateConditionObject
): Promise<GateConditionObject | null> => {
  if (gateCondition.id) {
    const response = await db.supabase
      .from('gate_definition')
      .select()
      .eq('id', gateCondition.id)

    if (response.error) {
      Sentry.captureException(response.error)
      return null
    } else if (response.data[0].owner !== ownerAccount) {
      throw new UnauthorizedError()
    }
  }

  const toUpsert: GateConditionObject & { owner: string } = {
    definition: gateCondition.definition,
    title: gateCondition.title.trim(),
    owner: ownerAccount.toLowerCase(),
  }

  if (gateCondition.id) {
    toUpsert.id = gateCondition.id
  }

  const { data, error } = await db.supabase
    .from('gate_definition')
    .upsert([toUpsert])

  if (!error) {
    return data[0] as GateConditionObject
  }
  throw new Error(error.message)
}

const deleteGateCondition = async (
  ownerAccount: string,
  idToDelete: string
): Promise<boolean> => {
  const usageResponse = await db.supabase
    .from('gate_usage')
    .select('id', { count: 'exact' })
    .eq('gate_id', idToDelete)

  if (usageResponse.error) {
    Sentry.captureException(usageResponse.error)
    return false
  } else if ((usageResponse.count || 0) > 0) {
    throw new GateInUseError()
  }

  const response = await db.supabase
    .from('gate_definition')
    .select()
    .eq('id', idToDelete)

  if (response.error) {
    Sentry.captureException(response.error)
    return false
  } else if (response.data[0].owner !== ownerAccount) {
    throw new UnauthorizedError()
  }

  const { error } = await db.supabase
    .from('gate_definition')
    .delete()
    .eq('id', idToDelete)

  if (!error) {
    return true
  }
  throw new Error(error.message)
}

const getGateCondition = async (
  conditionId: string
): Promise<GateConditionObject | null> => {
  const { data, error } = await db.supabase
    .from('gate_definition')
    .select()
    .eq('id', conditionId)

  if (!error) {
    return data[0] as GateConditionObject
  }
  throw new Error(error.message)
}

const getGateConditionsForAccount = async (
  ownerAccount: string
): Promise<GateConditionObject[]> => {
  const { data, error } = await db.supabase
    .from('gate_definition')
    .select()
    .eq('owner', ownerAccount.toLowerCase())

  if (!error) {
    return data as GateConditionObject[]
  }
  throw new Error(error.message)
}

const updateMeeting = async (
  participantActing: ParticipantBaseInfo,
  meetingUpdateRequest: MeetingUpdateRequest
): Promise<DBSlot> => {
  if (
    new Set(
      meetingUpdateRequest.participants_mapping.map(
        p => p.account_address || p.guest_email
      )
    ).size !== meetingUpdateRequest.participants_mapping.length
  ) {
    // means there are duplicate participants
    throw new MeetingCreationError()
  }
  const slots = []
  let meetingResponse = {} as DBSlot
  let index = 0
  let i = 0

  const existingAccounts = await getExistingAccountsFromDB(
    meetingUpdateRequest.participants_mapping.map(p => p.account_address!)
  )
  const ownerParticipants =
    meetingUpdateRequest.participants_mapping.filter(
      p => p.type === ParticipantType.Owner
    ) || []

  const ownerAccounts =
    ownerParticipants.length > 0
      ? await Promise.all(
          ownerParticipants.map(
            async owner => await getAccountFromDB(owner.account_address!)
          )
        )
      : []

  const schedulerAccount =
    meetingUpdateRequest.participants_mapping.find(
      p => p.type === ParticipantType.Scheduler
    ) || null

  const timezone = meetingUpdateRequest.participants_mapping[0].timeZone
  let changingTime = null

  for (const participant of meetingUpdateRequest.participants_mapping) {
    const isEditing = participant.mappingType === ParticipantMappingType.KEEP

    if (participant.account_address) {
      const ownerAccount = ownerAccounts.find(
        val =>
          val?.address?.toLowerCase() ===
          participant?.account_address?.toLowerCase()
      )
      if (
        existingAccounts
          .map(account => account.address)
          .includes(participant.account_address!)
      ) {
        // only validate slot if meeting is being scheduled on someones calendar and not by the person itself (from dashboard for example)
        const participantIsOwner = ownerParticipants.some(
          val =>
            val?.account_address?.toLowerCase() ===
            participant?.account_address?.toLowerCase()
        )

        const ownerIsNotScheduler = Boolean(
          schedulerAccount &&
            !ownerParticipants.some(
              val =>
                val?.account_address?.toLowerCase() ===
                schedulerAccount.account_address
            )
        )

        let isEditingToSameTime = false

        if (isEditing) {
          const existingSlot = await getMeetingFromDB(participant.slot_id!)
          const sameStart =
            new Date(existingSlot.start).getTime() ===
            new Date(meetingUpdateRequest.start).getTime()
          const sameEnd =
            new Date(existingSlot.end).getTime() ===
            new Date(meetingUpdateRequest.end).getTime()
          isEditingToSameTime = sameStart && sameEnd
          changingTime = !isEditingToSameTime
            ? {
                oldStart: new Date(existingSlot.start),
                oldEnd: new Date(existingSlot.end),
              }
            : null
        }

        const slotIsTaken = async () =>
          !(await isSlotAvailable(
            participant.account_address!,
            new Date(meetingUpdateRequest.start),
            new Date(meetingUpdateRequest.end),
            meetingUpdateRequest.meetingTypeId,
            undefined,
            meetingUpdateRequest.meeting_id
          ))

        let isTimeAvailable = () =>
          ownerAccount &&
          isTimeInsideAvailabilities(
            new Date(meetingUpdateRequest.start),
            new Date(meetingUpdateRequest.end),
            ownerAccount?.preferences.availabilities || [],
            ownerAccount?.preferences.timezone
          )
        if (
          meetingUpdateRequest.meetingTypeId &&
          meetingUpdateRequest.meetingTypeId !== NO_MEETING_TYPE
        ) {
          const accountAvailabilities =
            await getTypeMeetingAvailabilityTypeFromDB(
              meetingUpdateRequest.meetingTypeId
            )
          isTimeAvailable = () =>
            ownerAccount &&
            accountAvailabilities?.some(availability =>
              isTimeInsideAvailabilities(
                new Date(meetingUpdateRequest.start),
                new Date(meetingUpdateRequest.end),
                availability?.weekly_availability || [],
                availability?.timezone
              )
            )
        }

        if (
          participantIsOwner &&
          ownerIsNotScheduler &&
          !isEditingToSameTime &&
          participantActing.account_address !== participant.account_address &&
          ((!meetingUpdateRequest.ignoreOwnerAvailability &&
            !isTimeAvailable()) ||
            (await slotIsTaken()))
        )
          throw new TimeNotAvailableError()
      }

      let account: Account

      if (
        existingAccounts
          .map(account => account.address)
          .includes(participant.account_address!)
      ) {
        account = await getAccountFromDB(participant.account_address!)
      } else {
        account = await initAccountDBForWallet(
          participant.account_address!,
          '',
          'UTC',
          0,
          true
        )
      }

      // Not adding source here given on our database the source is always MWW
      const dbSlot: DBSlot = {
        id: participant.slot_id,
        start: new Date(meetingUpdateRequest.start),
        end: new Date(meetingUpdateRequest.end),
        account_address: account.address,
        version: meetingUpdateRequest.version,
        meeting_info_encrypted: participant.privateInfo,
        recurrence: meetingUpdateRequest.meetingRepeat,
        role: participant.type,
      }

      slots.push(dbSlot)

      if (
        participant.account_address.toLowerCase() ===
          schedulerAccount?.account_address?.toLowerCase() ||
        (!schedulerAccount?.account_address &&
          participant.account_address.toLowerCase() ===
            ownerAccount?.address.toLowerCase())
      ) {
        index = i
        meetingResponse = {
          ...dbSlot,
          meeting_info_encrypted: participant.privateInfo,
        }
      }
      i++
    } else if (participant.guest_email && participant.slot_id) {
      const dbSlot: TablesInsert<'slots'> = {
        id: participant.slot_id,
        start: new Date(meetingUpdateRequest.start).toISOString(),
        end: new Date(meetingUpdateRequest.end).toISOString(),
        version: meetingUpdateRequest.version,
        meeting_info_encrypted: participant.privateInfo,
        recurrence: meetingUpdateRequest.meetingRepeat,
        role: participant.type,
        guest_email: participant.guest_email,
      }
      slots.push(dbSlot)
    }
  }

  // one last check to make sure that the version did not change
  const everySlotId = meetingUpdateRequest.participants_mapping
    .filter(it => it.slot_id)
    .map(it => it.slot_id) as string[]
  const everySlot = await getMeetingsFromDB(everySlotId)
  if (everySlot.find(it => it.version + 1 !== meetingUpdateRequest.version))
    throw new MeetingChangeConflictError()

  // there is no support from supspabase to really use optimistic locking,
  // right now we do the best we can assuming that no update will happen in the EXACT same time
  // to the point that our checks will not be able to stop conflicts

  const { data, error } = await db.supabase
    .from('slots')
    .upsert(slots, { onConflict: 'id' })
  //TODO: handle error
  if (error) {
    throw new Error(error.message)
  }

  meetingResponse.id = data[index]?.id
  meetingResponse.created_at = data[index]?.created_at

  const meeting = await getConferenceMeetingFromDB(
    meetingUpdateRequest.meeting_id
  )

  // now that everything happened without error, it is safe to update the root meeting data
  const existingSlots =
    meeting.slots?.filter(
      val => !meetingUpdateRequest.slotsToRemove.includes(val)
    ) || []

  // Add unique slot IDs from allSlotIds that aren't already present
  const allSlotIds = meetingUpdateRequest.allSlotIds || []
  const uniqueNewSlots = allSlotIds.filter(
    slotId => !existingSlots.includes(slotId)
  )
  const updatedSlots = [...existingSlots, ...uniqueNewSlots]

  // now that everything happened without error, it is safe to update the root meeting data
  const createdRootMeeting = await saveConferenceMeetingToDB({
    id: meetingUpdateRequest.meeting_id,
    start: meetingUpdateRequest.start,
    end: meetingUpdateRequest.end,
    meeting_url: meetingUpdateRequest.meeting_url,
    access_type: MeetingAccessType.OPEN_MEETING,
    provider: meetingUpdateRequest.meetingProvider,
    recurrence: meetingUpdateRequest.meetingRepeat,
    reminders: meetingUpdateRequest.meetingReminders,
    version: MeetingVersion.V2,
    title: meetingUpdateRequest.title,
    slots: updatedSlots,
    permissions: meetingUpdateRequest.meetingPermissions,
  })

  if (!createdRootMeeting)
    throw new Error(
      'Could not update your meeting right now, get in touch with us if the problem persists'
    )

  const body: MeetingCreationSyncRequest = {
    participantActing,
    meeting_id: meetingUpdateRequest.meeting_id,
    start: meetingUpdateRequest.start,
    end: meetingUpdateRequest.end,
    created_at: meetingResponse.created_at!,
    timezone,
    meeting_url: meetingUpdateRequest.meeting_url,
    meetingProvider: meetingUpdateRequest.meetingProvider,
    participants: meetingUpdateRequest.participants_mapping,
    title: meetingUpdateRequest.title,
    content: meetingUpdateRequest.content,
    changes: changingTime ? { dateChange: changingTime } : undefined,
    meetingReminders: meetingUpdateRequest.meetingReminders,
    meetingRepeat: meetingUpdateRequest.meetingRepeat,
    meetingPermissions: meetingUpdateRequest.meetingPermissions,
    meeting_type_id:
      meetingUpdateRequest.meetingTypeId === NO_MEETING_TYPE
        ? undefined
        : meetingUpdateRequest.meetingTypeId,
  }

  // Doing notifications and syncs asynchronously
  fetch(`${apiUrl}/server/meetings/syncAndNotify`, {
    method: 'PATCH',
    body: JSON.stringify(body),
    headers: {
      'X-Server-Secret': process.env.SERVER_SECRET!,
      'Content-Type': 'application/json',
    },
  })

  if (
    meetingUpdateRequest.slotsToRemove.length > 0 ||
    meetingUpdateRequest.guestsToRemove.length > 0
  )
    await deleteMeetingFromDB(
      participantActing,
      meetingUpdateRequest.slotsToRemove,
      meetingUpdateRequest.guestsToRemove,
      meetingUpdateRequest.meeting_id,
      timezone,
      undefined,
      meetingUpdateRequest.title
    )

  return meetingResponse
}

const selectTeamMeetingRequest = async (
  id: string
): Promise<GroupMeetingRequest | null> => {
  const { data, error } = await db.supabase
    .from('group_meeting_request')
    .select()
    .eq('id', id)

  if (!error) return data[0] as GroupMeetingRequest

  return null
}

const insertOfficeEventMapping = async (
  office_id: string,
  mww_id: string
): Promise<void> => {
  const { error } = await db.supabase
    .from('office_event_mapping')
    .insert({ office_id, mww_id })

  if (error) {
    throw new Error(error.message)
  }
}

const getOfficeEventMappingId = async (
  mww_id: string
): Promise<string | null> => {
  const { data, error } = await db.supabase
    .from('office_event_mapping')
    .select()
    .eq('mww_id', mww_id)
    .maybeSingle()

  if (error) {
    throw new Error(error.message)
  }
  if (!data) {
    return null
  }
  return data.office_id
}

export const getDiscordAccount = async (
  account_address: string
): Promise<DiscordAccount | undefined> => {
  const { data, error } = await db.supabase
    .from('discord_accounts')
    .select()
    .eq('address', account_address)

  if (error) {
    throw new Error(error.message)
  }

  if (data.length === 0) return undefined

  return data[0] as DiscordAccount
}
export const getDiscordAccountAndInfo = async (
  account_address: string
): Promise<DiscordAccountInfo | undefined> => {
  const [discord, info] = await Promise.all([
    getDiscordAccount(account_address),
    getDiscordInfoForAddress(account_address),
  ])
  if (!discord) return undefined
  return {
    ...discord,
    ...info,
  }
}
export const getTelegramAccountAndInfo = async (
  account_address: string
): Promise<TelegramAccountInfo | null> => {
  try {
    const subs = await getAccountNotificationSubscriptions(account_address)
    const telegramNotification = subs.notification_types.find(
      n => n.channel === NotificationChannel.TELEGRAM
    )
    if (!telegramNotification) return null
    const userInfo = await getTelegramUserInfo(telegramNotification.destination)
    return {
      ...telegramNotification,
      ...(userInfo || {}),
    }
  } catch (e) {
    Sentry.captureException(e)
  }
  return null
}
export const getAccountFromDiscordId = async (
  discord_id: string
): Promise<Account | null> => {
  const { data, error } = await db.supabase
    .from('discord_accounts')
    .select()
    .eq('discord_id', discord_id)

  if (error) {
    throw new Error(error.message)
  }

  if (data.length === 0) return null

  const address = data[0].address

  return getAccountFromDB(address)
}

export async function isUserAdminOfGroup(
  groupId: string,
  userAddress: string
): Promise<boolean> {
  const { data, error } = await db.supabase
    .from<Tables<'group_members'>>('group_members')
    .select('role')
    .eq('group_id', groupId)
    .eq('member_id', userAddress)
    .eq('role', 'admin')
    .maybeSingle()

  if (error) {
    console.error('Error checking admin status:', error)
    throw error
  }

  return data?.role === MemberType.ADMIN
}

export async function createGroupInDB(
  name: string,
  account_address: string,
  slug?: string
): Promise<CreateGroupsResponse> {
  const { data, error } = await db.supabase
    .from<TablesInsert<'groups'>>('groups')
    .insert([
      {
        name,
        slug,
      },
    ])

  if (error) {
    throw new GroupCreationError(
      'Group with slug already exists',
      error.message
    )
  }

  const newGroup = data[0]
  if (!newGroup || !newGroup.id) {
    throw new Error('Failed to create group: missing ID')
  }

  const admin = {
    group_id: newGroup.id,
    member_id: account_address,
    role: MemberType.ADMIN,
  }
  const members = [admin]
  const { error: memberError } = await db.supabase
    .from('group_members')
    .insert(members)
  if (memberError) {
    throw new GroupCreationError(
      'Error adding group admin to group',
      memberError.message
    )
  }
  return {
    id: newGroup.id,
    name: newGroup.name,
    slug: newGroup.slug!,
  }
}

const createTgConnection = async (
  account_address: string
): Promise<TelegramConnection> => {
  const hash = CryptoJS.SHA1(account_address).toString(CryptoJS.enc.Hex)
  const { error, data } = await db.supabase
    .from('telegram_connections')
    .insert([{ account_address, tg_id: hash }])

  if (error) {
    throw new Error(error.message)
  }
  return data[0]
}
const getTgConnectionByTgId = async (
  tg_id: string
): Promise<TelegramConnection | null> => {
  const { data, error } = await db.supabase
    .from('telegram_connections')
    .select()
    .eq('tg_id', tg_id)

  if (error) {
    throw new Error(error.message)
  }

  return data[0]
}

const deleteTgConnection = async (tg_id: string): Promise<void> => {
  const { error } = await db.supabase
    .from('telegram_connections')
    .delete()
    .eq('tg_id', tg_id)

  if (error) {
    throw new Error(error.message)
  }
}
const deleteAllTgConnections = async (
  account_address: string
): Promise<void> => {
  const { error } = await db.supabase
    .from('telegram_connections')
    .delete()
    .eq('account_address', account_address)

  if (error) {
    throw new Error(error.message)
  }
}
const getTgConnection = async (
  account_address: string
): Promise<TelegramConnection> => {
  const { data, error } = await db.supabase
    .from('telegram_connections')
    .select()
    .eq('account_address', account_address)

  if (error) {
    throw new Error(error.message)
  }

  return data[0]
}
const getNumberOfCouponClaimed = async (plan_id: string) => {
  const couponUsageData = await db.supabase
    .from<Tables<'subscriptions'>>('subscriptions')
    .select('id', { count: 'exact' })
    .eq('plan_id', plan_id)
  return couponUsageData.count ?? 0
}
const subscribeWithCoupon = async (
  coupon_code: string,
  account_address: string,
  domain?: string
) => {
  const { data, error } = await db.supabase
    .from('coupons')
    .select()
    .ilike('code', coupon_code.toLowerCase())
  if (error) {
    throw new Error(error.message)
  }
  const coupon = data?.[0]
  if (!coupon) {
    throw new CouponNotValid()
  }
  const couponUses = getNumberOfCouponClaimed(coupon.plan_id)
  if (couponUses >= coupon.max_uses) {
    throw new CouponExpired()
  }

  const { data: subscriptionData, error: subscriptionError } = await db.supabase
    .from<Tables<'subscriptions'>>('subscriptions')
    .select()
    .eq('owner_account', account_address)
    .eq('plan_id', coupon.plan_id)
  if (subscriptionError) {
    throw new Error(subscriptionError.message)
  }
  if ((subscriptionData?.length ?? 0) > 0) {
    throw new CouponAlreadyUsed()
  }
  const { data: planData, error: planError } = await db.supabase
    .from<Tables<'subscriptions'>>('subscriptions')
    .insert([
      {
        plan_id: coupon.plan_id,
        owner_account: account_address,
        domain,
        chain: SupportedChain.CUSTOM,
        expiry_time: addMonths(new Date(), coupon.period).toISOString(),
        registered_at: new Date().toISOString(),
      },
    ])
  if (planError) {
    throw new Error(planError.message)
  }
  return planData[0]
}
const updateCustomSubscriptionDomain = async (
  account_address: string,
  domain: string
) => {
  const { data: subscriptionData, error: subscriptionError } = await db.supabase
    .from<Tables<'subscriptions'>>('subscriptions')
    .select()
    .eq('owner_account', account_address)
    .gte('expiry_time', new Date().toISOString())
  if (subscriptionError) {
    throw new Error(subscriptionError.message)
  }
  const subscription = subscriptionData[0]
  if (!subscription) {
    throw new NoActiveSubscription()
  }
  if (subscription.chain !== SupportedChain.CUSTOM) {
    throw new SubscriptionNotCustom()
  }
  const { error, data } = await db.supabase
    .from('subscriptions')
    .update({ domain })
    .eq('owner_account', account_address)
    .gte('expiry_time', new Date().toISOString())

  if (error) {
    throw new Error(error.message)
  }
  return data
}
const getNewestCoupon = async () => {
  const { data, error } = await db.supabase
    .from('coupons')
    .select()
    .order('created_at', { ascending: false })
    .limit(1)

  if (error) {
    throw new Error(error.message)
  }

  const coupon = data[0]
  if (coupon) {
    coupon.claims = await getNumberOfCouponClaimed(coupon.plan_id)
  }
  return coupon
}
const getAccountsWithTgConnected = async (): Promise<
  Array<TgConnectedAccounts>
> => {
  const { data, error } = await db.supabase.rpc<TgConnectedAccounts>(
    'get_telegram_notifications'
  )
  if (error) {
    throw new Error(error.message)
  }
  return data
}

const getDiscordAccounts = async (): Promise<
  Array<DiscordConnectedAccounts>
> => {
  const { data, error } = await db.supabase.rpc<DiscordConnectedAccounts>(
    'get_discord_notifications'
  )
  if (error) {
    throw new Error(error.message)
  }
  return data
}

const findAccountsByText = async (
  current_address: string,
  search: string,
  limit = 10,
  offset = 0
) => {
  const { data, error } = await db.supabase.rpc<ContactSearch>(
    'search_accounts',
    {
      search,
      max_results: limit,
      skip: offset,
      current_address,
    }
  )
  if (error) {
    throw new Error(error.message)
  }
  return data?.[0]
}
const getGroupMembersOrInvite = async (
  group_id: string,
  address: string,
  state: 'pending' | 'accepted'
) => {
  const { data, error: searchError } = await db.supabase
    .from(state === 'accepted' ? 'group_members' : 'group_invites')
    .select()
    .eq('group_id', group_id)
    .eq(state === 'accepted' ? 'member_id' : 'user_id', address)
  if (searchError) {
    throw new Error(searchError.message)
  }
  return data?.[0]
}
const getOrCreateContactInvite = async (
  owner_address: string,
  address?: string,
  email?: string
) => {
  const { data, error: searchError } = await db.supabase
    .from('contact_invite')
    .select()
    .eq('account_owner_address', owner_address)
    .eq('destination', address || email)
  if (searchError) {
    throw new Error(searchError.message)
  }
  if ((data?.length || 0) > 0) {
    return data?.[0]
  }
  let channel = ChannelType.ACCOUNT
  if (email) {
    channel = ChannelType.EMAIL
  }
  if (address) {
    channel = ChannelType.ACCOUNT
  }
  const { data: insertData, error: insertError } = await db.supabase
    .from('contact_invite')
    .insert([
      {
        account_owner_address: owner_address,
        destination: address || email,
        channel,
      },
    ])
  if (insertError) {
    throw new Error(insertError.message)
  }
  return insertData[0]
}
const updateContactInviteCooldown = async (id: string) => {
  const SEVEN_DAYS = 7 * 24 * 60 * 60 * 1000
  const { error } = await db.supabase
    .from('contact_invite')
    .update({ last_invited: new Date(Date.now() + SEVEN_DAYS) })
    .eq('id', id)
  if (error) {
    throw new Error(error.message)
  }
}
const isUserContact = async (owner_address: string, address: string) => {
  const { data, error } = await db.supabase
    .from('contact')
    .select('*', { count: 'exact', head: true })
    .eq('account_owner_address', owner_address)
    .eq('contact_address', address)
  if (error) {
    throw new Error(error.message)
  }
  return data?.[0]
}

const getContacts = async (
  address: string,
  query = '',
  limit = 1000,
  offset = 0
): Promise<DBContact> => {
  const { data, error } = await db.supabase.rpc('search_contacts', {
    search: query,
    max_results: limit,
    skip: offset,
    current_account: address,
  })
  if (error) {
    throw new Error(error.message)
  }
  return Array.isArray(data) ? data[0] : data
}

const getContactLean = async (
  address: string,
  query = '',
  limit = 1000,
  offset = 0
): Promise<DBContactLean> => {
  const { data, error } = await db.supabase.rpc<DBContactLean>(
    'search_contacts_lean',
    {
      search: query,
      max_results: limit,
      skip: offset,
      current_account: address,
    }
  )
  if (error) {
    throw new Error(error.message)
  }
  return Array.isArray(data) ? data[0] : data
}

const checkContactExists = async (
  current_address: string,
  user_address: string
): Promise<DBContactLean> => {
  const { data, error } = await db.supabase.rpc<DBContactLean>(
    'check_contact_existence',
    {
      current_account: current_address,
      user_address: user_address,
    }
  )
  if (error) {
    throw new Error(error.message)
  }
  return Array.isArray(data) ? data[0] : data
}

const getContactById = async (
  id: string,
  address: string
): Promise<SingleDBContact> => {
  const { data, error } = await db.supabase
    .from('contact')
    .select(
      `
      id,
       contact_address,
        account_owner_address,
        status,
        account: accounts(
          preferences: account_preferences(name, avatar_url, description),
          calendars_exist: connected_calendars(id),
          account_notifications(notification_types)
        )
    `
    )
    .eq('id', id)
    .eq('account_owner_address', address)
    .eq('status', ContactStatus.ACTIVE)

  if (error) {
    throw new Error(error.message)
  }
  const contact = data?.[0]
  if (!contact) {
    throw new ContactNotFound()
  }
  return contact
}

const getContactInvites = async (
  address: string,
  query = '',
  limit = 10,
  offset = 0
): Promise<DBContactInvite> => {
  const userEmail = await getAccountNotificationSubscriptionEmail(address)
  const { data, error } = await db.supabase.rpc('search_contact_invites', {
    search: query,
    max_results: limit,
    skip: offset,
    current_account: address,
    current_account_email: userEmail || '',
  })
  if (error) {
    throw new Error(error.message)
  }
  return Array.isArray(data) ? data[0] : data
}
const _getContactByAddress = async (
  owner_address: string,
  address: string
): Promise<DBContact> => {
  const { data, error } = await db.supabase
    .from('contact')
    .select(
      `
      id,
       contact_address,
        account_owner_address,
        status,
        account: accounts(
          preferences: account_preferences(name, avatar_url, description),
          calendars_exist: connected_calendars(id),
          account_notifications(notification_types)
        )
    `
    )
    .eq('account_owner_address', owner_address)
    .eq('contact_address', address)
    .eq('status', ContactStatus.ACTIVE)
    .maybeSingle()
  if (error) {
    throw new Error(error.message)
  }
  return data
}
const getContactInvitesCount = async (address: string) => {
  const userEmail = await getAccountNotificationSubscriptionEmail(address)
  const query = `destination.eq.${address},destination.eq.${userEmail}`
  const { error, count } = await db.supabase
    .from('contact_invite')
    .select('id', { count: 'exact' })
    .or(query)
  if (error) {
    throw new Error(error.message)
  }
  return count
}
const getContactInviteById = async (
  id: string
): Promise<SingleDBContactInvite> => {
  const { data, error } = await db.supabase
    .from('contact_invite')
    .select(
      `
      id,
       destination,
        account_owner_address,
        channel,
        account: accounts(
          preferences: account_preferences(name, avatar_url, description),
          calendars_exist: connected_calendars(id),
          account_notifications(notification_types)
        )
    `
    )
    .eq('id', id)
  if (error) {
    throw new Error(error.message)
  }
  const invite = data?.[0]
  if (!invite) {
    throw new ContactInviteNotFound()
  }
  return invite
}
const acceptContactInvite = async (
  invite_identifier: string,
  account_address: string
) => {
  const { data, error } = await db.supabase
    .from('contact_invite')
    .select()
    .eq('id', invite_identifier)
  if (error) {
    throw new Error(error.message)
  }
  const invite = data?.[0]
  if (!invite) {
    throw new ContactInviteNotFound()
  }

  // make sure the actual account owner accepts the invite
  if (
    invite?.channel === ChannelType.ACCOUNT &&
    invite?.destination !== account_address
  ) {
    throw new ContactInviteNotForAccount()
  }
  if (invite?.account_owner_address === account_address) {
    throw new OwnInviteError()
  }

  const { data: contactExists } = await db.supabase
    .from('contact')
    .select()
    .in('account_owner_address', [
      account_address,
      invite?.account_owner_address,
    ])
    .in('contact_address', [account_address, invite?.account_owner_address])
    .eq('status', ContactStatus.ACTIVE)

  if (contactExists?.length) {
    await db.supabase
      .from('contact_invite')
      .delete()
      .eq('id', invite_identifier)

    throw new ContactAlreadyExists()
  }

  const { error: insertError } = await db.supabase.from('contact').insert([
    {
      account_owner_address: invite?.account_owner_address,
      contact_address: account_address,
      status: ContactStatus.ACTIVE,
    },
    {
      account_owner_address: account_address,
      contact_address: invite?.account_owner_address,
      status: ContactStatus.ACTIVE,
    },
  ])

  if (insertError) {
    throw new Error(insertError.message)
  }
  // clean up old status contacts
  const { error: contactClearError } = await db.supabase
    .from('contact')
    .delete()
    .in('account_owner_address', [
      account_address,
      invite?.account_owner_address,
    ])
    .in('contact_address', [account_address, invite?.account_owner_address])
    .eq('status', ContactStatus.INACTIVE)

  if (contactClearError) {
    throw new Error(contactClearError.message)
  }

  const { error: deleteError } = await db.supabase
    .from('contact_invite')
    .delete()
    .in('account_owner_address', [
      account_address,
      invite?.account_owner_address,
    ])
    .in(
      'destination',
      deduplicateArray([
        account_address,
        invite?.account_owner_address,
        invite.destination,
      ])
    )

  if (deleteError) {
    throw new Error(deleteError.message)
  }
}
const addContactInvite = async (
  account_address: string,
  contact_address: string
) => {
  const { error: insertError } = await db.supabase.from('contact').insert([
    {
      account_owner_address: account_address,
      contact_address,
      status: ContactStatus.ACTIVE,
    },
    {
      account_owner_address: contact_address,
      contact_address: account_address,
      status: ContactStatus.ACTIVE,
    },
  ])

  if (insertError) {
    throw new Error(insertError.message)
  }
  // clean up old status contacts
  const { error: contactClearError } = await db.supabase
    .from('contact')
    .delete()
    .in('account_owner_address', [account_address, contact_address])
    .in('contact_address', [account_address, contact_address])
    .eq('status', ContactStatus.INACTIVE)

  if (contactClearError) {
    throw new Error(contactClearError.message)
  }
}
const rejectContactInvite = async (
  invite_identifier: string,
  account_address: string
) => {
  const { data, error } = await db.supabase
    .from('contact_invite')
    .select()
    .eq('id', invite_identifier)

  if (error) {
    throw new Error(error.message)
  }
  if (!data?.length) {
    throw new ContactInviteNotForAccount()
  }
  const invite = data[0]

  // make sure the actual account owner rejects the invite
  if (
    invite?.channel === ChannelType.ACCOUNT &&
    invite?.destination !== account_address
  ) {
    throw new ContactInviteNotForAccount()
  }
  if (invite?.account_owner_address === account_address) {
    throw new OwnInviteError()
  }

  const { error: deleteError } = await db.supabase
    .from('contact_invite')
    .delete()
    .eq('id', invite_identifier)
  await db.supabase
    .from('contact_invite')
    .delete()
    .in('account_owner_address', [
      account_address,
      invite?.account_owner_address,
    ])
    .in(
      'destination',
      deduplicateArray([
        account_address,
        invite?.account_owner_address,
        invite.destination,
      ])
    )
  if (deleteError) {
    throw new Error(deleteError.message)
  }
}
const contactInviteByEmailExists = async (
  owner_address: string,
  email: string
) => {
  const { data, error } = await db.supabase
    .from('contact_invite')
    .select()
    .eq('destination', email)
    .eq('channel', ChannelType.EMAIL)
    .eq('account_owner_address', owner_address)
  if (error) {
    throw new Error(error.message)
  }

  return data?.length > 0
}

const removeContact = async (address: string, contact_address: string) => {
  const { error: updateError } = await db.supabase
    .from('contact')
    .update({ status: ContactStatus.INACTIVE })
    .eq('account_owner_address', contact_address)
    .eq('contact_address', address)

  if (updateError) {
    throw new Error(updateError.message)
  }
  const { error: removeError } = await db.supabase
    .from('contact')
    .delete()
    .eq('account_owner_address', address)
    .eq('contact_address', contact_address)

  if (removeError) {
    throw new Error(removeError.message)
  }
}

const getDefaultAvailabilityBlockId = async (
  account_address: string
): Promise<string | null> => {
  const { data: accountPrefs } = await db.supabase
    .from('account_preferences')
    .select('availaibility_id')
    .eq('owner_account_address', account_address)
    .maybeSingle()

  return accountPrefs?.availaibility_id || null
}

const checkTitleExists = async (
  account_address: string,
  title: string,
  excludeBlockId?: string
): Promise<void> => {
  const trimmedTitle = title.trim()

  let query = db.supabase
    .from('availabilities')
    .select('id')
    .eq('account_owner_address', account_address)
    .eq('title', trimmedTitle)

  if (excludeBlockId) {
    query = query.neq('id', excludeBlockId)
  }

  const { data: existingBlock, error: checkError } = await query.maybeSingle()

  if (checkError && checkError.code !== 'PGRST116') {
    throw checkError
  }

  if (existingBlock) {
    throw new InvalidAvailabilityBlockError(
      'An availability block with this title already exists'
    )
  }
}

const isAvailabilityBlockDefault = async (
  id: string,
  account_address: string
): Promise<boolean> => {
  const defaultBlockId = await getDefaultAvailabilityBlockId(account_address)
  return defaultBlockId === id
}

export const createAvailabilityBlock = async (
  account_address: string,
  title: string,
  timezone: string,
  weekly_availability: Array<{ weekday: number; ranges: TimeRange[] }>,
  is_default = false
) => {
  const trimmedTitle = title.trim()
  await checkTitleExists(account_address, title)

  // Create the availability block
  const { data: block, error: blockError } = await db.supabase
    .from('availabilities')
    .insert([
      {
        title: trimmedTitle,
        timezone,
        weekly_availability,
        account_owner_address: account_address,
      },
    ])
    .select()
    .maybeSingle()

  if (blockError) throw blockError

  // If this is being set as default, update account preferences
  if (is_default) {
    const { error: prefError } = await db.supabase
      .from('account_preferences')
      .update({
        availabilities: weekly_availability,
        timezone: timezone,
        availaibility_id: block.id,
      })
      .eq('owner_account_address', account_address)

    if (prefError) throw prefError
  }

  return block
}

export const getAvailabilityBlock = async (
  id: string,
  account_address: string
) => {
  const { data, error } = await db.supabase
    .from('availabilities')
    .select('*')
    .eq('id', id)
    .eq('account_owner_address', account_address)
    .maybeSingle()

  if (error) {
    if (error.code === 'PGRST116') {
      throw new AvailabilityBlockNotFoundError()
    }
    throw error
  }

  // Check if this is the default block
  const isDefault = await isAvailabilityBlockDefault(id, account_address)

  return {
    ...data,
    isDefault,
  }
}

export const updateAvailabilityBlock = async (
  id: string,
  account_address: string,
  title: string,
  timezone: string,
  weekly_availability: Array<{ weekday: number; ranges: TimeRange[] }>,
  is_default = false
) => {
  const trimmedTitle = title.trim()
  await checkTitleExists(account_address, title, id)

  // Get current account preferences to check if this block is currently default
  const isCurrentlyDefault = await isAvailabilityBlockDefault(
    id,
    account_address
  )

  // If this block is being set as default, update account preferences
  if (is_default) {
    const { error: prefError } = await db.supabase
      .from('account_preferences')
      .update({
        availaibility_id: id,
      })
      .eq('owner_account_address', account_address)

    if (prefError) throw prefError
  } else if (isCurrentlyDefault) {
    throw new DefaultAvailabilityBlockError(
      'Cannot unset the default availability block without selecting a new default'
    )
  }

  const { data, error } = await db.supabase
    .from('availabilities')
    .update({
      title: trimmedTitle,
      timezone,
      weekly_availability,
    })
    .eq('id', id)
    .eq('account_owner_address', account_address)
    .select()
    .maybeSingle()

  if (error) throw error
  return data
}

export const deleteAvailabilityBlock = async (
  id: string,
  account_address: string
) => {
  // Check if this is the default block by checking account preferences
  const isDefault = await isAvailabilityBlockDefault(id, account_address)

  if (isDefault) {
    throw new DefaultAvailabilityBlockError()
  }

  const { error } = await db.supabase
    .from('availabilities')
    .delete()
    .eq('id', id)
    .eq('account_owner_address', account_address)

  if (error) {
    if (error.code === 'PGRST116') {
      throw new AvailabilityBlockNotFoundError()
    }
    throw error
  }
}

export const duplicateAvailabilityBlock = async (
  id: string,
  account_address: string,
  modifiedData?: {
    title?: string
    timezone?: string
    weekly_availability?: Array<{ weekday: number; ranges: TimeRange[] }>
    is_default?: boolean
  }
) => {
  // First get the block to duplicate
  const block = await getAvailabilityBlock(id, account_address)
  if (!block) {
    throw new AvailabilityBlockNotFoundError()
  }

  const newTitle = modifiedData?.title || `${block.title} (Copy)`
  const trimmedTitle = newTitle.trim()

  await checkTitleExists(account_address, newTitle)

  // Create a new block with the same data but a new ID, applying any modifications
  const { data: newBlock, error: blockError } = await db.supabase
    .from('availabilities')
    .insert([
      {
        title: trimmedTitle,
        timezone: modifiedData?.timezone || block.timezone,
        weekly_availability:
          modifiedData?.weekly_availability || block.weekly_availability,
        account_owner_address: account_address,
      },
    ])
    .select()
    .maybeSingle()

  if (blockError) {
    throw new InvalidAvailabilityBlockError('Failed to create duplicate block')
  }

  // If this is being set as default, update account preferences with the new block ID
  if (modifiedData?.is_default) {
    const { error: prefError } = await db.supabase
      .from('account_preferences')
      .update({
        availaibility_id: newBlock.id,
      })
      .eq('owner_account_address', account_address)

    if (prefError) {
      console.error('Error updating account preferences:', prefError)
      throw new InvalidAvailabilityBlockError('Failed to set as default block')
    }
  }

  return newBlock
}

export const isDefaultAvailabilityBlock = async (
  id: string,
  account_address: string
): Promise<boolean> => {
  return await isAvailabilityBlockDefault(id, account_address)
}

export const getAvailabilityBlocks = async (account_address: string) => {
  // Get all availability blocks with their associated meeting types in a single query
  const { data: blocks, error } = await db.supabase
    .from('availabilities')
    .select(
      `
      *,
      meeting_types: meeting_type_availabilities(
        meeting_type(
          id,
          title,
          deleted_at
        )
      )
    `
    )
    .eq('account_owner_address', account_address)
    .order('created_at', { ascending: true })

  if (error) throw error

  // Get account preferences to determine default block
  const defaultBlockId = await getDefaultAvailabilityBlockId(account_address)

  const blocksWithDefault = blocks.map(block => {
    const meetingTypes =
      block.meeting_types
        ?.map(
          (item: {
            meeting_type: MeetingType & { deleted_at?: string | null }
          }) => {
            const meetingType = item.meeting_type
            if (!meetingType || meetingType.deleted_at) return null

            return meetingType
          }
        )
        .filter(Boolean) || []

    return {
      ...block,
      isDefault: defaultBlockId === block.id,
      meetingTypes,
    }
  })

  // Sort blocks
  const sortedBlocks = blocksWithDefault.sort((a, b) => {
    if (a.isDefault) return -1
    if (b.isDefault) return 1

    return new Date(a.created_at).getTime() - new Date(b.created_at).getTime()
  })

  return sortedBlocks
}

const getMeetingTypesLean = async (
  account_address: string
): Promise<Array<MeetingType> | null> => {
  // we do not need all the details, just the basic info
  const { data, error } = await db.supabase
    .from<MeetingType>('meeting_type')
    .select(`*`)
    .eq('account_owner_address', account_address)
    .is('deleted_at', null)
    .order('created_at', { ascending: true })
  if (error) {
    Sentry.captureException(error)
  }
  return data
}
const getMeetingTypes = async (
  account_address: string,
  limit = 10,
  offset = 0
): Promise<Array<MeetingType>> => {
  const { data, error } = await db.supabase
    .from('meeting_type')
    .select(
      `
    *,
    availabilities: meeting_type_availabilities(availabilities(*)),
    plan: meeting_type_plan(*),
    connected_calendars: meeting_type_calendars(
       connected_calendars(id, email, provider)
    )
    `
    )
    .eq('account_owner_address', account_address)
    .is('deleted_at', null)
    .order('created_at', { ascending: true })
    .range(offset, offset + limit - 1)
  if (error) {
    throw new Error(error.message)
  }
  const transformedData = data?.map(meetingType => ({
    ...meetingType,
    calendars: meetingType?.connected_calendars?.map(
      (calendar: { connected_calendars: ConnectedCalendarCore }) =>
        calendar.connected_calendars
    ),
    availabilities: meetingType?.availabilities?.map(
      (availability: { availabilities: MeetingType['availabilities'][0] }) =>
        availability.availabilities
    ),
    plan: meetingType?.plan?.[0],
  }))

  return transformedData as MeetingType[]
}

const getMeetingTypesForAvailabilityBlock = async (
  account_address: string,
  availability_block_id: string
): Promise<MeetingType[]> => {
  // First verify the availability block exists and belongs to the account
  const { data: block, error: blockError } = await db.supabase
    .from('availabilities')
    .select('id')
    .eq('id', availability_block_id)
    .eq('account_owner_address', account_address)
    .maybeSingle()

  if (blockError || !block) {
    throw new AvailabilityBlockNotFoundError()
  }

  const { data, error } = await db.supabase
    .from('meeting_type_availabilities')
    .select(
      `
      meeting_type: meeting_type(
        *,
        availabilities: meeting_type_availabilities(availabilities(*)),
        plan: meeting_type_plan(*),
        connected_calendars: meeting_type_calendars(
           connected_calendars(id, email, provider)
        )
      )
    `
    )
    .eq('availability_id', availability_block_id)
    .eq('meeting_type.account_owner_address', account_address)
    .is('meeting_type.deleted_at', null)

  if (error) {
    throw new Error('Failed to fetch meeting types')
  }

  const transformedData = data?.map(item => {
    const meetingType = item.meeting_type
    return {
      ...meetingType,
      calendars: meetingType?.connected_calendars?.map(
        (calendar: { connected_calendars: ConnectedCalendar }) =>
          calendar.connected_calendars
      ),
      availabilities: meetingType?.availabilities?.map(
        (availability: { availabilities: AvailabilityBlock }) =>
          availability.availabilities
      ),
      plan: meetingType?.plan?.[0],
    }
  })

  return transformedData as MeetingType[]
}

const checkSlugExists = async (
  account_address: string,
  slug: string,
  meeting_type_id?: string
) => {
  const query = db.supabase
    .from('meeting_type')
    .select('id,slug,account_owner_address')
    .eq('slug', slug)
    .is('deleted_at', null)
    .eq('account_owner_address', account_address)
    .range(0, 2)
  if (meeting_type_id) {
    query.neq('id', meeting_type_id)
  }
  const { data: meetingTypeExists, error: meetingTypeExistsError } = await query
  if (meetingTypeExistsError) {
    throw new Error(meetingTypeExistsError.message)
  }
  if (meetingTypeExists && meetingTypeExists.length > 0) {
    throw new MeetingSlugAlreadyExists(slug || '')
  }
}
const createMeetingType = async (
  account_address: string,
  meetingType: CreateMeetingTypeRequest
) => {
  await checkSlugExists(account_address, meetingType.slug)
  const payload: TablesInsert<'meeting_type'> = {
    account_owner_address: account_address,
    type: meetingType.type,
    min_notice_minutes: meetingType.min_notice_minutes,
    duration_minutes: meetingType.duration_minutes,
    title: meetingType.title,
    slug: meetingType.slug,
    description: meetingType.description,
    custom_link: meetingType.custom_link,
    fixed_link: meetingType.fixed_link,
    meeting_platforms: meetingType.meeting_platforms,
  }
  const { data, error } = await db.supabase
    .from('meeting_type')
    .insert([payload])
  const meeting_type_id = data?.[0].id
  if (error) {
    throw new Error(error.message)
  }
  if (
    meetingType?.availability_ids &&
    meetingType?.availability_ids.length > 0
  ) {
    const { error: meetingTypeAvailaibilityError } = await db.supabase
      .from('meeting_type_availabilities')
      .insert(
        meetingType?.availability_ids?.map(availability_id => ({
          meeting_type_id,
          availability_id: availability_id,
        }))
      )
    if (meetingTypeAvailaibilityError) {
      throw new Error(meetingTypeAvailaibilityError.message)
    }
  }
  if (meetingType?.calendars && meetingType?.calendars?.length > 0) {
    const { error: calendarError } = await db.supabase
      .from('meeting_type_calendars')
      .insert(
        meetingType?.calendars?.map(calendar => ({
          meeting_type_id,
          calendar_id: calendar,
        }))
      )
    if (calendarError) {
      throw new Error(calendarError.message)
    }
  }
  if (meetingType?.plan) {
    const { error: planError } = await db.supabase
      .from('meeting_type_plan')
      .insert([
        {
          meeting_type_id,
          type: meetingType?.plan.type,
          price_per_slot: meetingType?.plan.price_per_slot,
          no_of_slot: meetingType?.plan.no_of_slot,
          payment_channel: meetingType?.plan.payment_channel,
          payment_address: meetingType?.plan.payment_address,
          default_chain_id: meetingType?.plan.crypto_network,
          default_token: meetingType?.plan.default_token,
          payment_methods: meetingType?.plan?.payment_methods || [
            PaymentType.CRYPTO,
          ],
        },
      ])
    if (planError) {
      throw new Error(planError.message)
    }
  }
  return data?.[0] as MeetingType
}
const addFiatPaymentMethodToAllMeetingTypes = async (
  account_address: string
) => {
  const { data, error } = await db.supabase.rpc<Tables<'meeting_type_plan'>>(
    'get_meeting_type_plans_by_account',
    {
      account_address,
    }
  )
  if (error) {
    throw new Error(error.message)
  }
  await Promise.all(
    data.map(async plan => {
      if (!plan.payment_methods.includes(PaymentType.FIAT)) {
        const updatedPaymentMethods = [PaymentType.CRYPTO, PaymentType.FIAT]
        const { error: updateError } = await db.supabase
          .from<Tables<'meeting_type_plan'>>('meeting_type_plan')
          .update({
            payment_methods: updatedPaymentMethods,
            updated_at: new Date().toISOString(),
          })
          .eq('meeting_type_id', plan.meeting_type_id)
        if (updateError) {
          return updateError
        }
      }
    })
  )
}
const deleteMeetingType = async (
  account_address: string,
  meeting_type_id: string
): Promise<void> => {
  const { data: meetingTypes, error: MeetingTypeError } = await db.supabase
    .from('meeting_type')
    .select(`id`)
    .eq('account_owner_address', account_address)
    .is('deleted_at', null)
    .range(0, 2)
  if (MeetingTypeError) {
    throw new Error(MeetingTypeError.message)
  }
  if (meetingTypes?.length === 1) {
    throw new LastMeetingTypeError()
  }
  const { error } = await db.supabase
    .from('meeting_type')
    .update({ deleted_at: new Date().toISOString() })
    .eq('account_owner_address', account_address)
    .eq('id', meeting_type_id)

  if (error) {
    throw new Error(error.message)
  }

  const { error: assocError } = await db.supabase
    .from('meeting_type_availabilities')
    .delete()
    .eq('meeting_type_id', meeting_type_id)
  if (assocError) {
    throw new Error(assocError.message)
  }
}

// shared helper function to update associations between meeting types and availability blocks
const updateAssociations = async <T extends string | number>(
  table: string,
  primaryId: string,
  primaryField: string,
  secondaryField: string,
  newSecondaryIds: T[],
  errorMessage: string
) => {
  // Get current associations
  const { data: current } = await db.supabase
    .from(table)
    .select(secondaryField)
    .eq(primaryField, primaryId)

  const currentIds =
    current?.map((c: Record<string, T>) => c[secondaryField]) || []
  const newIds = newSecondaryIds

  const toDelete = currentIds.filter(id => !newIds.includes(id))
  const toInsert = newIds.filter(id => !currentIds.includes(id))

  // Delete removed associations
  if (toDelete.length > 0) {
    const { error: deleteError } = await db.supabase
      .from(table)
      .delete()
      .eq(primaryField, primaryId)
      .in(secondaryField, toDelete)

    if (deleteError) {
      throw new Error(`Failed to remove ${errorMessage}`)
    }
  }

  // Insert new associations
  if (toInsert.length > 0) {
    const { error: insertError } = await db.supabase.from(table).insert(
      toInsert.map(secondaryId => ({
        [primaryField]: primaryId,
        [secondaryField]: secondaryId,
      }))
    )

    if (insertError) {
      throw new Error(`Failed to add ${errorMessage}`)
    }
  }
}

const updateMeetingType = async (
  account_address: string,
  meeting_type_id: string,
  meetingType: CreateMeetingTypeRequest
): Promise<MeetingType> => {
  await checkSlugExists(account_address, meetingType.slug, meeting_type_id)
  const payload: Partial<BaseMeetingType> = {
    account_owner_address: account_address,
    min_notice_minutes: meetingType.min_notice_minutes,
    duration_minutes: meetingType.duration_minutes,
    title: meetingType.title,
    slug: meetingType.slug,
    description: meetingType.description,
    updated_at: new Date().toISOString(),
    custom_link: meetingType.custom_link,
    fixed_link: meetingType.fixed_link,
    meeting_platforms: meetingType.meeting_platforms,
  }
  const { data, error } = await db.supabase
    .from('meeting_type')
    .update(payload)
    .eq('account_owner_address', account_address)
    .eq('id', meeting_type_id)
  if (error) {
    throw new Error(error.message)
  }
  // Handle availability associations
  if (meetingType?.availability_ids !== undefined) {
    await updateAssociations(
      'meeting_type_availabilities',
      meeting_type_id,
      'meeting_type_id',
      'availability_id',
      meetingType.availability_ids,
      'availability associations'
    )
  }
  // Handle calendar associations
  if (meetingType?.calendars !== undefined) {
    await updateAssociations(
      'meeting_type_calendars',
      meeting_type_id,
      'meeting_type_id',
      'calendar_id',
      meetingType.calendars,
      'calendar associations'
    )
  }
  if (meetingType?.plan) {
    const { error: insertPlanError } = await db.supabase
      .from<Tables<'meeting_type_plan'>>('meeting_type_plan')
      .update({
        type: meetingType?.plan.type,
        price_per_slot: meetingType?.plan.price_per_slot,
        no_of_slot: meetingType?.plan.no_of_slot,
        payment_channel: meetingType?.plan.payment_channel,
        payment_address: meetingType?.plan.payment_address,
        default_chain_id: meetingType?.plan.crypto_network,
        default_token: meetingType?.plan.default_token,
        payment_methods: meetingType?.plan?.payment_methods,
        updated_at: new Date().toISOString(),
      })
      .eq('meeting_type_id', meeting_type_id)

    if (insertPlanError) {
      throw new Error(insertPlanError.message)
    }
  }
  return data?.[0] as MeetingType
}

const updateAvailabilityBlockMeetingTypes = async (
  account_address: string,
  availability_block_id: string,
  meeting_type_ids: string[]
) => {
  // First verify the availability block exists and belongs to the account
  const { data: block, error: blockError } = await db.supabase
    .from('availabilities')
    .select('id')
    .eq('id', availability_block_id)
    .eq('account_owner_address', account_address)
    .maybeSingle()

  if (blockError || !block) {
    throw new AvailabilityBlockNotFoundError()
  }

  await updateAssociations(
    'meeting_type_availabilities',
    availability_block_id,
    'availability_id',
    'meeting_type_id',
    meeting_type_ids,
    'meeting type associations'
  )
}

const getTypeMeetingAvailabilityTypeFromDB = async (
  id: string
): Promise<MeetingType['availabilities'] | null> => {
  if (id === NO_MEETING_TYPE) return null
  const { data, error } = await db.supabase
    .from('meeting_type')
    .select(
      `
    *,
    availabilities: meeting_type_availabilities(availabilities(*))
    `
    )
    .eq('id', id)
    .is('deleted_at', null)
    .maybeSingle()
  if (error) {
    throw new Error(error.message)
  }
  if (!data) {
    throw new MeetingTypeNotFound()
  }
  return data?.availabilities?.map(
    (availability: { availabilities: MeetingType['availabilities'][0] }) =>
      availability.availabilities
  )
}
const getMeetingTypeFromDB = async (
  id: string
): Promise<MeetingType | null> => {
  if (id === NO_MEETING_TYPE) return null

  const { data, error } = await db.supabase
    .from('meeting_type')
    .select(
      `
    *,
    plan: meeting_type_plan(*),
    connected_calendars: meeting_type_calendars(
       connected_calendars(id, email, provider)
    )
    `
    )
    .eq('id', id)
    .is('deleted_at', null)
    .maybeSingle()
  if (error) {
    throw new Error(error.message)
  }
  if (!data) {
    return null
  }
  data.plan = data.plan?.[0] || null
  data.calendars = data?.connected_calendars?.map(
    (calendar: { connected_calendars: ConnectedCalendarCore }) =>
      calendar.connected_calendars
  )
  return data
}
const getMeetingTypeFromDBLean = async (id: string) => {
  const { data, error } = await db.supabase
    .from<
      Tables<'meeting_type'> & {
        plan: Tables<'meeting_type_plan'>
      }
    >('meeting_type')
    .select(
      `
    *,
    plan: meeting_type_plan(*)
    `
    )
    .eq('id', id)
    .is('deleted_at', null)
    .maybeSingle()
  if (error) {
    throw new Error(error.message)
  }
  if (!data) {
    throw new MeetingTypeNotFound()
  }
  data.plan = Array.isArray(data.plan) ? data.plan[0] : data.plan
  return data
}
// Function to get transactions for a wallet (both sent and received) with optional token filtering
export const getWalletTransactions = async (
  walletAddress: string,
  tokenAddress?: string,
  chainId?: number,
  limit = 50,
  offset = 0,
  searchQuery?: string
) => {
  // Build base query for count
  let countQuery = db.supabase
    .from('transactions')
    .select('*', { count: 'exact', head: true })
    .or(
      `initiator_address.eq.${walletAddress},metadata->>receiver_address.eq.${walletAddress}`
    )

  // Apply optional token and chain filters to count query
  if (tokenAddress && typeof tokenAddress === 'string') {
    countQuery = countQuery.eq('token_address', tokenAddress.toLowerCase())
  }

  if (chainId && typeof chainId === 'number') {
    countQuery = countQuery.eq('chain_id', chainId)
  }

  const { count: totalCount, error: countError } = await countQuery

  if (countError) {
    throw new Error(countError.message)
  }

  // Build base query for transactions
  let query = db.supabase
    .from('transactions')
    .select('*')
    .or(
      `initiator_address.eq.${walletAddress},metadata->>receiver_address.eq.${walletAddress}`
    )

  // Apply optional token and chain filters
  if (tokenAddress && typeof tokenAddress === 'string') {
    query = query.eq('token_address', tokenAddress.toLowerCase())
  }

  if (chainId && typeof chainId === 'number') {
    query = query.eq('chain_id', chainId)
  }

  const { data: transactions, error } = await query
    .order('created_at', { ascending: false })
    .range(offset, offset + limit - 1)

  if (error) {
    throw new Error(error.message)
  }

  // Get meeting data for transactions that have meeting_type_id
  const transactionsWithMeetingData = await Promise.all(
    (transactions || []).map(async tx => {
      if (tx.meeting_type_id) {
        // Get meeting type data with joined meeting sessions
        let meetingQuery = db.supabase
          .from('meeting_type')
          .select(
            `
            id,
            title,
            account_owner_address,
            description,
            meeting_sessions!inner(
              id,
              guest_email,
              guest_name,
              session_number,
              created_at,
              updated_at
            )
          `
          )
          .eq('id', tx.meeting_type_id)
          .eq('meeting_sessions.transaction_id', tx.id)

        if (searchQuery && searchQuery.trim()) {
          meetingQuery = meetingQuery.filter(
            'meeting_sessions.guest_name',
            'ilike',
            `%${searchQuery.trim().toLowerCase()}%`
          )
        }

        const { data: meetingTypeData, error: typeError } =
          await meetingQuery.maybeSingle()

        if (typeError) {
          console.error('Error fetching meeting type:', typeError)
        }

        let meeting_host_name: string | null = null
        if (meetingTypeData?.account_owner_address) {
          const ownerAddr = meetingTypeData.account_owner_address.toLowerCase()
          const { data: hostPrefs } = await db.supabase
            .from('account_preferences')
            .select('name')
            .eq('owner_account_address', ownerAddr)
            .maybeSingle()
          meeting_host_name = hostPrefs?.name || null
          if (!meeting_host_name && ownerAddr) {
            meeting_host_name = `${ownerAddr.slice(0, 3)}***${ownerAddr.slice(
              -2
            )}`
          }
        }

        const meetingSessions = meetingTypeData?.meeting_sessions || []

        return {
          ...tx,
          meeting_types: meetingTypeData
            ? [
                {
                  id: meetingTypeData.id,
                  title: meetingTypeData.title,
                  account_owner_address: meetingTypeData.account_owner_address,
                  description: meetingTypeData.description,
                },
              ]
            : [],
          meeting_sessions: meetingSessions,
          meeting_host_name,
        }
      } else {
        return {
          ...tx,
          meeting_types: [],
          meeting_sessions: [],
        }
      }
    })
  )

  const transactionsToProcess =
    searchQuery && searchQuery.trim()
      ? transactionsWithMeetingData.filter(
          tx => tx.meeting_sessions && tx.meeting_sessions.length > 0
        )
      : transactionsWithMeetingData

  const processedTransactions = transactionsToProcess.map(tx => {
    const metadata = tx.metadata

    const isSender =
      tx.initiator_address.toLowerCase() === walletAddress.toLowerCase()
    const isReceiver =
      metadata?.receiver_address?.toLowerCase() === walletAddress.toLowerCase()

    // Determine direction based on whether current wallet is sender or receiver
    let direction: 'debit' | 'credit' | 'unknown' = 'unknown'
    let counterparty_address: string | undefined
    let counterparty_name: string | undefined

    if (isSender) {
      direction = 'debit'
      counterparty_address = metadata?.receiver_address
    } else if (isReceiver) {
      direction = 'credit'
      counterparty_address = tx.initiator_address
    } else {
      direction = 'unknown'
      counterparty_address = undefined
    }

    if (tx.meeting_type_id) {
      if (direction === 'credit') {
        counterparty_name = tx?.meeting_sessions?.[0]?.guest_name || undefined
      } else if (direction === 'debit') {
        counterparty_name = tx?.meeting_host_name || undefined
      }
    }

    return {
      ...tx,
      direction,
      counterparty_address,
      counterparty_name,
      has_full_metadata: !!(tx.initiator_address && metadata?.receiver_address),
    }
  })

  return {
    transactions: processedTransactions,
    totalCount:
      searchQuery && searchQuery.trim()
        ? transactionsToProcess.length
        : totalCount || 0,
  }
}

export const getWalletTransactionsByToken = async (
  walletAddress: string,
  tokenAddress?: string,
  chainId?: number,
  limit = 50,
  offset = 0
) => {
  return getWalletTransactions(
    walletAddress,
    tokenAddress,
    chainId,
    limit,
    offset
  )
}

const sendWalletDebitEmail = async (
  initiatorAddress: string,
  tx: ConfirmCryptoTransactionRequest,
  fallbackReceiver?: string | null
) => {
  try {
    // Respect user preferences: only send if 'send-tokens' is enabled
    const prefs = await getPaymentPreferences(initiatorAddress)
    const notifications = prefs?.notification || []
    if (!notifications.includes(PaymentNotificationType.SEND_TOKENS)) return

    const senderEmail = await getAccountNotificationSubscriptionEmail(
      initiatorAddress
    )
    if (!senderEmail) return

    await sendCryptoDebitEmail(senderEmail, {
      amount: tx.fiat_equivalent,
      currency: resolveTokenSymbolFromAddress(tx.chain, tx.token_address),
      recipientName:
        tx.receiver_address || fallbackReceiver || 'Unknown Recipient',
      transactionId: tx.transaction_hash,
      transactionDate: new Date().toLocaleString(),
    })
  } catch (e) {
    console.warn('Failed to send wallet transfer email:', e)
  }
}

const sendSessionIncomeEmail = async (
  meetingType: MeetingType | undefined | null,
  tx: {
    fiat_equivalent: number
    guest_name?: string
    transaction_hash: string
  }
) => {
  try {
    const hostAddress = meetingType?.account_owner_address
    if (!hostAddress) return

    // Respect host preferences: only send if 'receive-tokens' is enabled
    const prefs = await getPaymentPreferences(hostAddress)
    const notifications = prefs?.notification || [
      PaymentNotificationType.RECEIVE_TOKENS,
    ] // default to sending notification if no channel is set
    if (!notifications.includes(PaymentNotificationType.RECEIVE_TOKENS)) return

    const hostEmail = await getAccountNotificationSubscriptionEmail(hostAddress)
    if (!hostEmail) return

    await sendSessionBookingIncomeEmail(hostEmail, {
      amount: tx.fiat_equivalent,
      currency: Currency.USD,
      senderName: tx.guest_name || 'Guest',
      transactionId: tx.transaction_hash,
      transactionDate: new Date().toLocaleString(),
    })
  } catch (e) {
    console.warn('Failed to send session booking income email:', e)
  }
}
const createCheckOutTransaction = async (
  transactionRequest: MeetingCheckoutRequest
) => {
  const transaction_hash = createHash('sha256')
    .update(Date.now().toString())
    .digest('hex')
    .slice(0, 16)
  const payload: TablesInsert<'transactions'> = {
    method: PaymentType.FIAT,
    status: PaymentStatus.PENDING,
    meeting_type_id: transactionRequest.meeting_type_id,
    amount: transactionRequest.amount,
    direction: PaymentDirection.CREDIT,
    initiator_address: transactionRequest.guest_address,
    fiat_equivalent: transactionRequest.amount,
    currency: Currency.USD,
    transaction_hash,
    metadata: {},
  }
  const { data, error } = await db.supabase
    .from<Tables<'transactions'>>('transactions')
    .insert(payload)
    .select()
    .single()

  if (error) {
    throw new Error(error.message)
  }
  return data
}
const getTransactionsById = async (id: string) => {
  const { data, error } = await db.supabase
    .from<Tables<'transactions'>>('transactions')
    .select()
    .eq('id', id)
    .maybeSingle()

  if (error) {
    throw new Error(error.message)
  }
  return data
}
const getTransactionsStatusById = async (id: string) => {
  const { data, error } = await db.supabase
    .from<Tables<'transactions'>>('transactions')
    .select('status')
    .eq('id', id)
    .maybeSingle()

  if (error) {
    throw new Error(error.message)
  }
  return data?.status
}
const confirmFiatTransaction = async (
  reference_id: string,
  payload: ICheckoutMetadata,
  total_fee: number,
  metadata: Record<string, unknown>
) => {
  const meetingType = await getMeetingTypeFromDB(payload.meeting_type_id)
  if (!meetingType) {
    throw new MeetingTypeNotFound()
  }
  const { data, error } = await db.supabase
    .from<Tables<'transactions'>>('transactions')
    .update({
      status: PaymentStatus.COMPLETED,
      provider_reference_id: reference_id,
      confirmed_at: new Date().toISOString(),
      total_fee,
      fee_breakdown: {
        application_fee: total_fee,
      },
      metadata: {
        ...metadata,
        receiver_address: meetingType.account_owner_address.toLowerCase(),
        sender_address: payload.guest_address,
      },
    })
    .eq('id', payload.transaction_id)
    .single()
  if (error) {
    throw new Error(error.message)
  }
  const totalNoOfSlots = meetingType?.plan?.no_of_slot || 1

  const meetingSessions: Array<BaseMeetingSession> = Array.from(
    { length: totalNoOfSlots },
    (_, i) => ({
      meeting_type_id: payload.meeting_type_id!,
      transaction_id: data?.id,
      session_number: i + 1,
      guest_address: payload.guest_address,
      guest_email: payload?.guest_email,
      guest_name: payload?.guest_name,
      owner_address: meetingType?.account_owner_address,
    })
  )
  const { error: slotError } = await db.supabase
    .from('meeting_sessions')
    .insert(meetingSessions)
  if (slotError) {
    throw new Error(slotError.message)
  }

  // Only send receipt if guest email and name are provided
  if (payload.guest_name) {
    // don't wait for receipt to be sent before serving a response
    sendReceiptEmailToGuest({
      guest_name: payload.guest_name,
      account_address: payload.guest_address,
      guest_email: payload.guest_email,
      plan: meetingType?.title || '',
      number_of_sessions: totalNoOfSlots.toString(),
      price: data.amount?.toString() || '0',
      payment_method: data?.method,
      transaction_fee: String(data.total_fee || 0),
      transaction_status: PaymentStatus.COMPLETED,
      transaction_hash: data.transaction_hash || '',
    })
  }
  sendSessionIncomeEmail(meetingType, {
    fiat_equivalent: data.amount || 0,
    transaction_hash: data.transaction_hash || '',
    guest_name: payload.guest_name,
  })
}
const handleUpdateTransactionStatus = async (
  id: string,
  status: PaymentStatus
) => {
  const { error } = await db.supabase
    .from<Tables<'transactions'>>('transactions')
    .update({ status })
    .eq('id', id)

  if (error) {
    throw new Error(error.message)
  }
}
const createCryptoTransaction = async (
  transactionRequest: ConfirmCryptoTransactionRequest,
  account_address?: string
) => {
  const chainInfo = getChainInfo(transactionRequest.chain)
  if (!chainInfo?.id) {
    throw new ChainNotFound(transactionRequest.chain)
  }
  // Fallback if RPC is unavailable
  let feeInUSD = 0
  let gasUsed = '0'
  let receiverAddress: string | null = null

  try {
    const feeDetails = await getTransactionFeeThirdweb(
      transactionRequest.transaction_hash,
      transactionRequest.chain
    )
    feeInUSD = feeDetails.feeInUSD
    gasUsed = feeDetails.gasUsed
    receiverAddress = feeDetails.receiverAddress
  } catch (error) {
    console.warn('Failed to fetch transaction details from RPC:', error)
    // Use fallback values - transaction will still be created
    feeInUSD = 0
    gasUsed = '0'
    receiverAddress = transactionRequest.receiver_address || null
  }

  // Determine payment direction based on transaction type
  const isWalletTransfer = !transactionRequest.meeting_type_id
  const paymentDirection = isWalletTransfer
    ? PaymentDirection.DEBIT
    : PaymentDirection.CREDIT

  const payload: BaseTransaction = {
    method: transactionRequest.payment_method,
    transaction_hash:
      transactionRequest.transaction_hash.toLowerCase() as Address,
    amount: transactionRequest.amount,
    direction: paymentDirection,
    chain_id: chainInfo?.id,
    token_address: transactionRequest.token_address,
    fiat_equivalent: transactionRequest.fiat_equivalent,
    meeting_type_id: transactionRequest?.meeting_type_id,
    initiator_address: account_address,
    status: PaymentStatus.COMPLETED,
    token_type: TokenType.ERC20,
    confirmed_at: new Date().toISOString(),
    provider_reference_id: transactionRequest.provider_reference_id,
    currency: Currency.USD,
    total_fee: transactionRequest.total_fee || feeInUSD,
    metadata: {
      ...transactionRequest.metadata,
      ...(receiverAddress && {
        receiver_address: receiverAddress.toLowerCase(),
      }),
    },
    fee_breakdown: {
      gas_used: gasUsed,
      fee_in_usd: feeInUSD,
      ...transactionRequest.fee_breakdown,
    },
  }
  const { data, error } = await db.supabase
    .from<Transaction>('transactions')
    .insert(payload)
  if (error) {
    throw new Error(error.message)
  }

  // Notify parties via email
  if (isWalletTransfer) {
    await sendWalletDebitEmail(
      account_address!,
      transactionRequest,
      receiverAddress
    )
  }

  // Only create meeting sessions and send receipt if this is a meeting-related transaction
  if (!isWalletTransfer) {
    const meetingType = await getMeetingTypeFromDB(
      transactionRequest.meeting_type_id!
    )
    const totalNoOfSlots = meetingType?.plan?.no_of_slot || 1

    // For meeting payments, add the meeting owner's address to metadata as receiver
    if (meetingType?.account_owner_address) {
      const { error: updateError } = await db.supabase
        .from('transactions')
        .update({
          metadata: {
            sender_address: account_address?.toLowerCase(),
            receiver_address: meetingType.account_owner_address.toLowerCase(),
          },
        })
        .eq(
          'transaction_hash',
          transactionRequest.transaction_hash.toLowerCase()
        )

      if (updateError) {
        console.error(
          'Failed to update transaction metadata with receiver address:',
          updateError
        )
      }
    }

    const meetingSessions: Array<BaseMeetingSession> = Array.from(
      { length: totalNoOfSlots },
      (_, i) => ({
        meeting_type_id: transactionRequest.meeting_type_id!,
        transaction_id: data[0]?.id,
        session_number: i + 1,
        guest_address: account_address,
        guest_email: transactionRequest?.guest_email,
        guest_name: transactionRequest?.guest_name,
        owner_address: meetingType?.account_owner_address,
      })
    )
    const { error: slotError } = await db.supabase
      .from('meeting_sessions')
      .insert(meetingSessions)
    if (slotError) {
      throw new Error(slotError.message)
    }

    // Only send receipt if guest email and name are provided
    if (transactionRequest.guest_name) {
      sendReceiptEmailToGuest({
        guest_name: transactionRequest.guest_name,
        guest_email: transactionRequest.guest_email,
        account_address,
        plan: meetingType?.title || '',
        number_of_sessions: totalNoOfSlots.toString(),
        price: transactionRequest.amount.toString(),
        payment_method: transactionRequest.payment_method,
        transaction_fee: String(transactionRequest.total_fee || 0),
        transaction_status: PaymentStatus.COMPLETED,
        transaction_hash: transactionRequest.transaction_hash,
      })
    }

    // Notify host about income
    await sendSessionIncomeEmail(meetingType, transactionRequest)
  }
  return data[0]
}

const sendReceiptEmailToGuest = async (opts: {
  guest_name: string
  guest_email?: string
  account_address?: string
  plan: string
  number_of_sessions: string
  price: string
  payment_method: string
  transaction_fee: string
  transaction_status: PaymentStatus
  transaction_hash: string
}) => {
  try {
    let guest_email = opts.guest_email
    if (!guest_email && opts?.account_address) {
      guest_email = await getAccountNotificationSubscriptionEmail(
        opts.account_address
      )
    }
    if (!guest_email || !opts.guest_name) return

    // don't wait for receipt to be sent before serving a response
    await sendReceiptEmail(guest_email, {
      full_name: opts.guest_name,
      email_address: guest_email,
      plan: opts?.plan || '',
      number_of_sessions: opts?.number_of_sessions || '1',
      price: opts?.price || '0',
      payment_method: opts?.payment_method,
      transaction_fee: opts?.transaction_fee || '0',
      transaction_status: opts?.transaction_status,
      transaction_hash: opts?.transaction_hash,
    })
  } catch (e) {
    console.error('sendReceiptEmailToGuest error:', e)
  }
}

const getMeetingSessionsByTxHash = async (
  tx: Address
): Promise<Array<MeetingSession>> => {
  const { data: transaction, error: error } = await db.supabase
    .from('transactions')
    .select(
      `
      meeting_sessions(*)
      `
    )
    .eq('transaction_hash', tx.toLowerCase())
    .maybeSingle()
  if (error) {
    throw new Error(error.message)
  }
  if (!transaction) {
    throw new TransactionNotFoundError(tx)
  }

  return transaction.meeting_sessions || []
}
const getTransactionBytxHashAndMeetingType = async (
  tx: Address,
  meeting_type_id: string
): Promise<Transaction> => {
  const { data: transaction, error: error } = await db.supabase
    .from('transactions')
    .select(
      `
    *,
    meeting_sessions(*)
    `
    )
    .eq('transaction_hash', tx.toLowerCase())
    .eq('meeting_type_id', meeting_type_id)
    .eq('status', PaymentStatus.COMPLETED)
    .maybeSingle()

  if (error) {
    throw new Error(error.message)
  }
  if (!transaction) {
    throw new TransactionNotFoundError(tx)
  }
  return transaction
}
const getMeetingSessionByMeetingId = async (
  meeting_id: string,
  meeting_type_id: string
) => {
  const { data: meetingSession, error } = await db.supabase
    .from('meeting_sessions')
    .select('*')
    .eq('id', meeting_id)
    .eq('meeting_type_id', meeting_type_id)
    .maybeSingle()
  if (error) {
    throw new Error(error.message)
  }

  return meetingSession
}

const registerMeetingSession = async (tx: Address, meeting_id: string) => {
  const meetingSessionsRaw = await getMeetingSessionsByTxHash(tx)
  const meetingSessions = meetingSessionsRaw.sort(
    (a, b) => a.session_number - b.session_number
  )
  const sessionToUpdate = meetingSessions.find(val => val.used_at === null)
  if (!sessionToUpdate) {
    throw new AllMeetingSlotsUsedError()
  }
  const { error: slotError } = await db.supabase
    .from('meeting_sessions')
    .update({
      meeting_id,
      used_at: new Date().toISOString(),
      updated_at: new Date().toISOString(),
    })
    .eq('id', sessionToUpdate.id)
  if (slotError) {
    throw new Error(slotError.message)
  }
}

const getPaidSessionsByMeetingType = async (
  current_account: string,
  account_address: string
): Promise<Array<PaidMeetingTypes>> => {
  const { data: sessions, error } = await db.supabase.rpc('get_paid_sessions', {
    current_account,
    account_address,
  })
  if (error) {
    throw new Error(error.message)
  }
  return sessions?.map(val => ({ ...val, plan: val.plan?.[0] })) || []
}

const syncWebhooks = async (provider: TimeSlotSource) => {
  const { data, error } = await db.supabase
    .from<ConnectedCalendar>('connected_calendars')
    .select('*')
    .eq('provider', provider)
    .filter('calendars', 'cs', '[{"sync": true}]')
  if (error) {
    throw new Error(error.message)
  }
  for (const calendar of data || []) {
    const integration = getConnectedCalendarIntegration(
      calendar.account_address,
      calendar.email,
      TimeSlotSource.GOOGLE,
      calendar.payload
    )
    for (const cal of calendar.calendars.filter(c => c.enabled && c.sync)) {
      try {
        if (!integration.setWebhookUrl || !integration.refreshWebhook) continue
        const { data } = await db.supabase
          .from('calendar_webhooks')
          .select('*')
          .eq('calendar_id', cal.calendarId)
          .eq('connected_calendar_id', calendar.id)
        const calendarwbhk = data?.[0]
        if (calendarwbhk) {
          if (
            new Date(calendarwbhk.expires_at) < add(new Date(), { days: 1 })
          ) {
            const result = await integration.refreshWebhook(
              calendarwbhk.channel_id,
              calendarwbhk.resource_id,
              WEBHOOK_URL,
              cal.calendarId
            )
            const { calendarId, channelId, expiration, resourceId } = result
            const { error: updateError } = await db.supabase
              .from('calendar_webhooks')
              .update({
                channel_id: channelId,
                resource_id: resourceId,
                calendar_id: calendarId,
                expires_at: new Date(Number(expiration)).toISOString(),
              })
              .eq('id', calendarwbhk.id)

            if (updateError) {
              console.error(updateError)
            }
            continue
          }
          continue
        }

        const result = await integration.setWebhookUrl(
          WEBHOOK_URL,
          cal.calendarId
        )
        const { calendarId, channelId, expiration, resourceId } = result
        const { error: updateError } = await db.supabase
          .from('calendar_webhooks')
          .insert({
            channel_id: channelId,
            resource_id: resourceId,
            calendar_id: calendarId,
            connected_calendar_id: calendar.id,
            expires_at: new Date(Number(expiration)).toISOString(),
          })
        if (updateError) {
          console.error(updateError)
        }
      } catch (e) {}
    }
  }
}

const handleWebhookEvent = async (
  channelId: string,
  resourceId: string
): Promise<boolean> => {
  console.trace(
    `Received webhook event for channel: ${channelId}, resource: ${resourceId}`
  )
  const { data } = await db.supabase
    .from('calendar_webhooks')
    .select(
      `
      *,
      connected_calendar: connected_calendars!inner(*)
      `
    )
    .eq('channel_id', channelId)
    .eq('resource_id', resourceId)
    .maybeSingle()
  if (!data) {
    throw new Error(
      `No webhook found for channel: ${channelId}, resource: ${resourceId}`
    )
  }
  const calendar: ConnectedCalendar = data?.connected_calendar
  if (!calendar) return false
  let lower_limit = new Date(calendar?.updated || calendar?.created)
  const upper_limit = add(new Date(), {
    years: 1,
  })

  if (lower_limit < add(upper_limit, { years: -1.5 })) {
    lower_limit = add(upper_limit, { years: -1 })
  }

  const integration = getConnectedCalendarIntegration(
    calendar.account_address,
    calendar.email,
    TimeSlotSource.GOOGLE,
    calendar.payload
  )

  let calendar_availabilities =
    (await integration.listEvents(
      data.calendar_id,
      lower_limit,
      upper_limit
    )) || []
  calendar_availabilities = calendar_availabilities
    .sort((a, b) => {
      // Group by recurringEventId first
      const aKey = a.id || ''
      const bKey = b.id || ''

      if (aKey !== bKey) return aKey.localeCompare(bKey)

      // Within same group, sort by sequence (highest first)
      return (b.sequence || 0) - (a.sequence || 0)
    })
    .filter(event => {
      if (!event.recurringEventId) return true
    })
  const recentlyUpdated = calendar_availabilities.filter(event => {
    const now = new Date()
    // We can't update recently updated meeting to prevent infinite syncing when we update or create meetings
    if (event.extendedProperties?.private?.lastUpdatedAt) {
      const eventLastUpdatedAt = new Date(
        event.extendedProperties?.private?.lastUpdatedAt
      )
      if (
        eventLastUpdatedAt >
        sub(now, {
          seconds: 30,
        })
      ) {
        return false
      }
    }
    const recordChangeDate = event.updated || event.created
    if (!recordChangeDate) return
    const eventDate = new Date(recordChangeDate)

    return eventDate > add(now, { minutes: -2 })
  })
  if (recentlyUpdated.length === 0) {
    console.error('No recently updated events found')
    return false
  }
  const actions = await Promise.all(
    recentlyUpdated.map(event =>
      handleSyncEvent(event, calendar, data.calendar_id)
    )
  )
  return actions.length > 0
}
const handleSyncEvent = async (
  event: calendar_v3.Schema$Event,
  calendar: ConnectedCalendar,
  calendarId: string
) => {
  try {
    // eslint-disable-next-line no-restricted-syntax
    console.log(event)
    if (!event.id) return
    const meetingId = getBaseEventId(event.id)
    if (!meetingId) {
      console.warn(`Skipping event ${event.id} due to missing  meetingId`)
      return
    }
    if (!event.start?.dateTime || !event.end?.dateTime) return
    const meeting = await updateMeetingServer(
      meetingId,
      calendar.account_address,
      calendar.email,
      new Date(event.start?.dateTime),
      new Date(event.end?.dateTime),
      event.attendees || [],
      extractMeetingDescription(event.description || '') || '',
      event.location || '',
      event.summary || ''
    )

    return meeting
  } catch (e) {
    console.error(e)
    if (e instanceof MeetingDetailsModificationDenied) {
      // update only the rsvp on other calendars
      return await handleCalendarRsvps(event, calendar, calendarId)
    } else {
      throw e
    }
  }
}
const handleCalendarRsvps = async (
  event: calendar_v3.Schema$Event,
  calendar: ConnectedCalendar,
  calendarId: string
) => {
  if (!event.id) return
  const meetingId = getBaseEventId(event.id)
  const existingMeeting = await getConferenceMeetingFromDB(meetingId)
  const slotIds = existingMeeting.slots
  const existingSlot = await getSlotsByIds(slotIds)
  const otherMeetingAddress = existingSlot
    .map(slot => slot.account_address.toLowerCase())
    .filter(address => address !== calendar.account_address)
  const actorAccount = await getAccountFromDB(calendar.account_address)
  if (!actorAccount) return
  const actor = event.attendees?.find(attendee => attendee.self)
  const actingParticipant = existingSlot?.find(
    user => user.account_address === calendar.account_address
  )
  if (!actingParticipant || !actor || !actor?.responseStatus) {
    return
  }
  // Update RSVP status on other participants' calendars
  for (const address of otherMeetingAddress) {
    try {
      const calendars = await getConnectedCalendars(address, {
        syncOnly: true,
      })

      for (const calendar of calendars) {
        const integration = getConnectedCalendarIntegration(
          calendar.account_address,
          calendar.email,
          TimeSlotSource.GOOGLE,
          calendar.payload
        )

        if (integration.updateEventRSVP && actor?.responseStatus) {
          const actorEmail = await getCalendarPrimaryEmail(
            actorAccount.address!
          )
          if (!actorEmail) continue
          for (const cal of calendar.calendars) {
            try {
              await integration.updateEventRSVP(
                meetingId,
                actorEmail,
                actor.responseStatus,
                cal.calendarId
              )
              // Add delay to respect rate limits
              await new Promise(resolve => setTimeout(resolve, 2000))
            } catch (error: unknown) {
              console.error('Error updating RSVP status:', error)
              // If rate limited, wait longer before continuing
              if (error instanceof GaxiosError) {
                const isRateLimitError =
                  error?.message?.includes('Rate Limit') ||
                  error?.response?.status === 403

                if (isRateLimitError) {
                  await new Promise(resolve => setTimeout(resolve, 10000))
                }
              }
            }
          }
        }
      }
    } catch (e) {
      console.error(e)
    }
  }
  // Update the acting participant's RSVP status in the database
  const integration = getConnectedCalendarIntegration(
    calendar.account_address,
    calendar.email,
    TimeSlotSource.GOOGLE,
    calendar.payload
  )
  integration.updateEventExtendedProperties &&
    integration.updateEventExtendedProperties(meetingId, calendarId)
}
const getAccountDomainUrl = (account: Account, ellipsize?: boolean): string => {
  if (isProAccount(account)) {
    const domain = account.subscriptions?.find(
      sub => new Date(sub.expiry_time) > new Date()
    )?.domain
    if (domain) {
      return domain
    }
  }
  return `address/${
    ellipsize ? ellipsizeAddress(account!.address) : account!.address
  }`
}

const getAccountCalendarUrl = async (
  account: Account,
  ellipsize?: boolean,
  meetingTypeId?: string
): Promise<string> => {
  let slug = ''
  if (meetingTypeId) {
    try {
      const meetingType = await getMeetingTypeFromDB(meetingTypeId)
      if (meetingType) {
        slug = `/${meetingType.slug}`
      }
    } catch (e) {
      Sentry.captureException(e, {
        extra: {
          accountAddress: account.address,
          meetingTypeId,
        },
      })
    }
  }
  return `${appUrl}/${getAccountDomainUrl(account, ellipsize)}${slug}`
}

const getOwnerPublicUrlServer = async (
  ownerAccountAddress: string,
  meetingTypeId?: string
): Promise<string> => {
  try {
    const ownerAccount = await getAccountFromDB(ownerAccountAddress)
    return await getAccountCalendarUrl(ownerAccount, undefined, meetingTypeId)
  } catch (error) {
    Sentry.captureException(error, {
      extra: {
        ownerAccountAddress,
        meetingTypeId,
      },
    })
    return `${appUrl}/address/${ownerAccountAddress}`
  }
}
const recordOffRampTransaction = async (event: OnrampMoneyWebhook) => {
  const { data: transactionExists } = await db.supabase
    .from<BaseTransaction>('transactions')
    .select('*')
    .eq('provider_reference_id', event.referenceId)
    .eq('initiator_address', event.merchantRecognitionId.toLowerCase())
    .eq('transaction_hash', event.transactionHash.toLowerCase())
  const status = extractOnRampStatus(event.status)
  const exists = transactionExists?.[0]
  const chainId =
    (await getChainIdFromOnrampMoneyNetwork(event.chainId)) || event.chainId
  const payload: BaseTransaction = {
    method: PaymentType.CRYPTO,
    transaction_hash: event.transactionHash.toLowerCase() as Address,
    amount: event.actualFiatAmount,
    direction:
      event.eventType.toLowerCase() === 'offramp'
        ? PaymentDirection.DEBIT
        : PaymentDirection.CREDIT,
    chain_id: chainId,
    token_address: await getOnrampMoneyTokenAddress(event.coinCode, chainId),
    fiat_equivalent: event.actualFiatAmount,
    initiator_address: event.merchantRecognitionId.toLowerCase() as Address,
    status,
    token_type: TokenType.ERC20,
    confirmed_at: status === 'completed' ? new Date().toISOString() : undefined,
    currency: currenciesMap[event.fiatType],
    provider_reference_id: event.referenceId,
    fee_breakdown: {
      client_fee: event.clientFee,
      gateway_fee: event.gatewayFee,
      on_ramp_fee: event.onRampFee,
    },
    total_fee: event.clientFee + event.gatewayFee + event.onRampFee,
    metadata: {
      order_id: event.orderId,
      actual_quantity: event.actualQuantity,
      kyc_needed: event?.kycNeeded,
      payment_type: event.paymentType,
    },
  }

  if (exists) {
    // If transaction already exists, update it
    payload.updated_at = new Date()
    const { data, error } = await db.supabase
      .from('transactions')
      .update(payload)
      .eq('provider_reference_id', event.referenceId)
      .eq('initiator_address', event.merchantRecognitionId.toLowerCase())
    if (error) {
      throw new Error(error.message)
    }
    return data?.[0] as Transaction
  } else {
    // If transaction does not exist, insert it
    const { data, error } = await db.supabase
      .from('transactions')
      .insert([payload])
    if (error) {
      throw new Error(error.message)
    }
    return data?.[0] as Transaction
  }
  //TODO: send notification
}

const getPaymentPreferences = async (
  owner_account_address: string
): Promise<PaymentPreferences | null> => {
  const { data, error } = await db.supabase
    .from('payment_preferences')
    .select()
    .eq('owner_account_address', owner_account_address.toLowerCase())
    .maybeSingle()

  if (error) {
    console.error('Database error in getPaymentPreferences:', error)
    if (error.code === 'PGRST116') {
      // No rows returned
      return null
    }
    Sentry.captureException(error)
    throw new Error('Could not get payment preferences')
  }

  // Transform the data to include hasPin without exposing pin_hash
  if (data) {
    const { pin_hash, ...rest } = data
    return {
      ...rest,
      hasPin: !!pin_hash,
    }
  }

  return null
}

const createPaymentPreferences = async (
  owner_account_address: string,
  data: Partial<
    Omit<PaymentPreferences, 'id' | 'created_at' | 'owner_account_address'>
  >
): Promise<PaymentPreferences> => {
  try {
    let insertData: typeof data & { pin_hash?: string } = { ...data }
    if ('pin' in data && typeof data.pin === 'string') {
      const pinHash = await createPinHash(data.pin)
      insertData = { ...data, pin_hash: pinHash }
      delete insertData.pin
    }

    // Set default notification preferences if not provided
    if (!insertData.notification || insertData.notification.length === 0) {
      insertData.notification = [
        PaymentNotificationType.SEND_TOKENS,
        PaymentNotificationType.RECEIVE_TOKENS,
      ]
    }

    const { data: result, error } = await db.supabase
      .from('payment_preferences')
      .upsert(
        {
          ...insertData,
          owner_account_address: owner_account_address.toLowerCase(),
        },
        { onConflict: 'owner_account_address' }
      )
      .select()
      .maybeSingle()

    if (error) {
      console.error('Database error in createPaymentPreferences:', error)
      Sentry.captureException(error)
      throw new Error('Could not create payment preferences')
    }

    if (!result) {
      throw new Error('No data returned from database operation')
    }

    const { pin_hash, ...rest } = result
    return {
      ...rest,
      hasPin: !!pin_hash,
    }
  } catch (error) {
    console.error('Unexpected error in createPaymentPreferences:', error)
    Sentry.captureException(error)
    throw error instanceof Error
      ? error
      : new Error('Could not create payment preferences')
  }
}

const updatePaymentPreferences = async (
  owner_account_address: string,
  data: Partial<
    Omit<PaymentPreferences, 'id' | 'created_at' | 'owner_account_address'>
  >
): Promise<PaymentPreferences> => {
  try {
    let updateData: typeof data & { pin_hash?: string | null } = { ...data }
    if ('pin' in data) {
      if (data.pin === null) {
        updateData = { ...data, pin_hash: null }
        delete updateData.pin
      } else if (typeof data.pin === 'string') {
        const pinHash = await createPinHash(data.pin)
        updateData = { ...data, pin_hash: pinHash }
        delete updateData.pin
      }
    }

    const { data: result, error } = await db.supabase
      .from('payment_preferences')
      .update(updateData)
      .eq('owner_account_address', owner_account_address.toLowerCase())
      .select()
      .maybeSingle()

    if (error) {
      console.error('Database error in updatePaymentPreferences:', error)
      Sentry.captureException(error)
      throw new Error('Could not update payment preferences')
    }

    if (!result) {
      throw new Error('No data returned from database operation')
    }

    const { pin_hash, ...rest } = result
    return {
      ...rest,
      hasPin: !!pin_hash,
    }
  } catch (error) {
    console.error('Unexpected error in updatePaymentPreferences:', error)
    Sentry.captureException(error)
    throw error instanceof Error
      ? error
      : new Error('Could not update payment preferences')
  }
}

const createPinHash = async (pin: string): Promise<string> => {
  const pinWithSalt = `${pin}${PIN_SALT}`
  return await argon2.hash(pinWithSalt, {
    type: argon2.argon2id,
    memoryCost: 2 ** 16,
    timeCost: 3,
    parallelism: 1,
  })
}

const verifyUserPin = async (
  owner_account_address: string,
  pin: string
): Promise<boolean> => {
  try {
    // Get raw data including pin_hash for verification
    const { data, error } = await db.supabase
      .from('payment_preferences')
      .select('pin_hash')
      .eq('owner_account_address', owner_account_address.toLowerCase())
      .maybeSingle()

    if (error) {
      console.error('Error fetching PIN for verification:', error)
      return false
    }

    if (!data?.pin_hash) {
      return false
    }

    const pinWithSalt = `${pin}${PIN_SALT}`
    const isValid = await argon2.verify(data.pin_hash, pinWithSalt)
    return isValid
  } catch (error) {
    console.error('Unexpected error in verifyUserPin:', error)
    return false
  }
}

const createVerification = async (
  owner_account_address: string,
  code: string,
  channel: VerificationChannel,
  expiresAt: Date
): Promise<void> => {
  try {
    const { error } = await db.supabase.from('verifications').insert({
      owner_account_address: owner_account_address,
      code_hash: await createPinHash(code),
      channel: channel,
      expires_at: expiresAt.toISOString(),
    })

    if (error) {
      console.error('Error creating verification:', error)
      throw new Error('Failed to create verification')
    }
  } catch (error) {
    console.error('Error in createVerification:', error)
    throw error
  }
}

const verifyVerificationCode = async (
  owner_account_address: string,
  code: string,
  channel: VerificationChannel
): Promise<boolean> => {
  try {
    const { data, error } = await db.supabase
      .from('verifications')
      .select('*')
      .eq('owner_account_address', owner_account_address)
      .eq('channel', channel)
      .gte('expires_at', new Date().toISOString())
      .order('created_at', { ascending: false })
      .limit(1)

    if (error) {
      console.error('Error fetching verification:', error)
      return false
    }

    if (!data || data.length === 0) {
      return false
    }

    const verification = data[0]

    const codeWithSalt = `${code}${PIN_SALT}`
    const isValid = await argon2.verify(verification.code_hash, codeWithSalt)

    if (isValid) {
      await deleteVerifications(verification.id)
      return true
    }

    return false
  } catch (error) {
    console.error('Error in verifyVerificationCode:', error)
    throw error
  }
}

const cleanupExpiredVerifications = async (): Promise<void> => {
  try {
    const { error } = await db.supabase
      .from('verifications')
      .delete()
      .lt('expires_at', new Date().toISOString())

    if (error) {
      console.error('Error cleaning up expired verifications:', error)
      throw new Error('Failed to clean up expired verifications')
    }
  } catch (error) {
    console.error('Error in cleanupExpiredVerifications:', error)
    throw error
  }
}

const invalidatePreviousVerifications = async (
  owner_account_address: string,
  channel: VerificationChannel
): Promise<void> => {
  try {
    const { error } = await db.supabase
      .from('verifications')
      .update({ expires_at: new Date().toISOString() })
      .eq('owner_account_address', owner_account_address)
      .eq('channel', channel)
      .gt('expires_at', new Date().toISOString())

    if (error) {
      console.error('Error invalidating previous verifications:', error)
      throw new Error('Failed to invalidate previous verifications')
    }
  } catch (error) {
    console.error('Error in invalidatePreviousVerifications:', error)
    throw error
  }
}

const deleteVerifications = async (verificationId: string): Promise<void> => {
  try {
    const { error } = await db.supabase
      .from('verifications')
      .delete()
      .eq('id', verificationId)

    if (error) {
      console.error('Error deleting verification:', error)
      throw new Error('Failed to delete verification')
    }

    await cleanupExpiredVerifications()
  } catch (error) {
    console.error('Error in deleteVerifications:', error)
    throw error
  }
}

const generateUniquePollSlug = async (title: string): Promise<string> => {
  try {
    let slug = generatePollSlug(title)
    let attempts = 0

    while (
      (await checkPollSlugExists(slug)) &&
      attempts < QUICKPOLL_SLUG_MAX_ATTEMPTS
    ) {
      slug = generatePollSlug(title)
      attempts++
    }

    if (attempts >= QUICKPOLL_SLUG_MAX_ATTEMPTS) {
      // Fallback with timestamp
      const timestamp = Date.now().toString(36)
      slug = `${generatePollSlug(title).substring(
        0,
        QUICKPOLL_SLUG_FALLBACK_LENGTH
      )}-${timestamp}`
    }

    return slug
  } catch (error) {
    throw new QuickPollSlugGenerationError(
      error instanceof Error ? error.message : 'Unknown error'
    )
  }
}

const checkPollSlugExists = async (slug: string): Promise<boolean> => {
  try {
    const { data, error } = await db.supabase
      .from('quick_polls')
      .select('id')
      .eq('slug', slug)
      .maybeSingle()

    if (error) {
      throw error
    }

    return !!data
  } catch (error) {
    throw new QuickPollSlugGenerationError(
      error instanceof Error ? error.message : 'Unknown error'
    )
  }
}

const createQuickPoll = async (
  owner_address: string,
  pollData: CreateQuickPollRequest
) => {
  try {
    const slug = await generateUniquePollSlug(pollData.title)

    // Create the poll
    const { data: poll, error: pollError } = await db.supabase
      .from('quick_polls')
      .insert([
        {
          title: pollData.title,
          description: pollData.description,
          duration_minutes: pollData.duration_minutes,
          starts_at: pollData.starts_at,
          ends_at: pollData.ends_at,
          expires_at: pollData.expires_at,
          status: PollStatus.ONGOING,
          visibility: PollVisibility.PUBLIC,
          permissions: pollData.permissions,
          slug,
        },
      ])
      .select()
      .maybeSingle()

    if (pollError) throw pollError

    // Add the owner as a participant
    const ownerAccount = await getAccountFromDB(owner_address)
    const ownerEmail = await getAccountNotificationSubscriptionEmail(
      owner_address
    )

    // Get owner's availability
    let ownerAvailableSlots: AvailabilitySlot[] = []
    try {
      const availabilityId = await getDefaultAvailabilityBlockId(owner_address)
      if (availabilityId) {
        const { data: availability } = await db.supabase
          .from('availabilities')
          .select('weekly_availability')
          .eq('id', availabilityId)
          .maybeSingle()

        if (availability?.weekly_availability) {
          ownerAvailableSlots = availability.weekly_availability.map(
            (day: AvailabilitySlot) => ({
              weekday: day.weekday,
              ranges: day.ranges || [],
            })
          )
        }
      }
    } catch (error) {
      console.warn(`Could not fetch owner availability:`, error)
    }

    const ownerParticipant = {
      poll_id: poll.id,
      account_address: owner_address,
      guest_name: ownerAccount.preferences?.name || '',
      guest_email: ownerEmail || '',
      status: QuickPollParticipantStatus.ACCEPTED,
      participant_type: QuickPollParticipantType.SCHEDULER,
      timezone: ownerAccount.preferences?.timezone || 'UTC',
      available_slots: ownerAvailableSlots,
    }

    const invitees = await Promise.all(
      (pollData.participants || []).map(async p => {
        let timezone = 'UTC'
        let email = ''
        let availableSlots: AvailabilitySlot[] = []
        let participantStatus = QuickPollParticipantStatus.PENDING

        // For account owners, fetch their timezone and availability from account preferences
        if (p.account_address) {
          try {
            const participantAccount = await getAccountFromDB(p.account_address)
            email = await getAccountNotificationSubscriptionEmail(
              p.account_address
            )
            timezone = participantAccount.preferences?.timezone || 'UTC'
            participantStatus = QuickPollParticipantStatus.ACCEPTED

            // Get the user's default availability block
            const availabilityId = await getDefaultAvailabilityBlockId(
              p.account_address
            )
            if (availabilityId) {
              const { data: availability } = await db.supabase
                .from('availabilities')
                .select('weekly_availability')
                .eq('id', availabilityId)
                .maybeSingle()

              if (availability?.weekly_availability) {
                // Convert weekly availability to poll format
                availableSlots = availability.weekly_availability.map(
                  (day: AvailabilitySlot) => ({
                    weekday: day.weekday,
                    ranges: day.ranges || [],
                  })
                )
              }
            }
          } catch (error) {
            console.warn(
              `Could not fetch timezone/availability for ${p.account_address}:`,
              error
            )
          }
        } else if (p.guest_email) {
          // For guest participants, use the provided email directly
          email = p.guest_email
          participantStatus = QuickPollParticipantStatus.PENDING
        }

        return {
          poll_id: poll.id,
          account_address: p.account_address,
          guest_name: p.name || '',
          guest_email: email || '',
          status: participantStatus,
          participant_type: QuickPollParticipantType.INVITEE,
          timezone,
          available_slots: availableSlots,
        }
      })
    )

    const participantsToAdd = [ownerParticipant, ...invitees]

    const { error: participantsError } = await db.supabase
      .from('quick_poll_participants')
      .insert(participantsToAdd)

    if (participantsError) throw participantsError

    // Send invitation emails to all participants (excluding the host)
    const inviterName =
      ownerAccount.preferences?.name || ellipsizeAddress(owner_address)

    for (const participant of invitees) {
      if (participant.guest_email) {
        emailQueue.add(async () => {
          try {
            await sendPollInviteEmail(
              participant.guest_email,
              inviterName,
              pollData.title,
              slug
            )
            return true
          } catch (error) {
            console.error(
              `Failed to send invitation email to ${participant.guest_email}:`,
              error
            )
            return false
          }
        })
      }
    }

    return poll
  } catch (error) {
    if (error instanceof QuickPollSlugGenerationError) {
      throw error
    }
    throw new QuickPollCreationError(
      error instanceof Error ? error.message : 'Unknown error'
    )
  }
}

const getQuickPollById = async (pollId: string, requestingAddress?: string) => {
  try {
    // Get the poll
    const { data: poll, error: pollError } = await db.supabase
      .from('quick_polls')
      .select('*')
      .eq('id', pollId)
      .maybeSingle()

    if (pollError) throw pollError
    if (!poll) {
      throw new QuickPollNotFoundError(pollId)
    }

    // Get participants with account information
    const { data: participants, error: participantsError } = await db.supabase
      .from('quick_poll_participants')
      .select(
        `
        *,
        accounts:account_address (
          address,
          account_preferences (
            name,
            description
          )
        )
      `
      )
      .eq('poll_id', pollId)
      .neq('status', QuickPollParticipantStatus.DELETED)
      .neq('status', QuickPollParticipantStatus.PENDING)
      .order('created_at', { ascending: true })

    if (participantsError) throw participantsError

    // Get host information
    const hostParticipant = participants.find(
      p => p.participant_type === QuickPollParticipantType.SCHEDULER
    )
    let hostName = ''
    let hostAddress = ''

    if (hostParticipant) {
      hostAddress = hostParticipant.account_address || ''
      if (hostParticipant.accounts?.account_preferences?.[0]?.name) {
        hostName = hostParticipant.accounts.account_preferences[0].name
      } else if (hostParticipant.guest_name) {
        hostName = hostParticipant.guest_name
      }
    }

    // Check if requesting user is a participant
    const isParticipant = requestingAddress
      ? participants.some(p => p.account_address === requestingAddress)
      : false

    // Check if requesting user can edit (is scheduler/owner)
    const canEdit = requestingAddress
      ? participants.some(
          p =>
            p.account_address === requestingAddress &&
            (p.participant_type === QuickPollParticipantType.SCHEDULER ||
              p.participant_type === QuickPollParticipantType.OWNER)
        )
      : false

    return {
      poll: {
        ...poll,
        participants: participants.map(p => ({
          ...p,
          account_name:
            p.accounts?.account_preferences?.[0]?.name || p.guest_name,
        })),
        participant_count: participants.length,
        host_name: hostName,
        host_address: hostAddress,
      },
      is_participant: isParticipant,
      can_edit: canEdit,
    }
  } catch (error) {
    if (error instanceof QuickPollNotFoundError) {
      throw error
    }
    throw new Error(error instanceof Error ? error.message : 'Unknown error')
  }
}

const getQuickPollBySlug = async (slug: string, requestingAddress?: string) => {
  try {
    // Get the poll
    const { data: poll, error: pollError } = await db.supabase
      .from('quick_polls')
      .select('*')
      .eq('slug', slug)
      .maybeSingle()

    if (pollError) throw pollError
    if (!poll) {
      throw new QuickPollSlugNotFoundError(slug)
    }

    return getQuickPollById(poll.id, requestingAddress)
  } catch (error) {
    if (
      error instanceof QuickPollSlugNotFoundError ||
      error instanceof QuickPollNotFoundError
    ) {
      throw error
    }
    throw new Error(error instanceof Error ? error.message : 'Unknown error')
  }
}

const getQuickPollsForAccount = async (
  accountAddress: string,
  limit = QUICKPOLL_DEFAULT_LIMIT,
  offset = QUICKPOLL_DEFAULT_OFFSET,
  status?: PollStatus | PollStatus[],
  searchQuery?: string
) => {
  try {
    const safeLimit = Math.min(limit, QUICKPOLL_MAX_LIMIT)

    const { data: userParticipations, error: participationError } =
      await db.supabase
        .from('quick_poll_participants')
        .select('poll_id')
        .eq('account_address', accountAddress)

    if (participationError) throw participationError

    if (!userParticipations || userParticipations.length === 0) {
      return {
        polls: [],
        total_count: 0,
        has_more: false,
      }
    }

    const pollIds = userParticipations.map(p => p.poll_id)

    // Now get all polls with all their participants
    let query = db.supabase
      .from('quick_polls')
      .select(
        `
        *,
        quick_poll_participants (
          participant_type,
          status,
          account_address,
          guest_name,
          accounts:account_address (
            account_preferences (name)
          )
        )
      `
      )
      .in('id', pollIds)
      .order('created_at', { ascending: false })
      .range(offset, offset + safeLimit - 1)

    if (status) {
      if (Array.isArray(status)) {
        query = query.in('status', status)
      } else {
        query = query.eq('status', status)
      }
    }

    if (searchQuery && searchQuery.trim()) {
      query = query.ilike('title', `%${searchQuery.trim()}%`)
    }

    const { data: polls, error } = await query

    if (error) throw error

    let countQuery = db.supabase
      .from('quick_polls')
      .select('*', { count: 'exact', head: true })
      .in('id', pollIds)

    if (status) {
      if (Array.isArray(status)) {
        countQuery = countQuery.in('status', status)
      } else {
        countQuery = countQuery.eq('status', status)
      }
    }

    if (searchQuery && searchQuery.trim()) {
      countQuery = countQuery.ilike('title', `%${searchQuery.trim()}%`)
    }

    const { count: totalCount, error: countError } = await countQuery

    if (countError) throw countError

    // Process the results
    const processedPolls = polls.map(poll => {
      // Find the requesting user's participation details
      const userParticipating = poll.quick_poll_participants.find(
        (p: QuickPollParticipant) => p.account_address === accountAddress
      )

      // Find the host (scheduler)
      const host = poll.quick_poll_participants.find(
        (p: QuickPollParticipant) =>
          p.participant_type === QuickPollParticipantType.SCHEDULER
      )

      return {
        ...poll,
        host_name:
          host?.accounts?.account_preferences?.name ||
          host?.guest_name ||
          'Unknown',
        host_address: host?.account_address || '',
        user_participant_type: userParticipating?.participant_type,
        user_status: userParticipating?.status,
      }
    })

    return {
      polls: processedPolls,
      total_count: totalCount || 0,
      has_more: offset + processedPolls.length < (totalCount || 0),
    }
  } catch (error) {
    throw new Error(error instanceof Error ? error.message : 'Unknown error')
  }
}

const updateQuickPoll = async (
  pollId: string,
  ownerAddress: string,
  updates: UpdateQuickPollRequest
) => {
  try {
    // Verify the user can edit this poll
    const { data: participant, error: participantError } = await db.supabase
      .from('quick_poll_participants')
      .select('participant_type')
      .eq('poll_id', pollId)
      .eq('account_address', ownerAddress)
      .in('participant_type', ['scheduler', 'owner'])
      .maybeSingle()

    if (participantError || !participant) {
      throw new QuickPollUnauthorizedError('You cannot edit this poll')
    }

    // Handle participant updates if provided
    if (updates.participants) {
      await updateQuickPollParticipants(pollId, updates.participants)
    }

    const { participants: _, ...pollUpdates } = updates

    const { data: poll, error } = await db.supabase
      .from('quick_polls')
      .update({ ...pollUpdates, updated_at: new Date().toISOString() })
      .eq('id', pollId)
      .select()
      .maybeSingle()

    if (error) throw error

    return poll
  } catch (error) {
    if (error instanceof QuickPollUnauthorizedError) {
      throw error
    }
    throw new QuickPollUpdateError(
      error instanceof Error ? error.message : 'Unknown error'
    )
  }
}

const updateQuickPollParticipants = async (
  pollId: string,
  participantUpdates: {
    toAdd?: AddParticipantData[]
    toRemove?: string[]
  }
) => {
  try {
    // Get poll details for email
    const { data: poll, error: pollError } = await db.supabase
      .from('quick_polls')
      .select('title, slug')
      .eq('id', pollId)
      .maybeSingle()

    if (pollError) throw pollError

    // Get poll owner info for email
    const { data: ownerParticipant, error: ownerError } = await db.supabase
      .from('quick_poll_participants')
      .select('account_address, guest_name')
      .eq('poll_id', pollId)
      .eq('participant_type', QuickPollParticipantType.SCHEDULER)
      .maybeSingle()

    if (ownerError || !ownerParticipant) {
      throw new QuickPollUpdateError('Poll owner not found')
    }

    const inviterName = ownerParticipant.guest_name || 'Poll Host'

    // Add new participants
    if (participantUpdates.toAdd && participantUpdates.toAdd.length > 0) {
      for (const participantData of participantUpdates.toAdd) {
        try {
          const status =
            participantData.status || QuickPollParticipantStatus.PENDING
          await addQuickPollParticipant(pollId, participantData, status)

          if (status === QuickPollParticipantStatus.PENDING) {
            const participantEmail =
              participantData.guest_email ||
              (participantData.account_address
                ? await getAccountNotificationSubscriptionEmail(
                    participantData.account_address
                  )
                : '')
            if (participantEmail) {
              emailQueue.add(async () => {
                try {
                  await sendPollInviteEmail(
                    participantEmail,
                    inviterName,
                    poll.title,
                    poll.slug
                  )
                  return true
                } catch (emailError) {
                  console.error(
                    `Failed to send invitation email to ${participantEmail}:`,
                    emailError
                  )
                  return false
                }
              })
            }
          }
        } catch (addError) {
          throw addError
        }
      }
    }

    if (participantUpdates.toRemove && participantUpdates.toRemove.length > 0) {
      const { error: removeError } = await db.supabase
        .from('quick_poll_participants')
        .update({ status: QuickPollParticipantStatus.DELETED })
        .in('id', participantUpdates.toRemove)
        .eq('poll_id', pollId)
        .select()

      if (removeError) {
        throw removeError
      }
    }
  } catch (error) {
    if (error instanceof QuickPollParticipantCreationError) {
      throw error
    }

    throw new QuickPollUpdateError(
      `Failed to update participants: ${
        error instanceof Error ? error.message : 'Unknown error'
      }`
    )
  }
}

const deleteQuickPoll = async (pollId: string, ownerAddress: string) => {
  try {
    // Verify the user can delete this poll
    const { data: participant, error: participantError } = await db.supabase
      .from('quick_poll_participants')
      .select('participant_type')
      .eq('poll_id', pollId)
      .eq('account_address', ownerAddress)
      .in('participant_type', ['scheduler', 'owner'])
      .maybeSingle()

    if (participantError || !participant) {
      throw new QuickPollUnauthorizedError('You cannot delete this poll')
    }

    // Delete participants first
    const { error: participantsError } = await db.supabase
      .from('quick_poll_participants')
      .delete()
      .eq('poll_id', pollId)

    if (participantsError) throw participantsError

    // Delete the poll
    const { error: pollError } = await db.supabase
      .from('quick_polls')
      .delete()
      .eq('id', pollId)

    if (pollError) throw pollError

    return { success: true }
  } catch (error) {
    if (error instanceof QuickPollUnauthorizedError) {
      throw error
    }
    throw new QuickPollDeletionError(
      error instanceof Error ? error.message : 'Unknown error'
    )
  }
}

const expireStalePolls = async () => {
  try {
    const now = new Date().toISOString()

    const { data, error } = await db.supabase
      .from('quick_polls')
      .update({ status: PollStatus.EXPIRED, updated_at: now })
      .eq('status', PollStatus.ONGOING)
      .lt('expires_at', now)
      .select('id')

    if (error) throw error

    const expiredCount = data?.length || 0

    return {
      success: true,
      expiredCount,
      timestamp: now,
    }
  } catch (error) {
    throw new Error(
      `Failed to expire polls: ${
        error instanceof Error ? error.message : 'Unknown error'
      }`
    )
  }
}

const updateQuickPollParticipantStatus = async (
  participantId: string,
  status: QuickPollParticipantStatus,
  availableSlots?: Record<string, unknown>[]
) => {
  try {
    const updates: Record<string, unknown> = {
      status,
      updated_at: new Date().toISOString(),
    }

    if (availableSlots) {
      updates.available_slots = availableSlots
    }

    const { data: participant, error } = await db.supabase
      .from('quick_poll_participants')
      .update(updates)
      .eq('id', participantId)
      .select()
      .maybeSingle()

    if (error) throw error
    if (!participant) {
      throw new QuickPollParticipantNotFoundError(participantId)
    }

    return participant
  } catch (error) {
    if (error instanceof QuickPollParticipantNotFoundError) {
      throw error
    }
    throw new QuickPollParticipantUpdateError(
      error instanceof Error ? error.message : 'Unknown error'
    )
  }
}

const getQuickPollParticipants = async (pollId: string) => {
  try {
    const { data: participants, error } = await db.supabase
      .from('quick_poll_participants')
      .select(
        `
        *,
        accounts:account_address (
          account_preferences (
            name,
            description
          )
        )
      `
      )
      .eq('poll_id', pollId)
      .neq('status', QuickPollParticipantStatus.DELETED)
      .neq('status', QuickPollParticipantStatus.PENDING)
      .order('created_at', { ascending: true })

    if (error) throw error

    return participants.map(p => ({
      ...p,
      account_name: p.accounts?.account_preferences?.[0]?.name || p.guest_name,
    }))
  } catch (error) {
    throw new Error(error instanceof Error ? error.message : 'Unknown error')
  }
}

const addQuickPollParticipant = async (
  pollId: string,
  participantData: AddParticipantData,
  status: QuickPollParticipantStatus = QuickPollParticipantStatus.PENDING
) => {
  try {
    // If a matching deleted participant exists, revive instead of inserting new
    let existingParticipant: Tables<'quick_poll_participants'> | null = null

    if (participantData.account_address) {
      const { data, error: existingByAccountError } = await db.supabase
        .from<Tables<'quick_poll_participants'>>('quick_poll_participants')
        .select('*')
        .eq('poll_id', pollId)
        .eq('account_address', participantData.account_address)
        .maybeSingle()

      if (existingByAccountError) throw existingByAccountError
      existingParticipant = data
    } else if (participantData.guest_email) {
      const { data, error: existingByEmailError } = await db.supabase
        .from('quick_poll_participants')
        .select('*')
        .eq('poll_id', pollId)
        .eq('guest_email', participantData.guest_email)
        .maybeSingle()

      if (existingByEmailError) throw existingByEmailError
      existingParticipant = data
    }

    if (existingParticipant) {
      if (existingParticipant.status === QuickPollParticipantStatus.DELETED) {
        const updates: QuickPollParticipantUpdateFields = {
          status,
        }
        // Optionally refresh name or type if provided now
        if (participantData.guest_name)
          updates.guest_name = participantData.guest_name

        const { data: revivedParticipant, error: reviveParticipantError } =
          await db.supabase
            .from('quick_poll_participants')
            .update(updates)
            .eq('id', existingParticipant.id)
            .select()
            .maybeSingle()

        if (reviveParticipantError) throw reviveParticipantError
        return revivedParticipant
      }

      // Already present and not deleted: throw a specific error based on status
      if (existingParticipant.status === QuickPollParticipantStatus.PENDING) {
        throw new QuickPollParticipantCreationError(
          'This participant has already been invited but has not yet provided their availability. They will be able to join once they accept the invitation and add their availability.'
        )
      }

      // Status is ACCEPTED - they're already part of the poll
      throw new QuickPollParticipantCreationError(
        'This participant is already part of the poll'
      )
    }

    // For account owners, fetch their weekly availability
    let availableSlots: AvailabilitySlot[] = []
    let timezone = 'UTC'

    if (participantData.account_address) {
      try {
        const participantAccount = await getAccountFromDB(
          participantData.account_address
        )
        timezone = participantAccount.preferences?.timezone || 'UTC'

        // Get the user's default availability block
        const availabilityId = await getDefaultAvailabilityBlockId(
          participantData.account_address
        )
        if (availabilityId) {
          const { data: availability } = await db.supabase
            .from('availabilities')
            .select('weekly_availability')
            .eq('id', availabilityId)
            .maybeSingle()

          if (availability?.weekly_availability) {
            // Convert weekly availability to poll format
            availableSlots = availability.weekly_availability.map(
              (day: AvailabilitySlot) => ({
                weekday: day.weekday,
                ranges: day.ranges || [],
              })
            )
          }
        }
      } catch (error) {
        console.warn(
          `Could not fetch timezone/availability for ${participantData.account_address}:`,
          error
        )
      }
    }

    const { data: participant, error } = await db.supabase
      .from('quick_poll_participants')
      .insert([
        {
          poll_id: pollId,
          account_address: participantData.account_address,
          guest_name: participantData.guest_name,
          guest_email: participantData.guest_email,
          status,
          participant_type: participantData.participant_type,
          timezone,
          available_slots: availableSlots,
        },
      ])
      .select()
      .maybeSingle()

    if (error) throw error

    return participant
  } catch (error) {
    throw new QuickPollParticipantCreationError(
      error instanceof Error ? error.message : 'Unknown error'
    )
  }
}

const cancelQuickPoll = async (pollId: string, ownerAddress: string) => {
  try {
    const { data: poll, error: pollError } = await db.supabase
      .from('quick_polls')
      .select('id, status')
      .eq('id', pollId)
      .maybeSingle()

    if (pollError) throw pollError
    if (!poll) {
      throw new QuickPollNotFoundError(pollId)
    }

    if (poll.status === PollStatus.CANCELLED) {
      throw new QuickPollAlreadyCancelledError()
    }

    if (poll.status === PollStatus.COMPLETED) {
      throw new QuickPollAlreadyCompletedError()
    }

    // Check if user is the owner (has SCHEDULER role)
    const { data: participant, error: participantError } = await db.supabase
      .from('quick_poll_participants')
      .select('participant_type')
      .eq('poll_id', pollId)
      .eq('account_address', ownerAddress)
      .eq('participant_type', QuickPollParticipantType.SCHEDULER)
      .maybeSingle()

    if (participantError || !participant) {
      throw new QuickPollUnauthorizedError(
        'Only the poll creator can cancel this poll'
      )
    }

    // Update poll status to cancelled and set expires_at to current time
    const { data: updatedPoll, error: updateError } = await db.supabase
      .from('quick_polls')
      .update({
        status: PollStatus.CANCELLED,
        expires_at: new Date().toISOString(),
        updated_at: new Date().toISOString(),
      })
      .eq('id', pollId)
      .select()
      .maybeSingle()

    if (updateError) throw updateError

    return updatedPoll
  } catch (error) {
    if (
      error instanceof QuickPollNotFoundError ||
      error instanceof QuickPollUnauthorizedError ||
      error instanceof QuickPollAlreadyCancelledError ||
      error instanceof QuickPollAlreadyCompletedError
    ) {
      throw error
    }
    throw new QuickPollCancellationError(
      error instanceof Error ? error.message : 'Unknown error'
    )
  }
}

const updateQuickPollParticipantAvailability = async (
  participantId: string,
  availableSlots: AvailabilitySlot[],
  timezone?: string
) => {
  try {
    const updates: Record<string, unknown> = {
      available_slots: availableSlots,
      updated_at: new Date().toISOString(),
    }

    if (timezone) {
      updates.timezone = timezone
    }

    const { data: participant, error } = await db.supabase
      .from('quick_poll_participants')
      .update(updates)
      .eq('id', participantId)
      .select()
      .maybeSingle()

    if (error) throw error
    if (!participant) {
      throw new QuickPollParticipantNotFoundError(participantId)
    }

    return participant
  } catch (error) {
    if (error instanceof QuickPollParticipantNotFoundError) {
      throw error
    }
    throw new QuickPollParticipantUpdateError(
      error instanceof Error ? error.message : 'Unknown error'
    )
  }
}

const updateQuickPollGuestDetails = async (
  participantId: string,
  guestName: string,
  guestEmail: string
) => {
  try {
    const updates = {
      guest_name: guestName,
      guest_email: guestEmail,
      status: QuickPollParticipantStatus.ACCEPTED,
      updated_at: new Date().toISOString(),
    }

    const { data: participant, error } = await db.supabase
      .from('quick_poll_participants')
      .update(updates)
      .eq('id', participantId)
      .select()
      .maybeSingle()

    if (error) throw error
    if (!participant) {
      throw new QuickPollParticipantNotFoundError(participantId)
    }

    return participant
  } catch (error) {
    if (error instanceof QuickPollParticipantNotFoundError) {
      throw error
    }
    throw new QuickPollParticipantUpdateError(
      error instanceof Error ? error.message : 'Unknown error'
    )
  }
}

const saveQuickPollCalendar = async (
  participantId: string,
  email: string,
  provider: string,
  payload?: Record<string, unknown>,
  calendars?: unknown
) => {
  try {
    const { data: calendar, error } = await db.supabase
      .from('quick_poll_calendars')
      .insert([
        {
          participant_id: participantId,
          email,
          provider,
          payload,
          calendars: calendars || [],
        },
      ])
      .select()
      .maybeSingle()

    if (error) throw error
    return calendar
  } catch (error) {
    throw new Error(
      error instanceof Error ? error.message : 'Failed to save calendar'
    )
  }
}

const getQuickPollParticipantById = async (participantId: string) => {
  try {
    const { data: participant, error } = await db.supabase
      .from('quick_poll_participants')
      .select('*')
      .eq('id', participantId)
      .maybeSingle()

    if (error) throw error
    if (!participant) {
      throw new QuickPollParticipantNotFoundError(participantId)
    }

    return participant
  } catch (error) {
    if (error instanceof QuickPollParticipantNotFoundError) {
      throw error
    }
    throw new Error(
      error instanceof Error ? error.message : 'Failed to get participant'
    )
  }
}

const getQuickPollParticipantByIdentifier = async (
  pollId: string,
  identifier: string // either account_address or guest_email
) => {
  try {
    const { data: participant, error } = await db.supabase
      .from('quick_poll_participants')
      .select('*')
      .eq('poll_id', pollId)
      .or(`account_address.eq.${identifier},guest_email.eq.${identifier}`)
      .maybeSingle()

    if (error) throw error
    if (!participant) {
      throw new QuickPollParticipantNotFoundError(identifier)
    }

    return participant
  } catch (error) {
    if (error instanceof QuickPollParticipantNotFoundError) {
      throw error
    }
    throw new Error(
      error instanceof Error ? error.message : 'Failed to get participant'
    )
  }
}
const getActivePaymentAccountDB = async (
  account_address: string,
  provider = PaymentProvider.STRIPE
) => {
  const { data, error } = await db.supabase
    .from<Tables<'payment_accounts'>>('payment_accounts')
    .select()
    .eq('owner_account_address', account_address)
    .eq('provider', provider)
    .neq('status', PaymentAccountStatus.DISCONNECTED)

  if (error) {
    throw new Error('Could not fetch payment account')
  }

  return Array.isArray(data) ? data[0] : data
}
const getActivePaymentAccount = async (
  account_address: string,
  provider = PaymentProvider.STRIPE
): Promise<ActivePaymentAccount> => {
  const payment_account = await getActivePaymentAccountDB(
    account_address,
    provider
  )
  if (
    payment_account?.provider_account_id &&
    payment_account.provider === PaymentProvider.STRIPE
  ) {
    const stripe = new StripeService()
    const account = await stripe.accounts.retrieve(
      payment_account?.provider_account_id
    )

    return {
      ...payment_account,
      username:
        account?.business_profile?.name ||
        (account?.individual?.first_name
          ? `${account.individual.first_name} ${account.individual.last_name}`
          : 'Unnamed'),
    }
  }
  return payment_account
}
const getPaymentAccountByProviderId = async (
  provider_account_id: string,
  provider = PaymentProvider.STRIPE
): Promise<Tables<'payment_accounts'> | null> => {
  const { data: payment_account, error } = await db.supabase
    .from<Tables<'payment_accounts'>>('payment_accounts')
    .select()
    .eq('provider_account_id', provider_account_id)
    .eq('provider', provider)
    .maybeSingle()
  if (error) {
    throw new Error('Could not fetch payment account')
  }
  return payment_account
}
const getOrCreatePaymentAccount = async (
  account_address: string,
  provider = PaymentProvider.STRIPE
): Promise<Tables<'payment_accounts'>> => {
  const { data: payment_account, error } = await db.supabase
    .from<Tables<'payment_accounts'>>('payment_accounts')
    .select()
    .eq('owner_account_address', account_address)
    .eq('provider', provider)
  if (error) {
    throw new Error('Could not fetch payment account')
  }
  if (!payment_account || payment_account.length === 0) {
    const { data, error: insertError } = await db.supabase
      .from<Tables<'payment_accounts'>>('payment_accounts')
      .insert([
        {
          owner_account_address: account_address,
          provider,
          status: PaymentAccountStatus.PENDING,
        },
      ])
      .select()
      .single()
    if (insertError) {
      throw new Error('Could not create payment account')
    }
    await addFiatPaymentMethodToAllMeetingTypes(account_address)
    return data
  } else {
    return payment_account[0]
  }
}

const updatePaymentAccount = async (
  id: number,
  owner_account_address: string,
  data: TablesUpdate<'payment_accounts'>
) => {
  const { data: updatedPaymentAccount, error } = await db.supabase
    .from<Tables<'payment_accounts'>>('payment_accounts')
    .update({
      ...data,
      owner_account_address,
      id,
    })
    .eq('id', id)
    .eq('owner_account_address', owner_account_address)
  if (error) {
    throw new Error('Could not update payment account')
  }
  return Array.isArray(updatedPaymentAccount)
    ? updatedPaymentAccount[0]
    : updatedPaymentAccount
}

export {
  acceptContactInvite,
  addContactInvite,
  addOrUpdateConnectedCalendar,
  addQuickPollParticipant,
  addUserToGroup,
  cancelQuickPoll,
  changeGroupRole,
  checkContactExists,
  cleanupExpiredVerifications,
  confirmFiatTransaction,
  connectedCalendarExists,
  contactInviteByEmailExists,
  createCheckOutTransaction,
  createCryptoTransaction,
  createMeetingType,
  createPaymentPreferences,
  createPinHash,
  createQuickPoll,
  createTgConnection,
  createVerification,
  deleteAllTgConnections,
  deleteGateCondition,
  deleteGroup,
  deleteMeetingFromDB,
  deleteMeetingType,
  deleteQuickPoll,
  deleteTgConnection,
  deleteVerifications,
  editGroup,
  expireStalePolls,
  findAccountByIdentifier,
  findAccountsByText,
  getAccountAvatarUrl,
  getAccountFromDB,
  getAccountFromDBPublic,
  getAccountNonce,
  getAccountNotificationSubscriptionEmail,
  getAccountNotificationSubscriptions,
  getAccountsNotificationSubscriptionEmails,
  getAccountsWithTgConnected,
  getActivePaymentAccount,
  getActivePaymentAccountDB,
  getConferenceDataBySlotId,
  getConferenceMeetingFromDB,
  getConnectedCalendars,
  getContactById,
  getContactInviteById,
  getContactInvites,
  getContactInvitesCount,
  getContactLean,
  getContacts,
  getDiscordAccounts,
  getExistingAccountsFromDB,
  getGateCondition,
  getGateConditionsForAccount,
  getGroup,
  getGroupInternal,
  getGroupInvites,
  getGroupInvitesCount,
  getGroupMembersOrInvite,
  getGroupName,
  getGroupsAndMembers,
  getGroupsEmpty,
  getGroupUsers,
  getGroupUsersInternal,
  getGuestSlotById,
  getMeetingFromDB,
  getMeetingSessionsByTxHash,
  getMeetingTypeFromDB,
  getMeetingTypeFromDBLean,
  getMeetingTypes,
  getMeetingTypesForAvailabilityBlock,
  getNewestCoupon,
  getOfficeEventMappingId,
  getOrCreateContactInvite,
  getOrCreatePaymentAccount,
  getOwnerPublicUrlServer,
  getPaidSessionsByMeetingType,
  getPaymentAccountByProviderId,
  getPaymentPreferences,
  getQuickPollById,
  getQuickPollBySlug,
  getQuickPollCalendars,
  getQuickPollParticipantById,
  getQuickPollParticipantByIdentifier,
  getQuickPollParticipants,
  getQuickPollsForAccount,
  getSlotByMeetingIdAndAccount,
  getSlotsByIds,
  getSlotsForAccount,
  getSlotsForAccountMinimal,
  getSlotsForDashboard,
  getTgConnection,
  getTgConnectionByTgId,
  getTransactionsById,
  getTransactionsStatusById,
  handleGuestCancel,
  handleMeetingCancelSync,
  handleUpdateTransactionStatus,
  handleWebhookEvent,
  initAccountDBForWallet,
  initDB,
  insertOfficeEventMapping,
  invalidatePreviousVerifications,
  isGroupAdmin,
  isSlotAvailable as isSlotFree,
  isUserContact,
  leaveGroup,
  manageGroupInvite,
  publicGroupJoin,
  recordOffRampTransaction,
  registerMeetingSession,
  rejectContactInvite,
  rejectGroupInvite,
  removeConnectedCalendar,
  removeContact,
  removeMember,
  saveConferenceMeetingToDB,
  saveEmailToDB,
  saveMeeting,
  saveQuickPollCalendar,
  selectTeamMeetingRequest,
  setAccountNotificationSubscriptions,
  subscribeWithCoupon,
  syncWebhooks,
  updateAccountFromInvite,
  updateAccountPreferences,
  updateAllRecurringSlots,
  updateAvailabilityBlockMeetingTypes,
  updateContactInviteCooldown,
  updateCustomSubscriptionDomain,
  updateMeeting,
  updateMeetingType,
  updatePaymentAccount,
  updatePaymentPreferences,
  updatePreferenceAvatar,
  updateQuickPoll,
  updateQuickPollGuestDetails,
  updateQuickPollParticipantAvailability,
  updateQuickPollParticipants,
  updateQuickPollParticipantStatus,
  updateRecurringSlots,
  upsertGateCondition,
  verifyUserPin,
  verifyVerificationCode,
  workMeetingTypeGates,
}<|MERGE_RESOLUTION|>--- conflicted
+++ resolved
@@ -343,22 +343,15 @@
     owner_account_address: user_account.address,
   }
   try {
-<<<<<<< HEAD
     await createMeetingType(user_account.address, meetingType)
   } catch (e) {
     Sentry.captureException(e)
   }
   try {
-    const responsePrefs = await db.supabase.from('account_preferences').insert({
-      ...preferences,
-      owner_account_address: user_account.address,
-    })
-=======
     const responsePrefs = await db.supabase
       .from('account_preferences')
       .insert(preferences)
 
->>>>>>> e32b092c
     if (responsePrefs.error) {
       Sentry.captureException(responsePrefs.error)
       throw new Error("Account preferences couldn't be created")
@@ -3204,7 +3197,7 @@
   if (everySlot.find(it => it.version + 1 !== meetingUpdateRequest.version))
     throw new MeetingChangeConflictError()
 
-  // there is no support from supspabase to really use optimistic locking,
+  // there is no support from supabase to really use optimistic locking,
   // right now we do the best we can assuming that no update will happen in the EXACT same time
   // to the point that our checks will not be able to stop conflicts
 
