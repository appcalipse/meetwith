import {
  format,
  getDate,
  getHours,
  getMinutes,
  getMonth,
  getYear,
} from 'date-fns'
import { utcToZonedTime } from 'date-fns-tz'
import { Encrypted, encryptWithPublicKey } from 'eth-crypto'
import { Attendee, createEvent, EventAttributes, ReturnObject } from 'ics'
import { v4 as uuidv4 } from 'uuid'

import { Account, DayAvailability, MeetingType } from '@/types/Account'
import {
  DBSlot,
  MeetingChangeType,
  MeetingDecrypted,
<<<<<<< HEAD
  MeetingProvider,
=======
  MeetingInfo,
>>>>>>> 6a61b28f
  ParticipantMappingType,
  SchedulingType,
} from '@/types/Meeting'
import {
  ParticipantInfo,
  ParticipantType,
  ParticipationStatus,
} from '@/types/ParticipantInfo'
import {
  MeetingCreationRequest,
  RequestParticipantMapping,
} from '@/types/Requests'
import { Plan } from '@/types/Subscription'
import {
  cancelMeeting as apiCancelMeeting,
<<<<<<< HEAD
  fetchContentFromIPFSFromBrowser,
=======
  createHuddleRoom,
>>>>>>> 6a61b28f
  getAccount,
  getExistingAccounts,
  getMeeting,
  isSlotFreeApiCall,
  scheduleMeeting as apiScheduleMeeting,
  scheduleMeetingAsGuest,
  scheduleMeetingFromServer,
  updateMeeting as apiUpdateMeeting,
} from '@/utils/api_helper'

import { diff, intersec } from './collections'
import { appUrl, NO_REPLY_EMAIL } from './constants'
import { getContentFromEncrypted, simpleHash } from './cryptography'
import {
  InvalidURL,
  MeetingCancelForbiddenError,
  MeetingChangeConflictError,
  MeetingCreationError,
  MeetingWithYourselfError,
  TimeNotAvailableError,
} from './errors'
import { getSlugFromText } from './generic_utils'
import QueryKeys from './query_keys'
import { queryClient } from './react_query'
import { CalendarServiceHelper } from './services/calendar.helper'
import { getSignature } from './storage'
import { isProAccount } from './subscription_manager'
import { ellipsizeAddress, getAccountDisplayName } from './user_manager'
import { isValidEmail, isValidUrl } from './validations'

export const sanitizeParticipants = (
  participants: ParticipantInfo[]
): ParticipantInfo[] => {
  const sanitized: ParticipantInfo[] = []

  for (const participant of participants) {
    let added = false
    if (
      sanitized.some(
        p =>
          (p.account_address &&
            p.account_address?.toLowerCase() ===
              participant.account_address?.toLowerCase()) ||
          (p.guest_email && p.guest_email === participant.guest_email)
      )
    ) {
      added = true
    }
    if (participant.account_address) {
      const elementsByAddress = participants.filter(
        p =>
          p.account_address?.toLowerCase() ===
          participant.account_address?.toLowerCase()
      )
      if (elementsByAddress.length > 1) {
        const toPickIfScheduler = elementsByAddress.filter(
          p =>
            p.account_address?.toLowerCase() ===
              participant.account_address?.toLowerCase() &&
            p.type === ParticipantType.Scheduler
        )

        if (!added && toPickIfScheduler[0]) {
          sanitized.push(toPickIfScheduler[0])
          added = true
        }

        const toPick = elementsByAddress.filter(
          p =>
            p.account_address?.toLowerCase() ===
              participant.account_address?.toLowerCase() && p.name
        )

        if (!added && toPick[0] && toPick[0].name) {
          sanitized.push(toPick[0])
          added = true
        }
      }
    }

    if (participant.guest_email) {
      const elementsByEmail = participants.filter(
        p => p.guest_email === participant.guest_email
      )

      if (elementsByEmail.length > 1) {
        const toPickIfScheduler = elementsByEmail.filter(
          p =>
            p.guest_email === participant.guest_email &&
            p.type === ParticipantType.Scheduler
        )
        if (!added && toPickIfScheduler[0]) {
          sanitized.push(toPickIfScheduler[0])
          added = true
        }

        const toPick = elementsByEmail.filter(
          p => p.guest_email === participant.guest_email && p.name
        )
        if (!added && toPick[0] && toPick[0].name) {
          sanitized.push(toPick[0])
          added = true
        }
      }
    }
    !added && sanitized.push(participant)
  }

  return sanitized
}

const mapRelatedSlots = async (
  meeting: MeetingDecrypted,
  currentAccountAddress: string
) => {
  const accountSlot: { [account: string]: string } = {}
  accountSlot[currentAccountAddress] = meeting.id
  for (const slotId of meeting.related_slot_ids) {
    if (slotId !== meeting.id) {
      try {
        const slot = await getMeeting(slotId)
        accountSlot[slot.account_address] = slotId
      } catch (e) {
        // some slots might not be found if they belong to guests and were wrongly stored
      }
    }
  }
  return accountSlot
}

const loadMeetingAccountAddresses = async (
  currentAccountAddress: string,
  meeting: MeetingDecrypted
): Promise<string[]> => {
  // also make sure that the version of every related db slot is also in sync
  // and that there is a change already going on
  // TODO: change to one fetch all in batch
  const otherSlots = []
  for (const slotId of meeting.related_slot_ids) {
    try {
      const otherSlot = await getMeeting(slotId)
      otherSlots.push(otherSlot)
    } catch (e) {
      // some slots might not be found if they belong to guests and were wrongly stored
    }
  }

  return [
    currentAccountAddress.toLowerCase(),
    ...otherSlots.map(it => it.account_address.toLowerCase()),
  ]
}

const buildMeetingData = async (
  schedulingType: SchedulingType,
  meetingTypeId: string,
  startTime: Date,
  endTime: Date,
  participants: ParticipantInfo[],
  participantsToKeep: {
    [accountOrEmail: string]: string
  },
  meetingProvider: MeetingProvider,
  currentAccount?: Account | null,
  meetingContent?: string,
  meetingUrl = '',
  meetingId = '',
  meetingTitle = 'No Title'
): Promise<MeetingCreationRequest> => {
  if (meetingProvider == MeetingProvider.CUSTOM && meetingUrl) {
    if (isValidEmail(meetingUrl)) {
      throw new InvalidURL()
    }
    if (!isValidUrl(meetingUrl)) {
      meetingUrl = `https://${meetingUrl}`
      if (!isValidUrl(meetingUrl)) {
        throw new InvalidURL()
      }
    }
  }

  const allAccounts: Account[] = await getExistingAccounts(
    participants.filter(p => p.account_address).map(p => p.account_address!)
  )

  for (const account of allAccounts) {
    const participant = participants.filter(
      p => p.account_address?.toLowerCase() === account.address.toLowerCase()
    )

    for (const p of participant) {
      p.name = p.name || getAccountDisplayName(account)
      p.status = p.status || ParticipationStatus.Pending
      p.type = p.type || ParticipantType.Invitee
      p.slot_id = uuidv4()
    }
  }

  const sanitizedParticipants = sanitizeParticipants(participants)
  //Ensure all slot_ids are filled given we are messing with this all around
  for (const participant of sanitizedParticipants) {
    participant.slot_id = participant.slot_id || uuidv4()
  }

  if (
    sanitizedParticipants.length === 1 &&
    sanitizedParticipants[0].account_address?.toLowerCase() ===
      currentAccount?.address.toLowerCase()
  ) {
    throw new MeetingWithYourselfError()
  } else if (sanitizedParticipants.length === 1) {
    throw new MeetingCreationError()
  }

  if (
    sanitizedParticipants.filter(p => p.type === ParticipantType.Scheduler)
      .length !== 1
  ) {
    throw new MeetingCreationError()
  }

  const privateInfo: MeetingInfo = {
    created_at: new Date(),
    participants: sanitizedParticipants,
    title: meetingTitle,
    content: meetingContent,
    meeting_url: meetingUrl,
    change_history_paths: [],
    related_slot_ids: [],
    meeting_id: meetingId,
  }

  // first pass to make sure that we are keeping the existing slot id
  for (const participant of sanitizedParticipants) {
    const existingSlotId = participantsToKeep[participant.account_address || '']
    participant.slot_id = existingSlotId || participant.slot_id
  }

  const allSlotIds = sanitizedParticipants
    .filter(p => p.account_address)
    .map(it => it.slot_id)
  const participantsMappings = []

  for (const participant of sanitizedParticipants) {
    // we use participant key if it is an actual participant, otherwise, it is a
    // guest and have not a PK yet, so we encode data using our pk.
    const encodingKey =
      allAccounts.filter(
        account =>
          account.address.toLowerCase() ===
          participant.account_address?.toLowerCase()
      )[0]?.internal_pub_key || process.env.NEXT_PUBLIC_SERVER_PUB_KEY!

    const privateInfoComplete = JSON.stringify({
      ...privateInfo,
      // we need to store the other related slots in other to update the meeting later
      related_slot_ids: allSlotIds.filter(id => id !== participant.slot_id),
    } as MeetingInfo)

    const participantMapping: RequestParticipantMapping = {
      account_address: participant.account_address || '',
      // this is the actual slot id for this participant, we choose it before creation
      slot_id: participant.slot_id,
      type: participant.type,
      meeting_id: meetingId,
      privateInfo: await encryptWithPublicKey(encodingKey, privateInfoComplete),
      // store a hash of the original data in order to be able to determine in the
      // future if the user is th
      privateInfoHash: simpleHash(privateInfoComplete),
      timeZone: Intl.DateTimeFormat().resolvedOptions().timeZone,
      name: participant.name || '',
      guest_email: participant.guest_email,
      status:
        participant.type === ParticipantType.Scheduler
          ? ParticipationStatus.Accepted
          : ParticipationStatus.Pending,
      mappingType: !!participantsToKeep[
        participant.account_address || participant.guest_email || ''
      ]
        ? ParticipantMappingType.KEEP
        : ParticipantMappingType.ADD,
    }

    participantsMappings.push(participantMapping)
  }

  return {
    type: schedulingType,
    start: startTime,
    end: endTime,
    meeting_id: meetingId,
    participants_mapping: participantsMappings,
    meetingTypeId,
    meeting_url: privateInfo['meeting_url'],
    content: privateInfo['content'],
    title: privateInfo['title'],
    meetingProvider,
  }
}

/**
 *
 * @param owner
 * @param meetingTypeId
 * @param startTime
 * @param endTime
 * @param decryptedMeeting
 * @param signature
 * @param participants
 * @returns
 */
const updateMeeting = async (
  ignoreAvailabilities: boolean,
  currentAccountAddress: string,
  meetingTypeId: string,
  startTime: Date,
  endTime: Date,
  decryptedMeeting: MeetingDecrypted,
  signature: string,
  participants: ParticipantInfo[],
  content: string,
  meetingUrl: string,
  meetingProvider: MeetingProvider,
  meetingTitle?: string
): Promise<MeetingDecrypted> => {
  // Sanity check
  if (!decryptedMeeting.id) {
    throw new MeetingChangeConflictError()
  }

  const currentAccount = await getAccount(currentAccountAddress)

  const existingDBSlot = await getMeeting(decryptedMeeting.id)
  const existingMeeting = await decryptMeeting(
    existingDBSlot,
    currentAccount,
    signature
  )

  //TODO: anyone can update a meeting, but we might need to change the participants statuses

  // make sure that we are trying to update the latest version of the meeting,
  // otherwise it means that somebody changes before this one
  if (decryptedMeeting.version !== existingDBSlot.version) {
    throw new MeetingChangeConflictError()
  }

  const existingMeetingAccounts = await loadMeetingAccountAddresses(
    currentAccount.address,
    existingMeeting!
  )

  // those are the users that we need to remove the slots
  const toRemove = diff(
    existingMeetingAccounts,
    participants
      .filter(p => p.account_address)
      .map(p => p.account_address!.toLowerCase())
  )

  // those are the users that we need to replace the slot contents
  const toKeep = intersec(existingMeetingAccounts, [
    currentAccountAddress.toLowerCase(),
    ...participants
      .filter(p => p.account_address)
      .map(p => p.account_address!.toLowerCase()),
  ])

  const accountSlotMap = await mapRelatedSlots(
    existingMeeting!,
    currentAccountAddress
  )

  const oldGuests = decryptedMeeting.participants.filter(p => p.guest_email)

  const guests = participants
    .filter(p => p.guest_email)
    .map(p => p.guest_email!)

  // those are the guests that must receive an update email
  const guestsToKeep = intersec(
    oldGuests.map(p => p.guest_email!),
    guests
  )

  // those are the guests that must receive a cancel email
  const guestsToRemoveEmails = diff(
    oldGuests.map(p => p.guest_email!),
    guests
  )

  const guestsToRemove = oldGuests.filter(p =>
    guestsToRemoveEmails.includes(p.guest_email!)
  )

  const rootMeetingId = existingMeeting?.meeting_id

  if (!ignoreAvailabilities) {
    const promises: Promise<void>[] = []

    participants
      .filter(p => p.account_address !== currentAccount?.address)
      .forEach(participant => {
        promises.push(
          new Promise<void>(async resolve => {
            if (
              !participant.account_address ||
              (
                await isSlotFreeApiCall(
                  participant.account_address,
                  startTime,
                  endTime,
                  meetingTypeId
                )
              ).isFree
            ) {
              resolve()
            }
            throw new TimeNotAvailableError()
          })
        )
      })
    await Promise.all(promises)
  }

  const meetingData = await buildMeetingData(
    SchedulingType.REGULAR,
    meetingTypeId,
    startTime,
    endTime,
    participants,
    [...toKeep, ...guestsToKeep].reduce<any>((acc, it) => {
      acc[it] = accountSlotMap[it] || it
      return acc
    }, {}),
    meetingProvider,
    currentAccount,
    content,
    meetingUrl,
    rootMeetingId,
    meetingTitle
  )
  const payload = {
    ...meetingData,
    slotsToRemove: toRemove.map(it => accountSlotMap[it]),
    guestsToRemove,
    version: decryptedMeeting.version + 1,
  }

  // Fetch the updated data one last time
  const slot: DBSlot = await apiUpdateMeeting(decryptedMeeting.id, payload)
  return (await decryptMeeting(slot, currentAccount))!
}

/**
 *
 * @param owner
 * @param decryptedMeeting
 * @param signature
 * @returns
 */
const cancelMeeting = async (
  currentAccountAddress: string,
  decryptedMeeting: MeetingDecrypted
): Promise<{ removed: string[] }> => {
  // Sanity check
  if (!decryptedMeeting.id) {
    throw new MeetingChangeConflictError()
  }

  const signature = getSignature(currentAccountAddress)!

  const ownerAccount = await getAccount(currentAccountAddress)

  const existingDBSlot = await getMeeting(decryptedMeeting.id)
  const existingMeeting = await decryptMeeting(
    existingDBSlot,
    ownerAccount,
    signature
  )

  // Only the owner or scheduler of the meeting can cancel it
  const meetingOwner = existingMeeting!.participants.find(
    user => user.type === ParticipantType.Owner
  )
  const meetingScheduler = existingMeeting!.participants.find(
    user => user.type === ParticipantType.Scheduler
  )
  if (
    meetingOwner?.account_address !== currentAccountAddress &&
    meetingScheduler?.account_address !== currentAccountAddress
  ) {
    throw new MeetingCancelForbiddenError()
  }

  // make sure that we are trying to update the latest version of the meeting,
  // otherwise it means that somebody changes before this one
  if (decryptedMeeting.version !== existingDBSlot.version) {
    throw new MeetingChangeConflictError()
  }

  // Fetch the updated data one last time
  const response = await apiCancelMeeting(
    decryptedMeeting,
    Intl.DateTimeFormat().resolvedOptions().timeZone
  )

  return response
}

const scheduleMeeting = async (
  ignoreAvailabilities: boolean,
  schedulingType: SchedulingType,
  meetingTypeId: string,
  startTime: Date,
  endTime: Date,
  participants: ParticipantInfo[],
  meetingProvider: MeetingProvider,
  currentAccount?: Account | null,
  meetingContent?: string,
  meetingUrl?: string,
  emailToSendReminders?: string,
  meetingTitle?: string
): Promise<MeetingDecrypted> => {
  const newMeetingId = uuidv4()
  const meeting = await buildMeetingData(
    schedulingType,
    meetingTypeId,
    startTime,
    endTime,
    participants,
    {},
    meetingProvider,
    currentAccount,
    meetingContent,
    meetingUrl,
    newMeetingId,
    meetingTitle
  )

  if (!ignoreAvailabilities) {
    const promises: Promise<boolean>[] = []
    participants
      .filter(p => p.account_address !== currentAccount?.address)
      .forEach(participant => {
        promises.push(
          new Promise<boolean>(async resolve => {
            if (
              !participant.account_address ||
              (
                await isSlotFreeApiCall(
                  participant.account_address,
                  startTime,
                  endTime,
                  meetingTypeId
                )
              ).isFree
            ) {
              resolve(true)
            }
            resolve(false)
          })
        )
      })
    const results = await Promise.all(promises)
    if (results.some(r => !r)) {
      throw new TimeNotAvailableError()
    }
  }
  try {
    let slot: DBSlot
    if (schedulingType === SchedulingType.GUEST) {
      slot = await scheduleMeetingAsGuest(meeting)
    } else if (schedulingType === SchedulingType.DISCORD) {
      slot = await scheduleMeetingFromServer(currentAccount!.address, meeting)
    } else {
      meeting.emailToSendReminders = emailToSendReminders
      slot = await apiScheduleMeeting(meeting)
    }
    if (currentAccount && schedulingType !== SchedulingType.DISCORD) {
      const meeting = (await decryptMeeting(slot, currentAccount))!
      return meeting
    }

    // Invalidate meetings cache and update meetings where required
    queryClient.invalidateQueries(
      QueryKeys.meetingsByAccount(currentAccount?.address?.toLowerCase())
    )
    queryClient.invalidateQueries(
      QueryKeys.busySlots({ id: currentAccount?.address?.toLowerCase() })
    )

    participants.forEach(p => {
      queryClient.invalidateQueries(
        QueryKeys.meetingsByAccount(p.account_address?.toLowerCase())
      )
      queryClient.invalidateQueries(
        QueryKeys.busySlots({
          id: p.account_address?.toLowerCase(),
        })
      )
    })
    return {
      id: slot.id!,
      ...meeting,
      created_at: meeting.start,
      participants: meeting.participants_mapping,
      content: meeting.content,
      title: meeting.title,
      meeting_id: newMeetingId,
      meeting_url: meeting.meeting_url,
      start: meeting.start,
      end: meeting.end,
      related_slot_ids: [],
      version: 0,
      meeting_info_encrypted: slot.meeting_info_encrypted,
    }
  } catch (error: any) {
    throw error
  }
}

const generateIcs = (
  meeting: MeetingDecrypted,
  ownerAddress: string,
  meetingStatus: MeetingChangeType,
  changeUrl?: string,
  removeAttendess?: boolean,
  destination?: { accountAddress: string; email: string },
  isPrivate?: boolean
): ReturnObject => {
  let url = meeting.meeting_url.trim()
  if (!isValidUrl(url)) {
    url = 'https://meetwithwallet.xyz'
  }
  const event: EventAttributes = {
    uid: meeting.id,
    start: [
      getYear(meeting.start),
      getMonth(meeting.start) + 1,
      getDate(meeting.start),
      getHours(meeting.start),
      getMinutes(meeting.start),
    ],
    productId: '-//MEET WITH WALLET//EN',
    end: [
      getYear(meeting.end),
      getMonth(meeting.end) + 1,
      getDate(meeting.end),
      getHours(meeting.end),
      getMinutes(meeting.end),
    ],
    title: CalendarServiceHelper.getMeetingTitle(
      ownerAddress,
      meeting.participants,
      meeting.title
    ),
    description: CalendarServiceHelper.getMeetingSummary(
      meeting.content,
      meeting.meeting_url,
      changeUrl
    ),
    url,
    location: meeting.meeting_url,
    created: [
      getYear(meeting.created_at!),
      getMonth(meeting.created_at!) + 1,
      getDate(meeting.created_at!),
      getHours(meeting.created_at!),
      getMinutes(meeting.created_at!),
    ],
    organizer: {
      // required by some services
      name: 'Meet with Wallet',
      email: NO_REPLY_EMAIL,
    },
    status:
      meetingStatus === MeetingChangeType.DELETE ? 'CANCELLED' : 'CONFIRMED',
  }
  if (!isPrivate) {
    event.method = 'REQUEST'
    event.transp = 'OPAQUE'
    event.classification = 'PUBLIC'
  }

  event.attendees = []
  if (!removeAttendess) {
    for (const participant of meeting.participants) {
      const attendee: Attendee = {
        name: participant.name || participant.account_address,
        email:
          participant.account_address &&
          destination &&
          destination.accountAddress === participant.account_address
            ? destination.email
            : participant.guest_email ||
              noNoReplyEmailForAccount(participant.account_address!),
        rsvp: participant.status === ParticipationStatus.Accepted,
        partstat: participantStatusToICSStatus(participant.status),
        role: 'REQ-PARTICIPANT',
      }

      if (participant.account_address) {
        attendee.dir = getCalendarRegularUrl(participant.account_address!)
      }

      event.attendees.push(attendee)
    }
  }

  const icsEvent = createEvent(event)
  return icsEvent
}

const participantStatusToICSStatus = (status: ParticipationStatus) => {
  switch (status) {
    case ParticipationStatus.Accepted:
      return 'ACCEPTED'
    case ParticipationStatus.Rejected:
      return 'DECLINED'
    default:
      return 'NEEDS-ACTION'
  }
}

const decryptMeeting = async (
  meeting: DBSlot,
  account: Account,
  signature?: string
): Promise<MeetingDecrypted | null> => {
  const content = await getContentFromEncrypted(
    account!,
    signature || getSignature(account!.address)!,
    meeting?.meeting_info_encrypted
  )

  if (!content) return null

  const meetingInfo = JSON.parse(content) as MeetingInfo
  return {
    id: meeting.id!,
    ...meeting,
    meeting_id: meetingInfo.meeting_id,
    created_at: meeting.created_at!,
    participants: meetingInfo.participants,
    content: meetingInfo.content,
    title: meetingInfo.title,
    meeting_url: meetingInfo.meeting_url,
    related_slot_ids: meetingInfo.related_slot_ids,
    start: new Date(meeting.start),
    end: new Date(meeting.end),
    version: meeting.version,
  }
}

const generateDefaultAvailabilities = (): DayAvailability[] => {
  const availabilities: DayAvailability[] = []
  for (let i = 0; i <= 6; i++) {
    availabilities.push({
      weekday: i,
      ranges: i !== 0 && i !== 6 ? [defaultTimeRange()] : [],
    })
  }
  return availabilities
}

const generateEmptyAvailabilities = (): DayAvailability[] => {
  const availabilities: DayAvailability[] = []
  for (let i = 0; i <= 6; i++) {
    availabilities.push({
      weekday: i,
      ranges: [],
    })
  }
  return availabilities
}

const defaultTimeRange = () => {
  return { start: '09:00', end: '18:00' }
}

const durationToHumanReadable = (duration: number): string => {
  const hours = Math.floor(duration / 60)
  const minutes = duration % 60

  if (hours > 0) {
    if (minutes > 0) {
      return `${hours} hour ${minutes} min`
    }
    return `${hours} hour`
  }
  return `${duration} min`
}

const dateToHumanReadable = (
  date: Date,
  timezone: string,
  includeTimezone: boolean
): string => {
  let result = `${format(utcToZonedTime(date, timezone), 'PPPPpp')}`
  if (includeTimezone) {
    result += ` - ${timezone}`
  }
  return result
}

const dateToLocalizedRange = (
  start_date: Date,
  end_date: Date,
  timezone: string,
  includeTimezone?: boolean
): string => {
  const start = `${format(
    utcToZonedTime(start_date, timezone),
    'eeee, LLL d • p - '
  )}`
  let end = `${format(utcToZonedTime(end_date, timezone), 'p')}`
  if (includeTimezone) {
    end += ` (${timezone})`
  }

  return start + end
}

const getAccountDomainUrl = (account: Account, ellipsize?: boolean): string => {
  if (isProAccount(account)) {
    return account.subscriptions?.filter(sub => sub.plan_id === Plan.PRO)[0]
      .domain
  }
  return `address/${
    ellipsize ? ellipsizeAddress(account!.address) : account!.address
  }`
}

const getAccountCalendarUrl = (
  account: Account,
  ellipsize?: boolean
): string => {
  return `${appUrl}/${getAccountDomainUrl(account, ellipsize)}`
}

const getCalendarRegularUrl = (account_address: string) => {
  return `${appUrl}/address/${account_address}`
}

const generateDefaultMeetingType = (): MeetingType => {
  const title = '30 minutes meeting'
  const meetingType: MeetingType = {
    id: uuidv4(),
    title,
    url: getSlugFromText(title),
    duration: 30,
    minAdvanceTime: 60,
  }

  return meetingType
}

const generateAllSlots = () => {
  const allSlots: string[] = []
  for (let i = 0; i < 24; i++) {
    for (let j = 0; j < 60; j += 15) {
      allSlots.push(
        `${String(i).padStart(2, '0')}:${String(j).padStart(2, '0')}`
      )
    }
  }
  allSlots.push('24:00')
  return allSlots
}

const noNoReplyEmailForAccount = (account_address: string): string => {
  return `no_reply_${account_address}@meetwithwallet.xyz`
}

const decodeMeeting = async (
  meeting: DBSlot,
  currentAccount: Account
): Promise<MeetingDecrypted | null> => {
  const meetingInfoEncrypted = meeting.meeting_info_encrypted as Encrypted
  if (meetingInfoEncrypted) {
    const decryptedMeeting = await decryptMeeting(
      {
        ...meeting,
        meeting_info_encrypted: meetingInfoEncrypted,
      },
      currentAccount
    )

    return decryptedMeeting
  }
  return null
}
const googleUrlParsedDate = (date: Date) => format(date, "yyyyMMdd'T'HHmmSS'Z'")
const outLookUrlParsedDate = (date: Date) =>
  format(date, "yyyy-MM-dd:HH:mm:SS'Z'")
const generateGoogleCalendarUrl = (
  start?: Date | number,
  end?: Date | number,
  title?: string,
  content?: string,
  meeting_url?: string,
  timezone?: string,
  participants?: MeetingDecrypted['participants']
) => {
  let baseUrl = 'https://calendar.google.com/calendar/r/eventedit?sf=true'
  if (start && end) {
    baseUrl += `&dates=${googleUrlParsedDate(
      new Date(start)
    )}%2F${googleUrlParsedDate(new Date(end))}`
  }
  if (title) {
    baseUrl += `&text=${title}`
  }
  if (content || meeting_url) {
    baseUrl += `&details=${CalendarServiceHelper.getMeetingSummary(
      content,
      meeting_url,
      `${appUrl}/dashboard/meetings`
    )}`
  }
  if (timezone) {
    baseUrl += `&ctz=${timezone}`
  }
  if (participants) {
    baseUrl += `&add=${participants
      ?.map(val => val.guest_email)
      ?.filter(val => !!val)
      ?.join(',')}`
  }
  return baseUrl
}
const generateOffice365CalendarUrl = (
  start?: Date | number,
  end?: Date | number,
  title?: string,
  content?: string,
  meeting_url?: string,
  timezone?: string,
  participants?: MeetingDecrypted['participants']
) => {
  let baseUrl =
    'https://outlook.office.com/calendar/deeplink/compose?path=%2Fcalendar%2Faction%2Fcompose&rru=addevent&online=true'
  if (start) {
    baseUrl += `&startdt=${outLookUrlParsedDate(new Date(start))}`
  }
  if (end) {
    baseUrl += `&enddt=${outLookUrlParsedDate(new Date(end))}`
  }
  if (title) {
    baseUrl += `&subject=${title}`
  }
  if (content || meeting_url) {
    baseUrl += `&body=${CalendarServiceHelper.getMeetingSummary(
      content,
      meeting_url,
      `${appUrl}/dashboard/meetings`
    )}`
  }
  if (participants) {
    baseUrl += `&to=${participants
      ?.map(val => val.guest_email)
      ?.filter(val => !!val)
      ?.join(',')}`
  }
  return baseUrl
}
const allSlots = generateAllSlots()

export {
  allSlots,
  cancelMeeting,
  dateToHumanReadable,
  dateToLocalizedRange,
  decodeMeeting,
  decryptMeeting,
  defaultTimeRange,
  durationToHumanReadable,
  generateDefaultAvailabilities,
  generateDefaultMeetingType,
  generateEmptyAvailabilities,
  generateGoogleCalendarUrl,
  generateIcs,
  generateOffice365CalendarUrl,
  getAccountCalendarUrl,
  getAccountDomainUrl,
  googleUrlParsedDate,
  noNoReplyEmailForAccount,
  outLookUrlParsedDate,
  scheduleMeeting,
  updateMeeting,
}<|MERGE_RESOLUTION|>--- conflicted
+++ resolved
@@ -16,11 +16,8 @@
   DBSlot,
   MeetingChangeType,
   MeetingDecrypted,
-<<<<<<< HEAD
+  MeetingInfo,
   MeetingProvider,
-=======
-  MeetingInfo,
->>>>>>> 6a61b28f
   ParticipantMappingType,
   SchedulingType,
 } from '@/types/Meeting'
@@ -36,11 +33,8 @@
 import { Plan } from '@/types/Subscription'
 import {
   cancelMeeting as apiCancelMeeting,
-<<<<<<< HEAD
+  createHuddleRoom,
   fetchContentFromIPFSFromBrowser,
-=======
-  createHuddleRoom,
->>>>>>> 6a61b28f
   getAccount,
   getExistingAccounts,
   getMeeting,
