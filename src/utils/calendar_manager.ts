--- conflicted
+++ resolved
@@ -199,15 +199,10 @@
   },
   currentAccount?: Account | null,
   meetingContent?: string,
-<<<<<<< HEAD
   meetingUrl = '',
   meetingId = '',
+  meetingTitle = 'No Title',
   googleMeet?: boolean
-=======
-  meetingUrl?: string,
-  meetingId = '',
-  meetingTitle = 'No Title'
->>>>>>> ea2fe73b
 ): Promise<MeetingCreationRequest> => {
   if (!googleMeet && meetingUrl) {
     if (isValidEmail(meetingUrl)) {
@@ -337,15 +332,9 @@
     meetingTypeId,
     meeting_url: privateInfo['meeting_url'],
     content: privateInfo['content'],
-<<<<<<< HEAD
+    title: privateInfo['title'],
     googleMeet,
   } as MeetingCreationRequest
-=======
-    title: privateInfo['title'],
-  }
-
-  return meeting
->>>>>>> ea2fe73b
 }
 
 /**
@@ -539,11 +528,8 @@
   meetingContent?: string,
   meetingUrl?: string,
   emailToSendReminders?: string,
-<<<<<<< HEAD
+  meetingTitle?: string,
   googleMeet?: boolean
-=======
-  meetingTitle?: string
->>>>>>> ea2fe73b
 ): Promise<MeetingDecrypted> => {
   const newMeetingId = uuidv4()
   const meeting = await buildMeetingData(
@@ -557,11 +543,8 @@
     meetingContent,
     meetingUrl,
     newMeetingId,
-<<<<<<< HEAD
+    meetingTitle,
     googleMeet
-=======
-    meetingTitle
->>>>>>> ea2fe73b
   )
 
   const owner = meeting.participants_mapping.filter(
