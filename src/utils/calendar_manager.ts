--- conflicted
+++ resolved
@@ -198,8 +198,6 @@
     }
   }
 
-<<<<<<< HEAD
-=======
   currentAccount &&
     participants.push({
       account_address: currentAccount.address,
@@ -211,7 +209,6 @@
       meeting_id: meetingId,
     })
 
->>>>>>> cd51d730
   const allAccounts: Account[] = await getExistingAccounts(
     participants.filter(p => p.account_address).map(p => p.account_address!)
   )
