--- conflicted
+++ resolved
@@ -1,16 +1,4 @@
-<<<<<<< HEAD
 import { format, getWeekOfMonth } from 'date-fns'
-=======
-import {
-  format,
-  getDate,
-  getHours,
-  getMinutes,
-  getMonth,
-  getWeekOfMonth,
-  getYear,
-} from 'date-fns'
->>>>>>> e32b092c
 import { formatInTimeZone, utcToZonedTime } from 'date-fns-tz'
 import { Encrypted, encryptWithPublicKey } from 'eth-crypto'
 import {
@@ -56,10 +44,7 @@
   decodeMeetingGuest,
   generateMeetingUrl,
   getAccount,
-<<<<<<< HEAD
   getAccountPrimaryCalendarEmail,
-=======
->>>>>>> e32b092c
   getExistingAccounts,
   getGuestSlotById,
   getMeeting,
@@ -1598,11 +1583,13 @@
           destination &&
           destination.accountAddress === participant.account_address
             ? destination.email
-<<<<<<< HEAD
-            : participant.guest_email ||
-              (await getAccountPrimaryCalendarEmail(
-                participant.account_address!
-              ))
+            : CalendarServiceHelper.sanitizeEmail(
+                participant.guest_email ||
+                  (await getAccountPrimaryCalendarEmail(
+                    participant.account_address!
+                  )) ||
+                  ''
+              )
         if (!email && !isValidEmail(email)) return null
 
         const attendee: Attendee = {
@@ -1612,22 +1599,6 @@
           partstat: participantStatusToICSStatus(participant.status),
           role: 'REQ-PARTICIPANT',
         }
-=======
-            : CalendarServiceHelper.sanitizeEmail(
-                participant.guest_email ||
-                  noNoReplyEmailForAccount(
-                    (participant.name || participant.account_address)!
-                  )
-              ),
-        rsvp: participant.status === ParticipationStatus.Accepted,
-        partstat: participantStatusToICSStatus(participant.status),
-        role: 'REQ-PARTICIPANT',
-      }
-
-      if (participant.account_address) {
-        attendee.dir = getCalendarRegularUrl(participant.account_address!)
-      }
->>>>>>> e32b092c
 
         if (participant.account_address) {
           attendee.dir = getCalendarRegularUrl(participant.account_address!)
