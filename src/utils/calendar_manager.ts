import {
  format,
  getDate,
  getHours,
  getMinutes,
  getMonth,
  getWeekOfMonth,
  getYear,
} from 'date-fns'
import { formatInTimeZone, utcToZonedTime } from 'date-fns-tz'
import { Encrypted, encryptWithPublicKey } from 'eth-crypto'
import {
  Alarm,
  Attendee,
  createEvent,
  EventAttributes,
  ReturnObject,
} from 'ics'
import { v4 as uuidv4 } from 'uuid'

import { Account, DayAvailability, MeetingType } from '@/types/Account'
import { MeetingReminders } from '@/types/common'
import {
  DBSlot,
  ExtendedDBSlot,
  MeetingChangeType,
  MeetingDecrypted,
  MeetingInfo,
  MeetingProvider,
  MeetingRepeat,
  MeetingVersion,
  ParticipantMappingType,
  SchedulingType,
} from '@/types/Meeting'
import {
  ParticipantInfo,
  ParticipantType,
  ParticipationStatus,
} from '@/types/ParticipantInfo'
import {
  MeetingCreationRequest,
  RequestParticipantMapping,
} from '@/types/Requests'
import { Address } from '@/types/Transactions'
import {
  cancelMeeting as apiCancelMeeting,
  generateMeetingUrl,
  getAccount,
  getExistingAccounts,
  getMeeting,
  isSlotFreeApiCall,
  scheduleMeeting as apiScheduleMeeting,
  scheduleMeetingAsGuest,
  scheduleMeetingFromServer,
  syncMeeting,
  updateMeeting as apiUpdateMeeting,
} from '@/utils/api_helper'

import { diff, intersec } from './collections'
import { appUrl, NO_REPLY_EMAIL } from './constants'
import { MeetingPermissions } from './constants/schedule'
import { getContentFromEncrypted, simpleHash } from './cryptography'
import {
  GuestListModificationDenied,
  InvalidURL,
  MeetingCancelForbiddenError,
  MeetingChangeConflictError,
  MeetingCreationError,
  MeetingDetailsModificationDenied,
  MeetingWithYourselfError,
  MultipleSchedulersError,
  TimeNotAvailableError,
} from './errors'
import { getSlugFromText } from './generic_utils'
import QueryKeys from './query_keys'
import { queryClient } from './react_query'
import { CalendarServiceHelper } from './services/calendar.helper'
import { getSignature } from './storage'
import { isProAccount } from './subscription_manager'
import { ellipsizeAddress, getAccountDisplayName } from './user_manager'
import { isValidEmail, isValidUrl } from './validations'

export const sanitizeParticipants = (
  participants: ParticipantInfo[]
): ParticipantInfo[] => {
  const sanitized: ParticipantInfo[] = []

  for (const participant of participants) {
    let added = false
    if (
      sanitized.some(
        p =>
          (p.account_address &&
            p.account_address?.toLowerCase() ===
              participant.account_address?.toLowerCase()) ||
          (p.guest_email && p.guest_email === participant.guest_email)
      )
    ) {
      added = true
    }
    if (participant.account_address) {
      const elementsByAddress = participants.filter(
        p =>
          p.account_address?.toLowerCase() ===
          participant.account_address?.toLowerCase()
      )
      if (elementsByAddress.length > 1) {
        const toPickIfScheduler = elementsByAddress.filter(
          p =>
            p.account_address?.toLowerCase() ===
              participant.account_address?.toLowerCase() &&
            p.type === ParticipantType.Scheduler
        )

        if (!added && toPickIfScheduler[0]) {
          sanitized.push(toPickIfScheduler[0])
          added = true
        }

        const toPick = elementsByAddress.filter(
          p =>
            p.account_address?.toLowerCase() ===
              participant.account_address?.toLowerCase() && p.name
        )

        if (!added && toPick[0] && toPick[0].name) {
          sanitized.push(toPick[0])
          added = true
        }
      }
    }

    if (participant.guest_email) {
      const elementsByEmail = participants.filter(
        p => p.guest_email === participant.guest_email
      )

      if (elementsByEmail.length > 1) {
        const toPickIfScheduler = elementsByEmail.find(
          p =>
            p.guest_email === participant.guest_email &&
            p.type === ParticipantType.Scheduler
        )
        if (!added && toPickIfScheduler) {
          sanitized.push(toPickIfScheduler)
          added = true
        }

        const toPick = elementsByEmail.find(
          p => p.guest_email === participant.guest_email && p.name
        )
        if (!added && toPick && toPick.name) {
          sanitized.push(toPick)
          added = true
        }
      }
    }
    !added && sanitized.push(participant)
  }

  return sanitized
}

const mapRelatedSlots = async (
  meeting: MeetingDecrypted,
  currentAccountAddress: string
) => {
  const accountSlot: { [account: string]: string } = {}
  accountSlot[currentAccountAddress] = meeting.id
  for (const slotId of meeting.related_slot_ids) {
    if (slotId !== meeting.id) {
      try {
        const slot = await getMeeting(slotId)
        accountSlot[slot.account_address] = slotId
      } catch (e) {
        // some slots might not be found if they belong to guests and were wrongly stored
      }
    }
  }
  return accountSlot
}

const loadMeetingAccountAddresses = async (
  currentAccountAddress: string,
  meeting: MeetingDecrypted
): Promise<string[]> => {
  // also make sure that the version of every related db slot is also in sync
  // and that there is a change already going on
  // TODO: change to one fetch all in batch
  const otherSlots = []
  for (const slotId of meeting.related_slot_ids) {
    try {
      const otherSlot = await getMeeting(slotId)
      otherSlots.push(otherSlot)
    } catch (e) {
      // some slots might not be found if they belong to guests and were wrongly stored
    }
  }

  return [
    currentAccountAddress.toLowerCase(),
    ...otherSlots.map(it => it.account_address.toLowerCase()),
  ]
}

const handleParticipants = async (
  participants: ParticipantInfo[],
  currentAccount?: Account | null
) => {
  const allAccounts: Account[] = await getExistingAccounts(
    participants.filter(p => p.account_address).map(p => p.account_address!)
  )

  for (const account of allAccounts) {
    const participant = participants.filter(
      p => p.account_address?.toLowerCase() === account.address.toLowerCase()
    )

    for (const p of participant) {
      p.name = p.name || getAccountDisplayName(account)
      p.status = p.status
      p.type = p.type || ParticipantType.Invitee
      p.slot_id = uuidv4()
    }
  }

  const sanitizedParticipants = sanitizeParticipants(participants)
  //Ensure all slot_ids are filled given we are messing with this all around
  for (const participant of sanitizedParticipants) {
    participant.slot_id = participant.slot_id || uuidv4()
  }

  if (
    sanitizedParticipants.length === 1 &&
    sanitizedParticipants[0].account_address?.toLowerCase() ===
      currentAccount?.address.toLowerCase()
  ) {
    throw new MeetingWithYourselfError()
  } else if (sanitizedParticipants.length === 1) {
    throw new MeetingCreationError()
  }

  if (
    sanitizedParticipants.filter(p => p.type === ParticipantType.Scheduler)
      .length !== 1
  ) {
    throw new MultipleSchedulersError()
  }
  return { sanitizedParticipants, allAccounts }
}
const buildMeetingData = async (
  schedulingType: SchedulingType,
  meetingTypeId: string,
  startTime: Date,
  endTime: Date,
  sanitizedParticipants: ParticipantInfo[],
  allAccounts: Account[],
  participantsToKeep: {
    [accountOrEmail: string]: string
  },
  meetingProvider: MeetingProvider,
  currentAccount?: Account | null,
  meetingContent?: string,
  meetingUrl = '',
  meetingId = '',
  meetingTitle = 'No Title',
  meetingReminders?: Array<MeetingReminders>,
  meetingRepeat = MeetingRepeat.NO_REPEAT,
<<<<<<< HEAD
  selectedPermissions = [MeetingPermissions.SEE_GUEST_LIST],
  txHash?: Address | null
=======
  selectedPermissions?: MeetingPermissions[]
>>>>>>> d8697c3c
): Promise<MeetingCreationRequest> => {
  if (meetingProvider == MeetingProvider.CUSTOM && meetingUrl) {
    if (isValidEmail(meetingUrl)) {
      throw new InvalidURL()
    }
    if (!isValidUrl(meetingUrl)) {
      meetingUrl = `https://${meetingUrl}`
      if (!isValidUrl(meetingUrl)) {
        throw new InvalidURL()
      }
    }
  }

  const privateInfo: MeetingInfo = {
    created_at: new Date(),
    participants: sanitizedParticipants,
    title: meetingTitle,
    content: meetingContent,
    meeting_url: meetingUrl,
    change_history_paths: [],
    related_slot_ids: [],
    meeting_id: meetingId,
    reminders: meetingReminders,
    provider: meetingProvider,
    recurrence: meetingRepeat,
    permissions: selectedPermissions,
  }
  // first pass to make sure that we are keeping the existing slot id
  for (const participant of sanitizedParticipants) {
    const existingSlotId = participantsToKeep[participant.account_address || '']
    participant.slot_id = existingSlotId || participant.slot_id
  }

  const allAccountSlotIds = sanitizedParticipants
    .filter(p => p.account_address)
    .map(it => it.slot_id)
    .filter(val => val !== undefined) as string[]

  const allSlotIds = sanitizedParticipants
    .map(it => it.slot_id!)
    .filter(val => val !== undefined)

  const participantsMappings = []

  for (const participant of sanitizedParticipants) {
    // we use participant key if it is an actual participant, otherwise, it is a
    // guest and have not a PK yet, so we encode data using our pk.
    const encodingKey =
      allAccounts.filter(
        account =>
          account.address.toLowerCase() ===
          participant.account_address?.toLowerCase()
      )[0]?.internal_pub_key || process.env.NEXT_PUBLIC_SERVER_PUB_KEY!

    const privateInfoComplete = JSON.stringify({
      ...privateInfo,
      // we need to store the other related slots in other to update the meeting later
      related_slot_ids: allAccountSlotIds.filter(
        id => id !== participant.slot_id
      ),
    } as MeetingInfo)

    const participantMapping: RequestParticipantMapping = {
      account_address: participant.account_address || '',
      // this is the actual slot id for this participant, we choose it before creation
      slot_id: participant.slot_id,
      type: participant.type,
      meeting_id: meetingId,
      privateInfo: await encryptWithPublicKey(encodingKey, privateInfoComplete),
      // store a hash of the original data in order to be able to determine in the
      // future if the user is th
      privateInfoHash: simpleHash(privateInfoComplete),
      timeZone: Intl.DateTimeFormat().resolvedOptions().timeZone,
      name: participant.name || '',
      guest_email: participant.guest_email,
      status:
        participant.status ||
        (participant.type === ParticipantType.Scheduler
          ? ParticipationStatus.Accepted
          : ParticipationStatus.Pending),
      mappingType: !!participantsToKeep[
        participant.account_address || participant.guest_email || ''
      ]
        ? ParticipantMappingType.KEEP
        : ParticipantMappingType.ADD,
    }

    participantsMappings.push(participantMapping)
  }

  return {
    type: schedulingType,
    start: startTime,
    end: endTime,
    meeting_id: meetingId,
    participants_mapping: participantsMappings,
    meetingTypeId,
    meeting_url: privateInfo['meeting_url'],
    content: privateInfo['content'],
    title: privateInfo['title'],
    meetingProvider,
    meetingReminders,
    meetingRepeat,
    allSlotIds,
    meetingPermissions: selectedPermissions,
    ignoreOwnerAvailability:
      participantsMappings.filter(
        mapping => mapping.type === ParticipantType.Owner
      ).length > 1,
<<<<<<< HEAD
    txHash,
=======
>>>>>>> d8697c3c
  }
}

/**
 * Updates a meeting with the provided parameters
 * @param ignoreAvailabilities - determine if we should check the availabilities of the participants
 * @param currentAccountAddress - the address of the current account
 * @param meetingTypeId - the id of the meeting type
 * @param startTime
 * @param endTime
 * @param decryptedMeeting
 * @param signature
 * @param participants
 * @param content
 * @param meetingUrl
 * @param meetingProvider
 * @param meetingTitle
 * @param meetingReminders
 * @param meetingRepeat
 * @param selectedPermissions
 * @returns
 */
const updateMeeting = async (
  ignoreAvailabilities: boolean,
  currentAccountAddress: string,
  meetingTypeId: string,
  startTime: Date,
  endTime: Date,
  decryptedMeeting: MeetingDecrypted,
  signature: string,
  participants: ParticipantInfo[],
  content: string,
  meetingUrl: string,
  meetingProvider: MeetingProvider,
  meetingTitle?: string,
  meetingReminders?: Array<MeetingReminders>,
  meetingRepeat = MeetingRepeat.NO_REPEAT,
<<<<<<< HEAD
  selectedPermissions = [MeetingPermissions.SEE_GUEST_LIST]
=======
  selectedPermissions?: MeetingPermissions[]
>>>>>>> d8697c3c
): Promise<MeetingDecrypted> => {
  // Sanity check
  if (!decryptedMeeting.id) {
    throw new MeetingChangeConflictError()
  }
  const isSchedulerOrOwner = [
    ParticipantType.Scheduler,
    ParticipantType.Owner,
  ].includes(
    decryptedMeeting?.participants?.find(
      p => p.account_address === currentAccountAddress
    )?.type || ParticipantType?.Invitee
  )
  const canUpdateOtherGuests =
    decryptedMeeting?.permissions === undefined ||
    !!decryptedMeeting?.permissions?.includes(
      MeetingPermissions.INVITE_GUESTS
    ) ||
    isSchedulerOrOwner
  if (
    !canUpdateOtherGuests &&
    decryptedMeeting?.participants?.length !== participants.length
  ) {
    throw new GuestListModificationDenied()
  }

  const canEditMeetingDetails =
    decryptedMeeting?.permissions === undefined ||
    !!decryptedMeeting?.permissions?.includes(
      MeetingPermissions.EDIT_MEETING
    ) ||
    isSchedulerOrOwner

  if (
    !canEditMeetingDetails &&
    (decryptedMeeting?.title !== meetingTitle ||
      decryptedMeeting?.content !== content ||
      decryptedMeeting?.meeting_url !== meetingUrl ||
      decryptedMeeting?.provider !== meetingProvider ||
      decryptedMeeting?.reminders?.length !== meetingReminders?.length ||
      decryptedMeeting?.recurrence !== meetingRepeat ||
<<<<<<< HEAD
      decryptedMeeting?.permissions?.length !== selectedPermissions.length ||
=======
      decryptedMeeting?.permissions?.length !== selectedPermissions?.length ||
>>>>>>> d8697c3c
      new Date(decryptedMeeting?.start).getTime() !==
        new Date(startTime).getTime() ||
      new Date(decryptedMeeting?.end).getTime() !== new Date(endTime).getTime())
  ) {
    throw new MeetingDetailsModificationDenied()
  }
  const currentAccount = await getAccount(currentAccountAddress)

  const existingDBSlot = await getMeeting(decryptedMeeting.id)
  const existingMeeting = await decryptMeeting(
    existingDBSlot,
    currentAccount,
    signature
  )
  const meetingPermissions = existingMeeting?.permissions

  //TODO: anyone can update a meeting, but we might need to change the participants statuses

  // make sure that we are trying to update the latest version of the meeting,
  // otherwise it means that somebody changes before this one
  if (decryptedMeeting.version !== existingDBSlot.version) {
    throw new MeetingChangeConflictError()
  }

  const existingMeetingAccounts = await loadMeetingAccountAddresses(
    currentAccount.address,
    existingMeeting!
  )

  const actingParticipant = existingMeeting?.participants.find(
    user => user.account_address === currentAccountAddress
  )
  if (!actingParticipant) {
    throw new MeetingChangeConflictError()
  }
  // those are the users that we need to remove the slots
  const toRemove = diff(
    existingMeetingAccounts,
    participants
      .filter(p => p.account_address)
      .map(p => p.account_address!.toLowerCase())
  )

  // those are the users that we need to replace the slot contents
  const toKeep = intersec(existingMeetingAccounts, [
    currentAccountAddress.toLowerCase(),
    ...participants
      .filter(p => p.account_address)
      .map(p => p.account_address!.toLowerCase()),
  ])

  // Prevent non-schedulers from changing the number of participants:
  // If the acting user is NOT the scheduler and the number of participants has changed,
  // throw an error to block unauthorized modifications to the meeting's participant list.
  if (
    meetingPermissions &&
    !meetingPermissions?.includes(MeetingPermissions.INVITE_GUESTS) &&
    participants.length !== decryptedMeeting.participants.length &&
    actingParticipant.type! === ParticipantType.Scheduler
  ) {
    throw new MeetingChangeConflictError()
  }

  const accountSlotMap = await mapRelatedSlots(
    existingMeeting!,
    currentAccountAddress
  )

  const oldGuests = decryptedMeeting.participants.filter(p => p.guest_email)

  const guests = participants
    .filter(p => p.guest_email)
    .map(p => p.guest_email!)

  // those are the guests that must receive an update email
  const guestsToKeep = intersec(
    oldGuests.map(p => p.guest_email!),
    guests
  )

  // those are the guests that must receive a cancel email
  const guestsToRemoveEmails = diff(
    oldGuests.map(p => p.guest_email!),
    guests
  )

  const guestsToRemove = oldGuests.filter(p =>
    guestsToRemoveEmails.includes(p.guest_email!)
  )

  const rootMeetingId = existingMeeting?.meeting_id

  if (!ignoreAvailabilities) {
    const promises: Promise<void>[] = []

    participants
      .filter(p => p.account_address !== currentAccount?.address)
      .forEach(participant => {
        promises.push(
          new Promise<void>(async resolve => {
            if (
              !participant.account_address ||
              (
                await isSlotFreeApiCall(
                  participant.account_address,
                  startTime,
                  endTime,
                  meetingTypeId
                )
              ).isFree
            ) {
              resolve()
            }
            throw new TimeNotAvailableError()
          })
        )
      })
    await Promise.all(promises)
  }
  const participantData = await handleParticipants(participants, currentAccount)
  const meetingData = await buildMeetingData(
    SchedulingType.REGULAR,
    meetingTypeId,
    startTime,
    endTime,
    participantData.sanitizedParticipants,
    participantData.allAccounts,
    [...toKeep, ...guestsToKeep].reduce<any>((acc, it) => {
      acc[it] = accountSlotMap[it] || it
      return acc
    }, {}),
    meetingProvider,
    currentAccount,
    content,
    meetingUrl,
    rootMeetingId,
    meetingTitle,
    meetingReminders,
    meetingRepeat,
    selectedPermissions
  )
<<<<<<< HEAD
=======

>>>>>>> d8697c3c
  const payload = {
    ...meetingData,
    slotsToRemove: toRemove.map(it => accountSlotMap[it]),
    guestsToRemove,
    version: decryptedMeeting.version + 1,
  }

  // Fetch the updated data one last time
  const slot: DBSlot = await apiUpdateMeeting(decryptedMeeting.id, payload)
  return (await decryptMeeting(slot, currentAccount))!
}

const deleteMeeting = async (
  ignoreAvailabilities: boolean,
  currentAccountAddress: string,
  meetingTypeId: string,
  startTime: Date,
  endTime: Date,
  decryptedMeeting: MeetingDecrypted,
  signature: string,
  scheduler?: ParticipantInfo
): Promise<MeetingDecrypted> => {
  // Sanity check
  if (!decryptedMeeting.id) {
    throw new MeetingChangeConflictError()
  }
  let participants: ParticipantInfo[] = decryptedMeeting?.participants?.filter(
    val => val.account_address !== currentAccountAddress
  )
  if (scheduler) {
    if (participants.some(val => val.type === ParticipantType.Scheduler)) {
      throw new MultipleSchedulersError()
    }
    participants = participants.map(participant => {
      if (
        participant.account_address?.toLowerCase() ===
        scheduler.account_address?.toLowerCase()
      ) {
        return {
          ...participant,
          type: ParticipantType.Scheduler,
          status: ParticipationStatus.Accepted,
        }
      }
      return participant
    })
  }

  const currentAccount = await getAccount(currentAccountAddress)

  const existingDBSlot = await getMeeting(decryptedMeeting.id)
  const existingMeeting = await decryptMeeting(
    existingDBSlot,
    currentAccount,
    signature
  )

  //TODO: anyone can update a meeting, but we might need to change the participants statuses

  // make sure that we are trying to update the latest version of the meeting,
  // otherwise it means that somebody changes before this one
  if (decryptedMeeting.version !== existingDBSlot.version) {
    throw new MeetingChangeConflictError()
  }

  const existingMeetingAccounts = await loadMeetingAccountAddresses(
    currentAccount.address,
    existingMeeting!
  )

  // those are the users that we need to remove the slots
  const toRemove = diff(
    existingMeetingAccounts,
    participants
      .filter(p => p.account_address)
      .map(p => p.account_address!.toLowerCase())
  )

  // those are the users that we need to replace the slot contents
  const toKeep = intersec(existingMeetingAccounts, [
    ...participants
      .filter(p => p.account_address)
      .map(p => p.account_address!.toLowerCase()),
  ])

  const accountSlotMap = await mapRelatedSlots(
    existingMeeting!,
    currentAccountAddress
  )

  const oldGuests = decryptedMeeting.participants.filter(p => p.guest_email)

  const guests = participants
    .filter(p => p.guest_email)
    .map(p => p.guest_email!)

  // those are the guests that must receive an update email
  const guestsToKeep = intersec(
    oldGuests.map(p => p.guest_email!),
    guests
  )

  // those are the guests that must receive a cancel email
  const guestsToRemoveEmails = diff(
    oldGuests.map(p => p.guest_email!),
    guests
  )

  const guestsToRemove = oldGuests.filter(p =>
    guestsToRemoveEmails.includes(p.guest_email!)
  )

  const rootMeetingId = existingMeeting?.meeting_id

  if (!ignoreAvailabilities) {
    const promises: Promise<void>[] = []

    participants
      .filter(p => p.account_address !== currentAccount?.address)
      .forEach(participant => {
        promises.push(
          new Promise<void>(async resolve => {
            if (
              !participant.account_address ||
              (
                await isSlotFreeApiCall(
                  participant.account_address,
                  startTime,
                  endTime,
                  meetingTypeId
                )
              ).isFree
            ) {
              resolve()
            }
            throw new TimeNotAvailableError()
          })
        )
      })
    await Promise.all(promises)
  }
  const participantData = await handleParticipants(participants, currentAccount)
  const meetingData = await buildMeetingData(
    SchedulingType.REGULAR,
    meetingTypeId,
    startTime,
    endTime,
    participantData.sanitizedParticipants,
    participantData.allAccounts,
    [...toKeep, ...guestsToKeep].reduce<any>((acc, it) => {
      acc[it] = accountSlotMap[it] || it
      return acc
    }, {}),
    decryptedMeeting?.provider || MeetingProvider.GOOGLE_MEET,
    currentAccount,
    decryptedMeeting?.content,
    decryptedMeeting?.meeting_url || '',
    rootMeetingId,
    decryptedMeeting?.title || '',
    decryptedMeeting?.reminders || [],
    decryptedMeeting?.recurrence || MeetingRepeat.NO_REPEAT
  )
  const payload = {
    ...meetingData,
    slotsToRemove: toRemove.map(it => accountSlotMap[it]),
    guestsToRemove,
    version: decryptedMeeting.version + 1,
  }

  // Fetch the updated data one last time
  const slot: DBSlot = await apiUpdateMeeting(decryptedMeeting.id, payload)
  return (await decryptMeeting(slot, currentAccount))!
}

/**
 *
 * @param owner
 * @param decryptedMeeting
 * @param signature
 * @returns
 */
const cancelMeeting = async (
  currentAccountAddress: string,
  decryptedMeeting: MeetingDecrypted
): Promise<{ removed: string[] }> => {
  // Sanity check
  if (!decryptedMeeting.id) {
    throw new MeetingChangeConflictError()
  }

  const signature = getSignature(currentAccountAddress)!

  const ownerAccount = await getAccount(currentAccountAddress)

  const existingDBSlot = await getMeeting(decryptedMeeting.id)
  const existingMeeting = await decryptMeeting(
    existingDBSlot,
    ownerAccount,
    signature
  )

  // Only the owner or scheduler of the meeting can cancel it
  const meetingOwner = existingMeeting!.participants.find(
    user => user.type === ParticipantType.Owner
  )
  const meetingScheduler = existingMeeting!.participants.find(
    user => user.type === ParticipantType.Scheduler
  )
  if (
    meetingOwner?.account_address !== currentAccountAddress &&
    meetingScheduler?.account_address !== currentAccountAddress
  ) {
    throw new MeetingCancelForbiddenError()
  }

  // make sure that we are trying to update the latest version of the meeting,
  // otherwise it means that somebody changes before this one
  if (decryptedMeeting.version !== existingDBSlot.version) {
    throw new MeetingChangeConflictError()
  }

  // Fetch the updated data one last time
  const response = await apiCancelMeeting(
    decryptedMeeting,
    Intl.DateTimeFormat().resolvedOptions().timeZone
  )

  return response
}

const scheduleMeeting = async (
  ignoreAvailabilities: boolean,
  schedulingType: SchedulingType,
  meetingTypeId: string,
  startTime: Date,
  endTime: Date,
  participants: ParticipantInfo[],
  meetingProvider: MeetingProvider,
  currentAccount?: Account | null,
  meetingContent?: string,
  meetingUrl?: string,
  emailToSendReminders?: string,
  meetingTitle?: string,
  meetingReminders?: Array<MeetingReminders>,
  meetingRepeat = MeetingRepeat.NO_REPEAT,
<<<<<<< HEAD
  selectedPermissions = [MeetingPermissions.SEE_GUEST_LIST],
  txHash?: Address | null
=======
  selectedPermissions?: MeetingPermissions[]
>>>>>>> d8697c3c
): Promise<MeetingDecrypted> => {
  const newMeetingId = uuidv4()
  const participantData = await handleParticipants(participants, currentAccount) // check participants before proceeding

  const meeting_url =
    meetingUrl ||
    (
      await generateMeetingUrl({
        meeting_id: newMeetingId,
        title: meetingTitle || 'No Title',
        end: endTime,
        start: startTime,
        meetingProvider,
        participants_mapping: participantData.sanitizedParticipants,
        accounts: participantData.allAccounts,
        content: meetingContent,
        meetingReminders,
        meetingRepeat,
      })
    ).url

  const meeting = await buildMeetingData(
    schedulingType,
    meetingTypeId,
    startTime,
    endTime,
    participantData.sanitizedParticipants,
    participantData.allAccounts,
    {},
    meetingProvider,
    currentAccount,
    meetingContent,
    meeting_url,
    newMeetingId,
    meetingTitle,
    meetingReminders,
    meetingRepeat,
<<<<<<< HEAD
    selectedPermissions,
    txHash
=======
    selectedPermissions
>>>>>>> d8697c3c
  )
  if (!ignoreAvailabilities) {
    const promises: Promise<boolean>[] = participants
      .filter(p => p.account_address !== currentAccount?.address)
      .map(
        async participant =>
          !participant.account_address ||
          (
            await isSlotFreeApiCall(
              participant.account_address,
              startTime,
              endTime,
              meetingTypeId,
              txHash
            )
          ).isFree
      )

    try {
      const results = await Promise.all(promises)
      if (results.some(r => !r)) {
        throw new TimeNotAvailableError()
      }
    } catch (error) {
      throw error
    }
  }
  try {
    let slot: DBSlot
    if (schedulingType === SchedulingType.GUEST) {
      slot = await scheduleMeetingAsGuest(meeting)
    } else if (schedulingType === SchedulingType.DISCORD) {
      slot = await scheduleMeetingFromServer(currentAccount!.address, meeting)
    } else {
      meeting.emailToSendReminders = emailToSendReminders
      slot = await apiScheduleMeeting(meeting)
    }
    if (currentAccount && schedulingType !== SchedulingType.DISCORD) {
      const meeting = (await decryptMeeting(slot, currentAccount))!
      return meeting
    }

    // Invalidate meetings cache and update meetings where required
    queryClient.invalidateQueries(
      QueryKeys.meetingsByAccount(currentAccount?.address?.toLowerCase())
    )
    queryClient.invalidateQueries(
      QueryKeys.busySlots({ id: currentAccount?.address?.toLowerCase() })
    )

    participants.forEach(p => {
      queryClient.invalidateQueries(
        QueryKeys.meetingsByAccount(p.account_address?.toLowerCase())
      )
      queryClient.invalidateQueries(
        QueryKeys.busySlots({
          id: p.account_address?.toLowerCase(),
        })
      )
    })
    return {
      id: slot.id!,
      ...meeting,
      created_at: meeting.start,
      participants: meeting.participants_mapping,
      content: meeting.content,
      title: meeting.title,
      meeting_id: newMeetingId,
      meeting_url: meeting.meeting_url,
      start: meeting.start,
      end: meeting.end,
      related_slot_ids: [],
      version: 0,
      meeting_info_encrypted: slot.meeting_info_encrypted,
    }
  } catch (error: any) {
    throw error
  }
}
const createAlarm = (indicator: MeetingReminders): Alarm => {
  switch (indicator) {
    case MeetingReminders['15_MINUTES_BEFORE']:
      return {
        action: 'display',
        description: 'Reminder',
        trigger: { minutes: 15, before: true },
      }

    case MeetingReminders['30_MINUTES_BEFORE']:
      return {
        action: 'display',
        description: 'Reminder',
        trigger: { minutes: 30, before: true },
      }

    case MeetingReminders['1_HOUR_BEFORE']:
      return {
        action: 'display',
        description: 'Reminder',
        trigger: { hours: 1, before: true },
      }
    case MeetingReminders['1_DAY_BEFORE']:
      return {
        action: 'display',
        description: 'Reminder',
        trigger: { days: 1, before: true },
      }
    case MeetingReminders['1_WEEK_BEFORE']:
      return {
        action: 'display',
        description: 'Reminder',
        trigger: { weeks: 1, before: true },
      }
    case MeetingReminders['10_MINUTES_BEFORE']:
    default:
      return {
        action: 'display',
        description: 'Reminder',
        trigger: { minutes: 10, before: true },
      }
  }
}
const generateIcs = (
  meeting: MeetingDecrypted,
  ownerAddress: string,
  meetingStatus: MeetingChangeType,
  changeUrl?: string,
  removeAttendess?: boolean,
  destination?: { accountAddress: string; email: string },
  isPrivate?: boolean
): ReturnObject => {
  let url = meeting.meeting_url.trim()
  if (!isValidUrl(url)) {
    url = 'https://meetwith.xyz'
  }
  const event: EventAttributes = {
    uid: meeting.id.replaceAll('-', ''),
    start: [
      getYear(meeting.start),
      getMonth(meeting.start) + 1,
      getDate(meeting.start),
      getHours(meeting.start),
      getMinutes(meeting.start),
    ],
    productId: '-//Meetwith//EN',
    end: [
      getYear(meeting.end),
      getMonth(meeting.end) + 1,
      getDate(meeting.end),
      getHours(meeting.end),
      getMinutes(meeting.end),
    ],
    title: CalendarServiceHelper.getMeetingTitle(
      ownerAddress,
      meeting.participants,
      meeting.title
    ),
    description: CalendarServiceHelper.getMeetingSummary(
      meeting.content,
      meeting.meeting_url,
      changeUrl
    ),
    url,
    location: meeting.meeting_url,
    created: [
      getYear(meeting.created_at!),
      getMonth(meeting.created_at!) + 1,
      getDate(meeting.created_at!),
      getHours(meeting.created_at!),
      getMinutes(meeting.created_at!),
    ],
    organizer: {
      // required by some services
      name: 'Meetwith',
      email: NO_REPLY_EMAIL,
    },
    status:
      meetingStatus === MeetingChangeType.DELETE ? 'CANCELLED' : 'CONFIRMED',
  }
  if (!isPrivate) {
    event.method = 'REQUEST'
    event.transp = 'OPAQUE'
    event.classification = 'PUBLIC'
  }
  if (meeting.reminders) {
    event.alarms = meeting.reminders.map(createAlarm)
  }
  if (meeting.recurrence && meeting?.recurrence !== MeetingRepeat.NO_REPEAT) {
    let RRULE = `FREQ=${meeting.recurrence?.toUpperCase()};INTERVAL=1`
    const dayOfWeek = format(meeting.start, 'eeeeee').toUpperCase()
    const weekOfMonth = getWeekOfMonth(meeting.start)

    switch (meeting.recurrence) {
      case MeetingRepeat.WEEKLY:
        RRULE += `;BYDAY=${dayOfWeek}`
        break
      case MeetingRepeat.MONTHLY:
        RRULE += `;BYSETPOS=${weekOfMonth};BYDAY=${dayOfWeek}`
        break
    }
    event.recurrenceRule = RRULE
  }
  event.attendees = []
  if (!removeAttendess) {
    for (const participant of meeting.participants) {
      const attendee: Attendee = {
        name: participant.name || participant.account_address,
        email:
          participant.account_address &&
          destination &&
          destination.accountAddress === participant.account_address
            ? destination.email
            : participant.guest_email ||
              noNoReplyEmailForAccount(
                (participant.name || participant.account_address)!
              ),
        rsvp: participant.status === ParticipationStatus.Accepted,
        partstat: participantStatusToICSStatus(participant.status),
        role: 'REQ-PARTICIPANT',
      }

      if (participant.account_address) {
        attendee.dir = getCalendarRegularUrl(participant.account_address!)
      }

      event.attendees.push(attendee)
    }
  }

  const icsEvent = createEvent(event)
  return icsEvent
}

const participantStatusToICSStatus = (status: ParticipationStatus) => {
  switch (status) {
    case ParticipationStatus.Accepted:
      return 'ACCEPTED'
    case ParticipationStatus.Rejected:
      return 'DECLINED'
    default:
      return 'NEEDS-ACTION'
  }
}

const decryptMeeting = async (
  meeting: ExtendedDBSlot,
  account: Account,
  signature?: string
): Promise<MeetingDecrypted | null> => {
  const content = await getContentFromEncrypted(
    account!,
    signature || getSignature(account!.address)!,
    meeting?.meeting_info_encrypted
  )
  if (!content) return null

  const meetingInfo = JSON.parse(content) as MeetingInfo

  if (
    meeting?.conferenceData &&
    meeting?.conferenceData.version === MeetingVersion.V2
  ) {
    if (
      meeting.conferenceData.slots.length !== meetingInfo.participants.length
    ) {
      void syncMeeting(meetingInfo)
      // Hide the removed participants from the UI while they're being removed from the backend
      meetingInfo.related_slot_ids = meetingInfo.related_slot_ids.filter(id =>
        meeting.conferenceData?.slots.includes(id)
      )
      meetingInfo.participants = meetingInfo.participants.filter(p =>
        meeting.conferenceData?.slots.includes(p.slot_id!)
      )
    }
  }
  return {
    id: meeting.id!,
    ...meeting,
    meeting_id: meetingInfo.meeting_id,
    created_at: meeting.created_at!,
    participants: meetingInfo.participants,
    content: meetingInfo.content,
    title: meetingInfo.title,
    meeting_url: meetingInfo.meeting_url,
    related_slot_ids: meetingInfo.related_slot_ids,
    start: new Date(meeting.start),
    end: new Date(meeting.end),
    version: meeting.version,
    reminders: meetingInfo.reminders,
    provider: meetingInfo?.provider,
    recurrence: meetingInfo?.recurrence,
    permissions: meetingInfo?.permissions,
  }
}

const generateDefaultAvailabilities = (): DayAvailability[] => {
  const availabilities: DayAvailability[] = []
  for (let i = 0; i <= 6; i++) {
    availabilities.push({
      weekday: i,
      ranges: i !== 0 && i !== 6 ? [defaultTimeRange()] : [],
    })
  }
  return availabilities
}

const generateEmptyAvailabilities = (): DayAvailability[] => {
  const availabilities: DayAvailability[] = []
  for (let i = 0; i <= 6; i++) {
    availabilities.push({
      weekday: i,
      ranges: [defaultTimeRange()],
    })
  }
  return availabilities
}

const defaultTimeRange = () => {
  return { start: '09:00', end: '18:00' }
}

const durationToHumanReadable = (duration: number): string => {
  const hours = Math.floor(duration / 60)
  const minutes = duration % 60

  if (hours > 0) {
    if (minutes > 0) {
      return `${hours} hour ${minutes} min`
    }
    return `${hours} hour`
  }
  return `${duration} min`
}

const dateToHumanReadable = (
  date: Date,
  timezone: string,
  includeTimezone: boolean
): string => {
  let result = `${format(utcToZonedTime(date, timezone), 'PPPPpp')}`
  if (includeTimezone) {
    result += ` - ${timezone}`
  }
  return result
}

const dateToLocalizedRange = (
  start_date: Date,
  end_date: Date,
  timezone: string,
  includeTimezone?: boolean
): string => {
  const start = `${formatInTimeZone(
    start_date,
    timezone,
    'eeee, LLL d • p - '
  )}`
  let end = `${formatInTimeZone(end_date, timezone, 'p')}`
  if (includeTimezone) {
    end += ` (${timezone})`
  }

  return start + end
}

const getAccountDomainUrl = (
  account?: Account | null,
  ellipsize?: boolean
): string => {
  if (isProAccount(account!)) {
    const domain = account?.subscriptions?.find(
      sub => new Date(sub.expiry_time) > new Date()
    )?.domain
    if (domain) {
      return domain
    }
  }
  return `address/${
    ellipsize ? ellipsizeAddress(account?.address) : account?.address
  }`
}

const getAccountCalendarUrl = (
  account?: Account,
  ellipsize?: boolean
): string => {
  return `${appUrl}/${getAccountDomainUrl(account, ellipsize)}`
}

const getCalendarRegularUrl = (account_address: string) => {
  return `${appUrl}/address/${account_address}`
}

const generateDefaultMeetingType = (): MeetingType => {
  const title = '30 minutes meeting'
  const meetingType: MeetingType = {
    id: uuidv4(),
    title,
    slug: getSlugFromText(title),
    duration_minutes: 30,
    min_notice_minutes: 60,
  } as any

  return meetingType
}

const generateAllSlots = () => {
  const allSlots: string[] = []
  for (let i = 0; i < 24; i++) {
    for (let j = 0; j < 60; j += 15) {
      allSlots.push(
        `${String(i).padStart(2, '0')}:${String(j).padStart(2, '0')}`
      )
    }
  }
  allSlots.push('24:00')
  return allSlots
}
const sanitizeContent = (email: string): string => {
  return email.replace(/[^a-zA-Z0-9._%+-@]/g, '')
}
const noNoReplyEmailForAccount = (account_address: string): string => {
  const content = sanitizeContent(
    account_address.replaceAll(' ', '_').toLowerCase()
  )
  return `no_reply_${content}@meetwith.xyz`
}
const extractAccountFromNoReplyEmail = (email: string): string | null => {
  const regex = /^no_reply_(.+)@meetwith\.xyz$/
  const match = email.match(regex)

  if (!match) {
    return null
  }

  const sanitizedContent = match[1]

  return sanitizedContent.replace(/_/g, ' ')
}

const decodeMeeting = async (
  meeting: DBSlot,
  currentAccount: Account
): Promise<MeetingDecrypted | null> => {
  const meetingInfoEncrypted = meeting.meeting_info_encrypted as Encrypted
  if (meetingInfoEncrypted) {
    const decryptedMeeting = await decryptMeeting(
      {
        ...meeting,
        meeting_info_encrypted: meetingInfoEncrypted,
      },
      currentAccount
    )

    return decryptedMeeting
  }
  return null
}
const googleUrlParsedDate = (date: Date) =>
  formatInTimeZone(date.getTime(), 'UTC', "yyyyMMdd'T'HHmmSS'Z'")

const outLookUrlParsedDate = (date: Date) =>
  formatInTimeZone(date, 'UTC', "yyyy-MM-dd:HH:mm:SS'Z'")
const generateGoogleCalendarUrl = (
  start?: Date | number,
  end?: Date | number,
  title?: string,
  content?: string,
  meeting_url?: string,
  timezone?: string,
  participants?: MeetingDecrypted['participants']
) => {
  let baseUrl = 'https://calendar.google.com/calendar/r/eventedit?sf=true'
  if (start && end) {
    baseUrl += `&dates=${googleUrlParsedDate(
      new Date(start)
    )}%2F${googleUrlParsedDate(new Date(end))}`
  }
  if (title) {
    baseUrl += `&text=${title}`
  }
  if (content || meeting_url) {
    baseUrl += `&details=${CalendarServiceHelper.getMeetingSummary(
      content,
      meeting_url,
      `${appUrl}/dashboard/meetings`
    )}`
  }
  if (timezone) {
    baseUrl += `&ctz=${timezone}`
  }
  if (participants) {
    baseUrl += `&add=${participants
      ?.map(val => val.guest_email)
      ?.filter(val => !!val)
      ?.join(',')}`
  }
  return baseUrl
}
const generateOffice365CalendarUrl = (
  start?: Date | number,
  end?: Date | number,
  title?: string,
  content?: string,
  meeting_url?: string,
  timezone?: string,
  participants?: MeetingDecrypted['participants']
) => {
  let baseUrl =
    'https://outlook.office.com/calendar/deeplink/compose?path=%2Fcalendar%2Faction%2Fcompose&rru=addevent&online=true'
  if (start) {
    baseUrl += `&startdt=${outLookUrlParsedDate(new Date(start))}`
  }
  if (end) {
    baseUrl += `&enddt=${outLookUrlParsedDate(new Date(end))}`
  }
  if (title) {
    baseUrl += `&subject=${title}`
  }
  if (content || meeting_url) {
    baseUrl += `&body=${CalendarServiceHelper.getMeetingSummary(
      content,
      meeting_url,
      `${appUrl}/dashboard/meetings`
    )}`
  }
  if (participants) {
    baseUrl += `&to=${participants
      ?.map(val => val.guest_email)
      ?.filter(val => !!val)
      ?.join(',')}`
  }
  return baseUrl
}
const allSlots = generateAllSlots()

const selectDefaultProvider = (providers?: Array<MeetingProvider>) => {
  switch (true) {
    case providers?.includes(MeetingProvider.GOOGLE_MEET):
      return MeetingProvider.GOOGLE_MEET
    case providers?.includes(MeetingProvider.ZOOM):
      return MeetingProvider.ZOOM
    case providers?.includes(MeetingProvider.JITSI_MEET):
      return MeetingProvider.JITSI_MEET
    default:
      return MeetingProvider.HUDDLE
  }
}

export {
  allSlots,
  buildMeetingData,
  cancelMeeting,
  dateToHumanReadable,
  dateToLocalizedRange,
  decodeMeeting,
  decryptMeeting,
  defaultTimeRange,
  deleteMeeting,
  durationToHumanReadable,
  generateDefaultAvailabilities,
  generateDefaultMeetingType,
  generateEmptyAvailabilities,
  generateGoogleCalendarUrl,
  generateIcs,
  generateOffice365CalendarUrl,
  getAccountCalendarUrl,
  getAccountDomainUrl,
  googleUrlParsedDate,
  noNoReplyEmailForAccount,
  outLookUrlParsedDate,
  scheduleMeeting,
  selectDefaultProvider,
  updateMeeting,
}<|MERGE_RESOLUTION|>--- conflicted
+++ resolved
@@ -266,12 +266,8 @@
   meetingTitle = 'No Title',
   meetingReminders?: Array<MeetingReminders>,
   meetingRepeat = MeetingRepeat.NO_REPEAT,
-<<<<<<< HEAD
-  selectedPermissions = [MeetingPermissions.SEE_GUEST_LIST],
+  selectedPermissions?: MeetingPermissions[],
   txHash?: Address | null
-=======
-  selectedPermissions?: MeetingPermissions[]
->>>>>>> d8697c3c
 ): Promise<MeetingCreationRequest> => {
   if (meetingProvider == MeetingProvider.CUSTOM && meetingUrl) {
     if (isValidEmail(meetingUrl)) {
@@ -381,10 +377,7 @@
       participantsMappings.filter(
         mapping => mapping.type === ParticipantType.Owner
       ).length > 1,
-<<<<<<< HEAD
     txHash,
-=======
->>>>>>> d8697c3c
   }
 }
 
@@ -422,11 +415,7 @@
   meetingTitle?: string,
   meetingReminders?: Array<MeetingReminders>,
   meetingRepeat = MeetingRepeat.NO_REPEAT,
-<<<<<<< HEAD
-  selectedPermissions = [MeetingPermissions.SEE_GUEST_LIST]
-=======
   selectedPermissions?: MeetingPermissions[]
->>>>>>> d8697c3c
 ): Promise<MeetingDecrypted> => {
   // Sanity check
   if (!decryptedMeeting.id) {
@@ -468,11 +457,7 @@
       decryptedMeeting?.provider !== meetingProvider ||
       decryptedMeeting?.reminders?.length !== meetingReminders?.length ||
       decryptedMeeting?.recurrence !== meetingRepeat ||
-<<<<<<< HEAD
-      decryptedMeeting?.permissions?.length !== selectedPermissions.length ||
-=======
       decryptedMeeting?.permissions?.length !== selectedPermissions?.length ||
->>>>>>> d8697c3c
       new Date(decryptedMeeting?.start).getTime() !==
         new Date(startTime).getTime() ||
       new Date(decryptedMeeting?.end).getTime() !== new Date(endTime).getTime())
@@ -614,10 +599,7 @@
     meetingRepeat,
     selectedPermissions
   )
-<<<<<<< HEAD
-=======
-
->>>>>>> d8697c3c
+
   const payload = {
     ...meetingData,
     slotsToRemove: toRemove.map(it => accountSlotMap[it]),
@@ -863,12 +845,8 @@
   meetingTitle?: string,
   meetingReminders?: Array<MeetingReminders>,
   meetingRepeat = MeetingRepeat.NO_REPEAT,
-<<<<<<< HEAD
-  selectedPermissions = [MeetingPermissions.SEE_GUEST_LIST],
+  selectedPermissions?: MeetingPermissions[],
   txHash?: Address | null
-=======
-  selectedPermissions?: MeetingPermissions[]
->>>>>>> d8697c3c
 ): Promise<MeetingDecrypted> => {
   const newMeetingId = uuidv4()
   const participantData = await handleParticipants(participants, currentAccount) // check participants before proceeding
@@ -906,12 +884,8 @@
     meetingTitle,
     meetingReminders,
     meetingRepeat,
-<<<<<<< HEAD
     selectedPermissions,
     txHash
-=======
-    selectedPermissions
->>>>>>> d8697c3c
   )
   if (!ignoreAvailabilities) {
     const promises: Promise<boolean>[] = participants
