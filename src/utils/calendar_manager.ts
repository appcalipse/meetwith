--- conflicted
+++ resolved
@@ -17,7 +17,6 @@
 } from 'eth-crypto'
 import { v4 as uuidv4 } from 'uuid'
 
-<<<<<<< HEAD
 import accounts from '../pages/api/secure/accounts'
 import {
   Account,
@@ -25,9 +24,6 @@
   MeetingType,
   PremiumAccount,
 } from '../types/Account'
-=======
-import { Account, DayAvailability, MeetingType } from '../types/Account'
->>>>>>> 63d0d721
 import {
   CreationRequestParticipantMapping,
   DBSlot,
