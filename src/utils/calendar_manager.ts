import {
  format,
  getDate,
  getHours,
  getMinutes,
  getMonth,
  getYear,
} from 'date-fns'
import { utcToZonedTime } from 'date-fns-tz'
import { Encrypted, encryptWithPublicKey } from 'eth-crypto'
import { Attendee, createEvent, EventAttributes, ReturnObject } from 'ics'
import { v4 as uuidv4 } from 'uuid'

import { Account, DayAvailability, MeetingType } from '@/types/Account'
import {
  DBSlot,
  DBSlotEnhanced,
  IPFSMeetingInfo,
  MeetingChangeType,
  MeetingDecrypted,
  ParticipantMappingType,
  SchedulingType,
} from '@/types/Meeting'
import {
  ParticipantInfo,
  ParticipantType,
  ParticipationStatus,
} from '@/types/ParticipantInfo'
import {
  MeetingCreationRequest,
  RequestParticipantMapping,
} from '@/types/Requests'
import { Plan } from '@/types/Subscription'
import {
  cancelMeeting as apiCancelMeeting,
  createHuddleRoom,
  fetchContentFromIPFSFromBrowser,
  getAccount,
  getExistingAccounts,
  getMeeting,
  isSlotFreeApiCall,
  scheduleMeeting as apiScheduleMeeting,
  scheduleMeetingAsGuest,
  scheduleMeetingFromServer,
  updateMeeting as apiUpdateMeeting,
} from '@/utils/api_helper'

import { diff, intersec } from './collections'
import { appUrl, NO_REPLY_EMAIL } from './constants'
import { getContentFromEncrypted, simpleHash } from './cryptography'
import {
  InvalidURL,
  MeetingCancelForbiddenError,
  MeetingChangeConflictError,
  MeetingCreationError,
  MeetingWithYourselfError,
  TimeNotAvailableError,
} from './errors'
import { getSlugFromText } from './generic_utils'
import QueryKeys from './query_keys'
import { queryClient } from './react_query'
import { CalendarServiceHelper } from './services/calendar.helper'
import { getSignature } from './storage'
import { isProAccount } from './subscription_manager'
import { ellipsizeAddress, getAccountDisplayName } from './user_manager'
import { isValidEmail, isValidUrl } from './validations'

export const sanitizeParticipants = (
  participants: ParticipantInfo[]
): ParticipantInfo[] => {
  const sanitized: ParticipantInfo[] = []

  for (const participant of participants) {
    let added = false
    if (
      sanitized.some(
        p =>
          (p.account_address &&
            p.account_address?.toLowerCase() ===
              participant.account_address?.toLowerCase()) ||
          (p.guest_email && p.guest_email === participant.guest_email)
      )
    ) {
      added = true
    }
    if (participant.account_address) {
      const elementsByAddress = participants.filter(
        p =>
          p.account_address?.toLowerCase() ===
          participant.account_address?.toLowerCase()
      )
      if (elementsByAddress.length > 1) {
        const toPickIfScheduler = elementsByAddress.filter(
          p =>
            p.account_address?.toLowerCase() ===
              participant.account_address?.toLowerCase() &&
            p.type === ParticipantType.Scheduler
        )

        if (!added && toPickIfScheduler[0]) {
          sanitized.push(toPickIfScheduler[0])
          added = true
        }

        const toPick = elementsByAddress.filter(
          p =>
            p.account_address?.toLowerCase() ===
              participant.account_address?.toLowerCase() && p.name
        )

        if (!added && toPick[0] && toPick[0].name) {
          sanitized.push(toPick[0])
          added = true
        }
      }
    }

    if (participant.guest_email) {
      const elementsByEmail = participants.filter(
        p => p.guest_email === participant.guest_email
      )

      if (elementsByEmail.length > 1) {
        const toPickIfScheduler = elementsByEmail.filter(
          p =>
            p.guest_email === participant.guest_email &&
            p.type === ParticipantType.Scheduler
        )
        if (!added && toPickIfScheduler[0]) {
          sanitized.push(toPickIfScheduler[0])
          added = true
        }

        const toPick = elementsByEmail.filter(
          p => p.guest_email === participant.guest_email && p.name
        )
        if (!added && toPick[0] && toPick[0].name) {
          sanitized.push(toPick[0])
          added = true
        }
      }
    }
    !added && sanitized.push(participant)
  }

  return sanitized
}

const mapRelatedSlots = async (
  meeting: MeetingDecrypted,
  currentAccountAddress: string
) => {
  const accountSlot: { [account: string]: string } = {}
  accountSlot[currentAccountAddress] = meeting.id
  for (const slotId of meeting.related_slot_ids) {
    if (slotId !== meeting.id) {
      try {
        const slot = await getMeeting(slotId)
        accountSlot[slot.account_address] = slotId
      } catch (e) {
        // some slots might not be found if they belong to guests and were wrongly stored
      }
    }
  }
  return accountSlot
}

const loadMeetingAccountAddresses = async (
  currentAccountAddress: string,
  meeting: MeetingDecrypted
): Promise<string[]> => {
  // also make sure that the version of every related db slot is also in sync
  // and that there is a change already going on
  // TODO: change to one fetch all in batch
  const otherSlots = []
  for (const slotId of meeting.related_slot_ids) {
    try {
      const otherSlot = await getMeeting(slotId)
      otherSlots.push(otherSlot)
    } catch (e) {
      // some slots might not be found if they belong to guests and were wrongly stored
    }
  }

  return [
    currentAccountAddress.toLowerCase(),
    ...otherSlots.map(it => it.account_address.toLowerCase()),
  ]
}

const buildMeetingData = async (
  schedulingType: SchedulingType,
  meetingTypeId: string,
  startTime: Date,
  endTime: Date,
  participants: ParticipantInfo[],
  participantsToKeep: {
    [accountOrEmail: string]: string
  },
  currentAccount?: Account | null,
  meetingContent?: string,
<<<<<<< HEAD
  meetingUrl = '',
  meetingId = '',
  googleMeet?: boolean
=======
  meetingUrl?: string,
  meetingId = '',
  meetingTitle = 'No Title'
>>>>>>> 65e337da
): Promise<MeetingCreationRequest> => {
  if (!googleMeet && meetingUrl) {
    if (isValidEmail(meetingUrl)) {
      throw new InvalidURL()
    }
    if (!isValidUrl(meetingUrl)) {
      meetingUrl = `https://${meetingUrl}`
      if (!isValidUrl(meetingUrl)) {
        throw new InvalidURL()
      }
    }
  }

  const allAccounts: Account[] = await getExistingAccounts(
    participants.filter(p => p.account_address).map(p => p.account_address!)
  )

  for (const account of allAccounts) {
    const participant = participants.filter(
      p => p.account_address?.toLowerCase() === account.address.toLowerCase()
    )

    for (const p of participant) {
      p.name = p.name || getAccountDisplayName(account)
      p.status = p.status || ParticipationStatus.Pending
      p.type = p.type || ParticipantType.Invitee
      p.slot_id = uuidv4()
    }
  }

  const sanitizedParticipants = sanitizeParticipants(participants)
  //Ensure all slot_ids are filled given we are messing with this all around
  for (const participant of sanitizedParticipants) {
    participant.slot_id = participant.slot_id || uuidv4()
  }

  if (
    sanitizedParticipants.length === 1 &&
    sanitizedParticipants[0].account_address?.toLowerCase() ===
      currentAccount?.address.toLowerCase()
  ) {
    throw new MeetingWithYourselfError()
  } else if (sanitizedParticipants.length === 1) {
    throw new MeetingCreationError()
  }

  if (
    sanitizedParticipants.filter(p => p.type === ParticipantType.Scheduler)
      .length !== 1
  ) {
    throw new MeetingCreationError()
  }

  const privateInfo: IPFSMeetingInfo = {
    created_at: new Date(),
    participants: sanitizedParticipants,
    title: meetingTitle,
    content: meetingContent,
    meeting_url: googleMeet
      ? ''
      : meetingUrl ?? (await createHuddleRoom())?.url,
    change_history_paths: [],
    related_slot_ids: [],
    meeting_id: meetingId,
  }

  // first pass to make sure that we are keeping the existing slot id
  for (const participant of sanitizedParticipants) {
    const existingSlotId = participantsToKeep[participant.account_address || '']
    participant.slot_id = existingSlotId || participant.slot_id
  }

  const allSlotIds = sanitizedParticipants
    .filter(p => p.account_address)
    .map(it => it.slot_id)
  const participantsMappings = []

  for (const participant of sanitizedParticipants) {
    // we use participant key if it is an actual participant, otherwise, it is a
    // guest and have not a PK yet, so we encode data using our pk.
    const encodingKey =
      allAccounts.filter(
        account =>
          account.address.toLowerCase() ===
          participant.account_address?.toLowerCase()
      )[0]?.internal_pub_key || process.env.NEXT_PUBLIC_SERVER_PUB_KEY!

    const privateInfoComplete = JSON.stringify({
      ...privateInfo,
      // we need to store the other related slots in other to update the meeting later
      related_slot_ids: allSlotIds.filter(id => id !== participant.slot_id),
    } as IPFSMeetingInfo)

    const participantMapping: RequestParticipantMapping = {
      account_address: participant.account_address || '',
      // this is the actual slot id for this participant, we choose it before creation
      slot_id: participant.slot_id,
      type: participant.type,
      meeting_id: meetingId,
      privateInfo: await encryptWithPublicKey(encodingKey, privateInfoComplete),
      // store a hash of the original data in order to be able to determine in the
      // future if the user is th
      privateInfoHash: simpleHash(privateInfoComplete),
      timeZone: Intl.DateTimeFormat().resolvedOptions().timeZone,
      name: participant.name || '',
      guest_email: participant.guest_email,
      status:
        participant.type === ParticipantType.Scheduler
          ? ParticipationStatus.Accepted
          : ParticipationStatus.Pending,
      mappingType: !!participantsToKeep[
        participant.account_address || participant.guest_email || ''
      ]
        ? ParticipantMappingType.KEEP
        : ParticipantMappingType.ADD,
    }

    participantsMappings.push(participantMapping)
  }

  return {
    type: schedulingType,
    start: startTime,
    end: endTime,
    meeting_id: meetingId,
    participants_mapping: participantsMappings,
    meetingTypeId,
    meeting_url: privateInfo['meeting_url'],
    content: privateInfo['content'],
<<<<<<< HEAD
    googleMeet,
  } as MeetingCreationRequest
=======
    title: privateInfo['title'],
  }

  return meeting
>>>>>>> 65e337da
}

/**
 *
 * @param owner
 * @param meetingTypeId
 * @param startTime
 * @param endTime
 * @param decryptedMeeting
 * @param signature
 * @param participants
 * @returns
 */
const updateMeeting = async (
  currentAccountAddress: string,
  meetingTypeId: string,
  startTime: Date,
  endTime: Date,
  decryptedMeeting: MeetingDecrypted,
  signature: string,
  participants: ParticipantInfo[],
  content: string,
  meetingUrl: string,
  meetingTitle?: string
): Promise<MeetingDecrypted> => {
  // Sanity check
  if (!decryptedMeeting.id) {
    throw new MeetingChangeConflictError()
  }

  const currentAccount = await getAccount(currentAccountAddress)

  const existingDBSlot = await getMeeting(decryptedMeeting.id)
  const existingMeeting = await decryptMeeting(
    existingDBSlot,
    currentAccount,
    signature
  )

  //TODO: anyone can update a meeting, but we might need to change the participants statuses

  // make sure that we are trying to update the latest version of the meeting,
  // otherwise it means that somebody changes before this one
  if (decryptedMeeting.version !== existingDBSlot.version) {
    throw new MeetingChangeConflictError()
  }

  const existingMeetingAccounts = await loadMeetingAccountAddresses(
    currentAccount.address,
    existingMeeting!
  )

  // those are the users that we need to remove the slots
  const toRemove = diff(
    existingMeetingAccounts,
    participants
      .filter(p => p.account_address)
      .map(p => p.account_address!.toLowerCase())
  )

  // those are the users that we need to replace the slot contents
  const toKeep = intersec(existingMeetingAccounts, [
    currentAccountAddress.toLowerCase(),
    ...participants
      .filter(p => p.account_address)
      .map(p => p.account_address!.toLowerCase()),
  ])

  const accountSlotMap = await mapRelatedSlots(
    existingMeeting!,
    currentAccountAddress
  )

  const oldGuests = decryptedMeeting.participants.filter(p => p.guest_email)

  const guests = participants
    .filter(p => p.guest_email)
    .map(p => p.guest_email!)

  // those are the guests that must receive an update email
  const guestsToKeep = intersec(
    oldGuests.map(p => p.guest_email!),
    guests
  )

  // those are the guests that must receive a cancel email
  const guestsToRemoveEmails = diff(
    oldGuests.map(p => p.guest_email!),
    guests
  )

  const guestsToRemove = oldGuests.filter(p =>
    guestsToRemoveEmails.includes(p.guest_email!)
  )

  const rootMeetingId = existingMeeting?.meeting_id
  const meetingData = await buildMeetingData(
    SchedulingType.REGULAR,
    meetingTypeId,
    startTime,
    endTime,
    participants,
    [...toKeep, ...guestsToKeep].reduce<any>((acc, it) => {
      acc[it] = accountSlotMap[it] || it
      return acc
    }, {}),
    currentAccount,
    content,
    meetingUrl,
    rootMeetingId,
    meetingTitle
  )
  const payload = {
    ...meetingData,
    slotsToRemove: toRemove.map(it => accountSlotMap[it]),
    guestsToRemove,
    version: decryptedMeeting.version + 1,
  }

  // Fetch the updated data one last time
  const slot: DBSlotEnhanced = await apiUpdateMeeting(
    decryptedMeeting.id,
    payload
  )
  return (await decryptMeeting(slot, currentAccount))!
}

/**
 *
 * @param owner
 * @param decryptedMeeting
 * @param signature
 * @returns
 */
const cancelMeeting = async (
  currentAccountAddress: string,
  decryptedMeeting: MeetingDecrypted
): Promise<{ removed: string[] }> => {
  // Sanity check
  if (!decryptedMeeting.id) {
    throw new MeetingChangeConflictError()
  }

  const signature = getSignature(currentAccountAddress)!

  const ownerAccount = await getAccount(currentAccountAddress)

  const existingDBSlot = await getMeeting(decryptedMeeting.id)
  const existingMeeting = await decryptMeeting(
    existingDBSlot,
    ownerAccount,
    signature
  )

  // Only the owner or scheduler of the meeting can cancel it
  const meetingOwner = existingMeeting!.participants.find(
    user => user.type === ParticipantType.Owner
  )
  const meetingScheduler = existingMeeting!.participants.find(
    user => user.type === ParticipantType.Scheduler
  )
  if (
    meetingOwner?.account_address !== currentAccountAddress &&
    meetingScheduler?.account_address !== currentAccountAddress
  ) {
    throw new MeetingCancelForbiddenError()
  }

  // make sure that we are trying to update the latest version of the meeting,
  // otherwise it means that somebody changes before this one
  if (decryptedMeeting.version !== existingDBSlot.version) {
    throw new MeetingChangeConflictError()
  }

  // Fetch the updated data one last time
  const response = await apiCancelMeeting(
    decryptedMeeting,
    Intl.DateTimeFormat().resolvedOptions().timeZone
  )

  return response
}

const scheduleMeeting = async (
  schedulingType: SchedulingType,
  meetingTypeId: string,
  startTime: Date,
  endTime: Date,
  participants: ParticipantInfo[],
  currentAccount?: Account | null,
  meetingContent?: string,
  meetingUrl?: string,
  emailToSendReminders?: string,
<<<<<<< HEAD
  googleMeet?: boolean
=======
  meetingTitle?: string
>>>>>>> 65e337da
): Promise<MeetingDecrypted> => {
  const newMeetingId = uuidv4()
  const meeting = await buildMeetingData(
    schedulingType,
    meetingTypeId,
    startTime,
    endTime,
    participants,
    {},
    currentAccount,
    meetingContent,
    meetingUrl,
    newMeetingId,
<<<<<<< HEAD
    googleMeet
=======
    meetingTitle
>>>>>>> 65e337da
  )

  const owner = meeting.participants_mapping.filter(
    p => p.type === ParticipantType.Owner
  )[0]

  if (
    !owner || // scheduling from dashboard
    (
      await isSlotFreeApiCall(
        owner.account_address!,
        startTime,
        endTime,
        meetingTypeId
      )
    ).isFree
  ) {
    try {
      let slot: DBSlotEnhanced
      if (schedulingType === SchedulingType.GUEST) {
        slot = await scheduleMeetingAsGuest(meeting)
      } else if (schedulingType === SchedulingType.DISCORD) {
        slot = await scheduleMeetingFromServer(currentAccount!.address, meeting)
      } else {
        meeting.emailToSendReminders = emailToSendReminders
        slot = await apiScheduleMeeting(meeting)
      }

      if (currentAccount && schedulingType !== SchedulingType.DISCORD) {
        return (await decryptMeeting(slot, currentAccount))!
      }

      // Invalidate meetings cache and update meetings where required
      queryClient.invalidateQueries(
        QueryKeys.meetingsByAccount(currentAccount?.address?.toLowerCase())
      )
      queryClient.invalidateQueries(
        QueryKeys.busySlots({ id: currentAccount?.address?.toLowerCase() })
      )

      participants.forEach(p => {
        queryClient.invalidateQueries(
          QueryKeys.meetingsByAccount(p.account_address?.toLowerCase())
        )
        queryClient.invalidateQueries(
          QueryKeys.busySlots({
            id: p.account_address?.toLowerCase(),
          })
        )
      })

      return {
        id: slot.id!,
        ...meeting,
        created_at: meeting.start,
        participants: meeting.participants_mapping,
        content: meeting.content,
        title: meeting.title,
        meeting_id: newMeetingId,
        meeting_url: meeting.meeting_url,
        start: meeting.start,
        end: meeting.end,
        meeting_info_file_path: slot.meeting_info_file_path,
        related_slot_ids: [],
        version: 0,
      }
    } catch (error: any) {
      throw error
    }
  } else {
    throw new TimeNotAvailableError()
  }
}

const generateIcs = (
  meeting: MeetingDecrypted,
  ownerAddress: string,
  meetingStatus: MeetingChangeType,
  changeUrl?: string,
  removeAttendess?: boolean,
  destination?: { accountAddress: string; email: string }
): ReturnObject => {
  let url = meeting.meeting_url.trim()
  if (!isValidUrl(url)) {
    url = 'https://meetwithwallet.xyz'
  }
  const event: EventAttributes = {
    uid: meeting.id,
    start: [
      getYear(meeting.start),
      getMonth(meeting.start) + 1,
      getDate(meeting.start),
      getHours(meeting.start),
      getMinutes(meeting.start),
    ],
    end: [
      getYear(meeting.end),
      getMonth(meeting.end) + 1,
      getDate(meeting.end),
      getHours(meeting.end),
      getMinutes(meeting.end),
    ],
    title: CalendarServiceHelper.getMeetingTitle(
      ownerAddress,
      meeting.participants
    ),
    description: CalendarServiceHelper.getMeetingSummary(
      meeting.content,
      meeting.meeting_url,
      changeUrl
    ),
    url,
    location: meeting.meeting_url,
    created: [
      getYear(meeting.created_at!),
      getMonth(meeting.created_at!) + 1,
      getDate(meeting.created_at!),
      getHours(meeting.created_at!),
      getMinutes(meeting.created_at!),
    ],
    organizer: {
      // required by some services
      name: 'Meet with Wallet',
      email: NO_REPLY_EMAIL,
    },
    status:
      meetingStatus === MeetingChangeType.DELETE ? 'CANCELLED' : 'CONFIRMED',
  }

  event.attendees = []

  if (!removeAttendess) {
    for (const participant of meeting.participants) {
      const attendee: Attendee = {
        name: participant.name || participant.account_address,
        email:
          participant.account_address &&
          destination &&
          destination.accountAddress === participant.account_address
            ? destination.email
            : participant.guest_email ||
              noNoReplyEmailForAccount(participant.account_address!),
        rsvp: participant.status === ParticipationStatus.Accepted,
        partstat: participantStatusToICSStatus(participant.status),
        role: 'REQ-PARTICIPANT',
      }

      if (participant.account_address) {
        attendee.dir = getCalendarRegularUrl(participant.account_address!)
      }

      event.attendees.push(attendee)
    }
  }

  const icsEvent = createEvent(event)
  // hack to fix https://www.rfc-editor.org/rfc/rfc4791#section-4.1 – "Calendar object resources contained in calendar collections MUST NOT specify the iCalendar METHOD property."
  icsEvent.value = icsEvent.value!.replace(/METHOD\:.*[\n|\r]+/, '')

  return icsEvent
}

const participantStatusToICSStatus = (status: ParticipationStatus) => {
  switch (status) {
    case ParticipationStatus.Accepted:
      return 'ACCEPTED'
    case ParticipationStatus.Rejected:
      return 'DECLINED'
    default:
      return 'NEEDS-ACTION'
  }
}

const decryptMeeting = async (
  meeting: DBSlotEnhanced,
  account: Account,
  signature?: string
): Promise<MeetingDecrypted | null> => {
  const content = await getContentFromEncrypted(
    account!,
    signature || getSignature(account!.address)!,
    meeting.meeting_info_encrypted
  )

  if (!content) return null

  const meetingInfo = JSON.parse(content) as IPFSMeetingInfo
  return {
    id: meeting.id!,
    ...meeting,
    meeting_id: meetingInfo.meeting_id,
    created_at: meeting.created_at!,
    participants: meetingInfo.participants,
    content: meetingInfo.content,
    title: meetingInfo.title,
    meeting_url: meetingInfo.meeting_url,
    related_slot_ids: meetingInfo.related_slot_ids,
    start: new Date(meeting.start),
    end: new Date(meeting.end),
    meeting_info_file_path: meeting.meeting_info_file_path,
    version: meeting.version,
  }
}

const generateDefaultAvailabilities = (): DayAvailability[] => {
  const availabilities: DayAvailability[] = []
  for (let i = 0; i <= 6; i++) {
    availabilities.push({
      weekday: i,
      ranges: i !== 0 && i !== 6 ? [defaultTimeRange()] : [],
    })
  }
  return availabilities
}

const generateEmptyAvailabilities = (): DayAvailability[] => {
  const availabilities: DayAvailability[] = []
  for (let i = 0; i <= 6; i++) {
    availabilities.push({
      weekday: i,
      ranges: [],
    })
  }
  return availabilities
}

const defaultTimeRange = () => {
  return { start: '09:00', end: '18:00' }
}

const durationToHumanReadable = (duration: number): string => {
  const hours = Math.floor(duration / 60)
  const minutes = duration % 60

  if (hours > 0) {
    if (minutes > 0) {
      return `${hours} hour ${minutes} min`
    }
    return `${hours} hour`
  }
  return `${duration} min`
}

const dateToHumanReadable = (
  date: Date,
  timezone: string,
  includeTimezone: boolean
): string => {
  let result = `${format(utcToZonedTime(date, timezone), 'PPPPpp')}`
  if (includeTimezone) {
    result += ` - ${timezone}`
  }
  return result
}

const dateToLocalizedRange = (
  start_date: Date,
  end_date: Date,
  timezone: string,
  includeTimezone: boolean
): string => {
  const start = `${format(
    utcToZonedTime(start_date, timezone),
    'eeee, LLL d • p - '
  )}`
  let end = `${format(utcToZonedTime(end_date, timezone), 'pp')}`
  if (includeTimezone) {
    end += ` (${timezone})`
  }
  return start + end
}

const getAccountDomainUrl = (account: Account, ellipsize?: boolean): string => {
  if (isProAccount(account)) {
    return account.subscriptions?.filter(sub => sub.plan_id === Plan.PRO)[0]
      .domain
  }
  return `address/${
    ellipsize ? ellipsizeAddress(account!.address) : account!.address
  }`
}

const getAccountCalendarUrl = (
  account: Account,
  ellipsize?: boolean
): string => {
  return `${appUrl}/${getAccountDomainUrl(account, ellipsize)}`
}

const getCalendarRegularUrl = (account_address: string) => {
  return `${appUrl}/address/${account_address}`
}

const generateDefaultMeetingType = (): MeetingType => {
  const title = '30 minutes meeting'
  const meetingType: MeetingType = {
    id: uuidv4(),
    title,
    url: getSlugFromText(title),
    duration: 30,
    minAdvanceTime: 60,
  }

  return meetingType
}

const generateAllSlots = () => {
  const allSlots: string[] = []
  for (let i = 0; i < 24; i++) {
    for (let j = 0; j < 60; j += 15) {
      allSlots.push(
        `${String(i).padStart(2, '0')}:${String(j).padStart(2, '0')}`
      )
    }
  }
  allSlots.push('24:00')
  return allSlots
}

const noNoReplyEmailForAccount = (account_address: string): string => {
  return `no_reply_${account_address}@meetwithwallet.xyz`
}

const decodeMeeting = async (
  meeting: DBSlot,
  currentAccount: Account
): Promise<MeetingDecrypted | null> => {
  const meetingInfoEncrypted = (await fetchContentFromIPFSFromBrowser(
    meeting.meeting_info_file_path
  )) as Encrypted
  if (meetingInfoEncrypted) {
    const decryptedMeeting = await decryptMeeting(
      {
        ...meeting,
        meeting_info_encrypted: meetingInfoEncrypted,
      },
      currentAccount
    )

    return decryptedMeeting
  }
  return null
}
const googleUrlParsedDate = (date: Date) => format(date, "yyyyMMdd'T'HHmmSS'Z'")
const outLookUrlParsedDate = (date: Date) =>
  format(date, "yyyy-MM-dd:HH:mm:SS'Z'")
const generateGoogleCalendarUrl = (
  start?: Date | number,
  end?: Date | number,
  title?: string,
  content?: string,
  meeting_url?: string,
  timezone?: string,
  participants?: MeetingDecrypted['participants']
) => {
  let baseUrl = 'https://calendar.google.com/calendar/r/eventedit11?sf=true'
  if (start && end) {
    baseUrl += `&dates=${googleUrlParsedDate(
      new Date(start)
    )}%2F${googleUrlParsedDate(new Date(end))}`
  }
  if (title) {
    baseUrl += `&text=${title}`
  }
  if (content || meeting_url) {
    baseUrl += `&details=${CalendarServiceHelper.getMeetingSummary(
      content,
      meeting_url,
      `${appUrl}/dashboard/meetings`
    )}`
  }
  if (timezone) {
    baseUrl += `&ctz=${timezone}`
  }
  if (participants) {
    baseUrl += `&add=${participants
      ?.map(val => val.guest_email)
      ?.filter(val => !!val)
      ?.join(',')}`
  }
  return baseUrl
}
const generateOffice365CalendarUrl = (
  start?: Date | number,
  end?: Date | number,
  title?: string,
  content?: string,
  meeting_url?: string,
  timezone?: string,
  participants?: MeetingDecrypted['participants']
) => {
  let baseUrl =
    'https://outlook.office.com/calendar/deeplink/compose?path=%2Fcalendar%2Faction%2Fcompose&rru=addevent&online=true'
  if (start) {
    baseUrl += `&startdt=${outLookUrlParsedDate(new Date(start))}`
  }
  if (end) {
    baseUrl += `&enddt=${outLookUrlParsedDate(new Date(end))}`
  }
  if (title) {
    baseUrl += `&subject=${title}`
  }
  if (content || meeting_url) {
    baseUrl += `&body=${CalendarServiceHelper.getMeetingSummary(
      content,
      meeting_url,
      `${appUrl}/dashboard/meetings`
    )}`
  }
  if (participants) {
    baseUrl += `&to=${participants
      ?.map(val => val.guest_email)
      ?.filter(val => !!val)
      ?.join(',')}`
  }
  return baseUrl
}
const allSlots = generateAllSlots()

export {
  allSlots,
  cancelMeeting,
  dateToHumanReadable,
  dateToLocalizedRange,
  decodeMeeting,
  decryptMeeting,
  defaultTimeRange,
  durationToHumanReadable,
  generateDefaultAvailabilities,
  generateDefaultMeetingType,
  generateEmptyAvailabilities,
  generateGoogleCalendarUrl,
  generateIcs,
  generateOffice365CalendarUrl,
  getAccountCalendarUrl,
  getAccountDomainUrl,
  googleUrlParsedDate,
  noNoReplyEmailForAccount,
  outLookUrlParsedDate,
  scheduleMeeting,
  updateMeeting,
}<|MERGE_RESOLUTION|>--- conflicted
+++ resolved
@@ -199,15 +199,10 @@
   },
   currentAccount?: Account | null,
   meetingContent?: string,
-<<<<<<< HEAD
   meetingUrl = '',
   meetingId = '',
+  meetingTitle = 'No Title',
   googleMeet?: boolean
-=======
-  meetingUrl?: string,
-  meetingId = '',
-  meetingTitle = 'No Title'
->>>>>>> 65e337da
 ): Promise<MeetingCreationRequest> => {
   if (!googleMeet && meetingUrl) {
     if (isValidEmail(meetingUrl)) {
@@ -337,15 +332,9 @@
     meetingTypeId,
     meeting_url: privateInfo['meeting_url'],
     content: privateInfo['content'],
-<<<<<<< HEAD
+    title: privateInfo['title'],
     googleMeet,
   } as MeetingCreationRequest
-=======
-    title: privateInfo['title'],
-  }
-
-  return meeting
->>>>>>> 65e337da
 }
 
 /**
@@ -539,11 +528,8 @@
   meetingContent?: string,
   meetingUrl?: string,
   emailToSendReminders?: string,
-<<<<<<< HEAD
+  meetingTitle?: string,
   googleMeet?: boolean
-=======
-  meetingTitle?: string
->>>>>>> 65e337da
 ): Promise<MeetingDecrypted> => {
   const newMeetingId = uuidv4()
   const meeting = await buildMeetingData(
@@ -557,11 +543,8 @@
     meetingContent,
     meetingUrl,
     newMeetingId,
-<<<<<<< HEAD
+    meetingTitle,
     googleMeet
-=======
-    meetingTitle
->>>>>>> 65e337da
   )
 
   const owner = meeting.participants_mapping.filter(
