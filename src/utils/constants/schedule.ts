--- conflicted
+++ resolved
@@ -52,7 +52,6 @@
   },
 ]
 
-<<<<<<< HEAD
 export const MeetingRepeatIntervals = [
   {
     value: MeetingReminders['5_MINUTES_BEFORE'],
@@ -90,7 +89,7 @@
     label: '1 week',
   },
 ]
-=======
+
 const generateGroupSchedulingDurations = () => [
   { id: v4(), duration: 15 },
   { id: v4(), duration: 30 },
@@ -103,5 +102,4 @@
 ]
 
 export const DEFAULT_GROUP_SCHEDULING_DURATION =
-  generateGroupSchedulingDurations()
->>>>>>> 588c3d1b
+  generateGroupSchedulingDurations()