--- conflicted
+++ resolved
@@ -45,8 +45,6 @@
   }
 }
 
-<<<<<<< HEAD
-=======
 export const getExistingAccounts = async (
   addresses: string[]
 ): Promise<SimpleAccountInfo[]> => {
@@ -87,7 +85,6 @@
   })) as Account
 }
 
->>>>>>> 0e9ff2b8
 export const saveAccountChanges = async (
   account: Account
 ): Promise<Account> => {
