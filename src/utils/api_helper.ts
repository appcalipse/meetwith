--- conflicted
+++ resolved
@@ -20,7 +20,6 @@
 } from '@/types/Account'
 import { AccountNotifications } from '@/types/AccountNotifications'
 import { AvailabilityBlock } from '@/types/availability'
-import { CalendarEvents } from '@/types/Calendar'
 import {
   CancelSubscriptionResponse,
   GetPlansResponse,
@@ -32,6 +31,7 @@
   SubscribeResponseCrypto,
   TrialEligibilityResponse,
 } from '@/types/Billing'
+import { CalendarEvents } from '@/types/Calendar'
 import {
   CalendarSyncInfo,
   ConnectedCalendar,
@@ -846,13 +846,6 @@
   if (search) {
     url += `&search=${search}`
   }
-<<<<<<< HEAD
-  const response = await queryClient.fetchQuery(
-    QueryKeys.groupFull(limit, offset, search, includeInvites),
-    () => internalFetch<Array<GetGroupsFullResponse>>(url)
-  )
-  return response
-=======
   const response = await internalFetch<
     Array<GetGroupsFullResponse> | GetGroupsFullResponseWithMetadata
   >(url)
@@ -875,7 +868,6 @@
     url += `&search=${search}`
   }
   return await internalFetch<GetGroupsFullResponseWithMetadata>(url)
->>>>>>> 98babcd4
 }
 export const getGroupsEmpty = async (): Promise<Array<EmptyGroupsResponse>> => {
   const response = (await internalFetch(
