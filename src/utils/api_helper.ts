import * as Sentry from '@sentry/nextjs'
import { DAVCalendar } from 'tsdav'

import { Account, MeetingType, SimpleAccountInfo } from '@/types/Account'
import { AccountNotifications } from '@/types/AccountNotifications'
import {
  CalendarSyncInfo,
  ConnectedCalendar,
  ConnectedCalendarCore,
  ConnectResponse,
} from '@/types/CalendarConnections'
import { ConditionRelation, SuccessResponse } from '@/types/common'
import {
  Contact,
  ContactInvite,
  ContactSearch,
  LeanContact,
} from '@/types/Contacts'
import { InviteType } from '@/types/Dashboard'
import { DiscordAccount } from '@/types/Discord'
import { DiscordUserInfo } from '@/types/DiscordUserInfo'
import {
  EmptyGroupsResponse,
  GetGroupsFullResponse,
  GetGroupsResponse,
  Group,
  GroupInvitePayload,
  GroupMember,
} from '@/types/Group'
import {
  ConferenceMeeting,
  DBSlot,
  ExtendedDBSlot,
  GroupMeetingRequest,
  GuestMeetingCancel,
  MeetingDecrypted,
  MeetingInfo,
  TimeSlot,
  TimeSlotSource,
} from '@/types/Meeting'
import {
  ChangeGroupAdminRequest,
  MeetingCancelRequest,
  MeetingCreationRequest,
  MeetingCreationSyncRequest,
  MeetingUpdateRequest,
  UrlCreationRequest,
} from '@/types/Requests'
import { Coupon, Subscription } from '@/types/Subscription'
import { TelegramConnection } from '@/types/Telegram'
import { GateConditionObject } from '@/types/TokenGating'

import { apiUrl } from './constants'
import {
  AccountNotFoundError,
  ApiFetchError,
  CantInviteYourself,
  ContactAlreadyExists,
  ContactInviteAlreadySent,
  ContactInviteNotForAccount,
  ContactInviteNotFound,
  ContactNotFound,
  CouponAlreadyUsed,
  CouponExpired,
  CouponNotValid,
  GateConditionNotValidError,
  GateInUseError,
  GoogleServiceUnavailable,
  GroupCreationError,
  Huddle01ServiceUnavailable,
  InvalidSessionError,
  IsGroupAdminError,
  MeetingChangeConflictError,
  MeetingCreationError,
  MeetingNotFoundError,
  NoActiveSubscription,
  OwnInviteError,
  SubscriptionNotCustom,
  TimeNotAvailableError,
  UnauthorizedError,
  UrlCreationError,
  ZoomServiceUnavailable,
} from './errors'
import QueryKeys from './query_keys'
import { queryClient } from './react_query'
import { POAP, POAPEvent } from './services/poap.helper'
import { getSignature } from './storage'
import { safeConvertConditionFromAPI } from './token.gate.service'

export const internalFetch = async <T>(
  path: string,
  method = 'GET',
  body?: unknown,
  options = {},
  headers = {}
) => {
  try {
    const response = await fetch(`${apiUrl}${path}`, {
      method,
      mode: 'cors',
      headers: {
        'Content-Type': 'application/json',
        'Access-Control-Allow-Origin': '*',
        ...headers,
      },
      ...options,
      body: (!!body && (JSON.stringify(body) as string)) || null,
    })
    if (response.status >= 200 && response.status < 300) {
      return (await response.json()) as T
    }

    throw new ApiFetchError(response.status, await response.text())
  } catch (e: any) {
    // Exclude account not found error on sentry
    if (!path.includes('accounts') && e.status === 404) {
      Sentry.captureException(e)
    }
    throw e
  }
}

export const getAccount = async (identifier: string): Promise<Account> => {
  try {
    const account = await internalFetch(`/accounts/${identifier}`)
    if (!account) throw new AccountNotFoundError(identifier)
    return account as Account
  } catch (e: any) {
    if (e.status && e.status === 404) {
      throw new AccountNotFoundError(identifier)
    }
    throw e
  }
}

export const getOwnAccount = async (identifier: string): Promise<Account> => {
  try {
    const account = await internalFetch('/secure/accounts')
    return account as Account
  } catch (e: any) {
    if (e.status && e.status === 404) {
      throw new AccountNotFoundError(identifier)
    }
    throw e
  }
}

export const getAccountByDomain = async (
  domain: string
): Promise<Subscription | null> => {
  try {
    return (await internalFetch(
      `/accounts/subscriptions/check/${domain}`
    )) as Subscription
  } catch (e: any) {
    if (e.status && e.status === 404) {
      return null
    }
    throw e
  }
}

export const getExistingAccountsSimple = async (
  addresses: string[]
): Promise<SimpleAccountInfo[]> => {
  try {
    return (await internalFetch(`/accounts/existing`, 'POST', {
      addresses,
      fullInformation: false,
    })) as SimpleAccountInfo[]
  } catch (e: any) {
    throw e
  }
}

export const getExistingAccounts = async (
  addresses: string[],
  fullInformation = true
): Promise<Account[]> => {
  try {
    return await queryClient.fetchQuery(
      QueryKeys.existingAccounts(addresses, fullInformation),
      () =>
        internalFetch(`/accounts/existing`, 'POST', {
          addresses,
          fullInformation,
        }) as Promise<Account[]>
    )
  } catch (e: any) {
    throw e
  }
}
export const saveAccountChanges = async (
  account: Account
): Promise<Account> => {
  const response = (await internalFetch(
    `/secure/accounts`,
    'POST',
    account
  )) as Account
  await queryClient.invalidateQueries(
    QueryKeys.account(account.address?.toLowerCase())
  )
  return response
}

export const scheduleMeetingFromServer = async (
  scheduler_address: string,
  meeting: MeetingCreationRequest
): Promise<DBSlot> => {
  try {
    return (await internalFetch(
      `/server/meetings`,
      'POST',
      { scheduler_address, ...meeting },
      {},
      {
        'X-Server-Secret': process.env.SERVER_SECRET!,
      }
    )) as DBSlot
  } catch (e: any) {
    if (e.status && e.status === 409) {
      throw new TimeNotAvailableError()
    } else if (e.status && e.status === 412) {
      throw new MeetingCreationError()
    } else if (e.status && e.status === 403) {
      throw new GateConditionNotValidError()
    }
    throw e
  }
}

export const getFullAccountInfo = async (
  identifier: string
): Promise<Account> => {
  try {
    return (await internalFetch(
      `/server/accounts/${identifier}`,
      'GET',
      null,
      {},
      {
        'X-Server-Secret': process.env.SERVER_SECRET!,
      }
    )) as Account
  } catch (e: any) {
    if (e.status && e.status === 404) {
      throw new AccountNotFoundError(identifier)
    }
    throw e
  }
}

export const scheduleMeeting = async (
  meeting: MeetingCreationRequest
): Promise<DBSlot> => {
  try {
    return (await internalFetch(`/secure/meetings`, 'POST', meeting)) as DBSlot
  } catch (e: any) {
    if (e.status && e.status === 409) {
      throw new TimeNotAvailableError()
    } else if (e.status && e.status === 412) {
      throw new MeetingCreationError()
    } else if (e.status && e.status === 403) {
      throw new GateConditionNotValidError()
    }
    throw e
  }
}

export const scheduleMeetingAsGuest = async (
  meeting: MeetingCreationRequest
): Promise<DBSlot> => {
  try {
    return (await internalFetch(`/meetings/guest`, 'POST', meeting)) as DBSlot
  } catch (e: any) {
    if (e.status && e.status === 409) {
      throw new TimeNotAvailableError()
    } else if (e.status && e.status === 412) {
      throw new MeetingCreationError()
    } else if (e.status && e.status === 403) {
      throw new GateConditionNotValidError()
    }
    throw e
  }
}

export const updateMeetingAsGuest = async (
  slotId: string,
  meeting: MeetingUpdateRequest
): Promise<DBSlot> => {
  try {
    return (await internalFetch(
      `/meetings/guest/${slotId}`,
      'PUT',
      meeting
    )) as DBSlot
  } catch (e: any) {
    if (e.status && e.status === 409) {
      throw new TimeNotAvailableError()
    } else if (e.status && e.status === 412) {
      throw new MeetingCreationError()
    } else if (e.status && e.status === 417) {
      throw new MeetingChangeConflictError()
    } else if (e.status && e.status === 404) {
      throw new MeetingNotFoundError(slotId)
    } else if (e.status && e.status === 401) {
      throw new UnauthorizedError()
    }
    throw e
  }
}

export const updateMeeting = async (
  slotId: string,
  meeting: MeetingUpdateRequest
): Promise<DBSlot> => {
  try {
    const response = await internalFetch<DBSlot>(
      `/secure/meetings/${slotId}`,
      'POST',
      meeting
    )
    await queryClient.invalidateQueries(QueryKeys.meeting(slotId))
    return response
  } catch (e: any) {
    if (e.status && e.status === 409) {
      throw new TimeNotAvailableError()
    } else if (e.status && e.status === 412) {
      throw new MeetingCreationError()
    } else if (e.status && e.status === 417) {
      throw new MeetingChangeConflictError()
    }
    throw e
  }
}

export const cancelMeeting = async (
  meeting: MeetingDecrypted,
  currentTimezone: string
): Promise<{ removed: string[] }> => {
  const body: MeetingCancelRequest = {
    meeting,
    currentTimezone,
  }
  try {
    return (await internalFetch(
      `/secure/meetings/${meeting.id}`,
      'DELETE',
      body
    )) as { removed: string[] }
  } catch (e: any) {
    if (e.status && e.status === 409) {
      throw new TimeNotAvailableError()
    } else if (e.status && e.status === 412) {
      throw new MeetingCreationError()
    }
    throw e
  }
}

export const isSlotFreeApiCall = async (
  account_id: string,
  start: Date,
  end: Date,
  meetingTypeId?: string
): Promise<{ isFree: boolean }> => {
  try {
    return (await internalFetch(
      `/meetings/slot/${account_id}?start=${start.getTime()}&end=${end.getTime()}&meetingTypeId=${meetingTypeId}`
    )) as { isFree: boolean }
  } catch (e) {
    return { isFree: false }
  }
}

export const saveMeetingType = async (type: MeetingType): Promise<Account> => {
  return (await internalFetch(`/secure/meetings/type`, 'POST', type)) as Account
}

export const removeMeetingType = async (typeId: string): Promise<Account> => {
  return (await internalFetch(`/secure/meetings/type`, 'DELETE', {
    typeId,
  })) as Account
}

export const getMeetings = async (
  accountIdentifier: string,
  start?: Date,
  end?: Date,
  limit?: number,
  offset?: number
): Promise<DBSlot[]> => {
  const response = (await internalFetch(
    `/meetings/${accountIdentifier}?limit=${limit || undefined}&offset=${
      offset || 0
    }&start=${start?.getTime() || undefined}&end=${end?.getTime() || undefined}`
  )) as DBSlot[]
  return response.map(slot => ({
    ...slot,
    start: new Date(slot.start),
    end: new Date(slot.end),
  }))
}

export const getBusySlots = async (
  accountIdentifier: string,
  start?: Date,
  end?: Date,
  limit?: number,
  offset?: number
): Promise<Interval[]> => {
  const response = await queryClient.fetchQuery(
    QueryKeys.busySlots({
      id: accountIdentifier?.toLowerCase(),
      start,
      end,
      limit,
      offset,
    }),
    () =>
      internalFetch(
        `/meetings/busy/${accountIdentifier}?limit=${
          limit || undefined
        }&offset=${offset || 0}&start=${start?.getTime() || undefined}&end=${
          end?.getTime() || undefined
        }`
      ) as Promise<Interval[]>
  )
  return response.map(slot => ({
    ...slot,
    start: new Date(slot.start),
    end: new Date(slot.end),
  }))
}

export const fetchBusySlotsForMultipleAccounts = async (
  addresses: string[],
  start: Date,
  end: Date,
  relation: ConditionRelation,
  limit?: number,
  offset?: number
): Promise<Interval[]> => {
  const response = (await internalFetch(`/meetings/busy/team`, 'POST', {
    addresses,
    start,
    end,
    relation,
    limit,
    offset,
  })) as Interval[]

  return response.map(slot => ({
    ...slot,
    start: new Date(slot.start),
    end: new Date(slot.end),
  }))
}
export const fetchBusySlotsRawForMultipleAccounts = async (
  addresses: string[],
  start: Date,
  end: Date,
  limit?: number,
  offset?: number
): Promise<TimeSlot[]> => {
  const response = (await internalFetch(`/meetings/busy/team`, 'POST', {
    addresses,
    start,
    end,
    limit,
    offset,
    isRaw: true,
  })) as TimeSlot[]

  return response.map(slot => ({
    ...slot,
    start: new Date(slot.start),
    end: new Date(slot.end),
  }))
}

export const getMeetingsForDashboard = async (
  accountIdentifier: string,
  end: Date,
  limit: number,
  offset: number
): Promise<ExtendedDBSlot[]> => {
  const response = await internalFetch<ExtendedDBSlot[]>(
    `/meetings/${accountIdentifier}?upcoming=true&limit=${
      limit || undefined
    }&offset=${offset || 0}&end=${end.getTime()}`
  )
  return response?.map(slot => ({
    ...slot,
    start: new Date(slot.start),
    end: new Date(slot.end),
    created_at: slot.created_at ? new Date(slot.created_at) : undefined,
  }))
}
export const syncMeeting = async (
  decryptedMeetingData: MeetingInfo
): Promise<void> => {
  try {
    await internalFetch(`/secure/meetings/sync`, 'PATCH', {
      decryptedMeetingData,
    })
  } catch (e) {}
}
export const getGroups = async (
  limit?: number,
  offset?: number
): Promise<Array<GetGroupsResponse>> => {
  const response = await internalFetch<Array<GetGroupsResponse>>(
    `/secure/group/user?limit=${limit}&offset=${offset}`
  )
  return response
}
export const getGroupsFull = async (
  limit?: number,
  offset?: number
): Promise<Array<GetGroupsFullResponse>> => {
  const response = await internalFetch<Array<GetGroupsFullResponse>>(
    `/secure/group/full?limit=${limit}&offset=${offset}`
  )
  return response
}
export const getGroupsEmpty = async (): Promise<Array<EmptyGroupsResponse>> => {
  const response = (await internalFetch(
    `/secure/group/empty`
  )) as Array<GetGroupsResponse>
  return response
}

export const getGroupsInvites = async (address: string) => {
  const response = await internalFetch<Array<EmptyGroupsResponse>>(
    `/secure/group/user/${address}`
  )
  return response
}

export const getGroupsMembers = async (
  group_id: string,
  limit?: number,
  offset?: number
): Promise<Array<GroupMember>> => {
  const response = await internalFetch<Array<GroupMember>>(
    `/secure/group/${group_id}/users?limit=${limit}&offset=${offset}`
  )
  return response || []
}
export const updateGroupRole = async (
  group_id: string,
  data: ChangeGroupAdminRequest
) => {
  const response = await internalFetch<SuccessResponse>(
    `/secure/group/${group_id}/admin`,
    'PATCH',
    data
  )
  return !!response?.success
}

export const joinGroup = async (
  group_id: string,
  email_address?: string,
  type?: InviteType
) => {
  const response = await internalFetch<{ success: true }>(
    `/secure/group/${group_id}/join?type=${type || InviteType.PRIVATE}${
      email_address ? `&email_address=${email_address}` : ''
    }`,
    'POST'
  )
  return response?.success
}

export const rejectGroup = async (group_id: string, email_address?: string) => {
  const response = await internalFetch<{ success: true }>(
    `/secure/group/${group_id}/reject${
      email_address ? `?email_address=${email_address}` : ''
    }`,
    'POST'
  )
  return response?.success
}

export const leaveGroup = async (group_id: string) => {
  try {
    const response = await internalFetch<{ success: true }>(
      `/secure/group/${group_id}/leave`,
      'POST'
    )
    return response?.success
  } catch (e: any) {
    if (e.status && e.status === 403) {
      throw new IsGroupAdminError()
    } else {
      throw e
    }
  }
}
export const removeGroupMember = async (
  group_id: string,
  member_id: string,
  invite_pending: boolean
) => {
  const response = await internalFetch<{ success: true }>(
    `/secure/group/${group_id}/remove`,
    'DELETE',
    { member_id, invite_pending }
  )
  return response?.success
}
export const editGroup = async (
  group_id: string,
  name?: string,
  slug?: string
) => {
  const response = await internalFetch<{ success: true }>(
    `/secure/group/${group_id}`,
    'PUT',
    { name, slug }
  )
  return response?.success
}
export const deleteGroup = async (group_id: string) => {
  const response = await internalFetch<{ success: true }>(
    `/secure/group/${group_id}`,
    'DELETE'
  )
  return response?.success
}
export const getGroup = async (group_id: string) => {
  const response = await internalFetch<Group>(`/secure/group/${group_id}`)
  return response
}

export const getGroupExternal = async (group_id: string) => {
  const response = await internalFetch<Group>(`/group/${group_id}`)
  return response
}

export const subscribeToWaitlist = async (
  email: string,
  plan?: string
): Promise<boolean> => {
  const result = await internalFetch<SuccessResponse>(`/subscribe`, 'POST', {
    email,
    plan,
  })
  return !!result?.success
}

export const getMeeting = async (slot_id: string): Promise<DBSlot> => {
  const response = await internalFetch<DBSlot>(`/meetings/meeting/${slot_id}`)
  return {
    ...response,
    start: new Date(response.start),
    end: new Date(response.end),
  }
}
<<<<<<< HEAD

export const getConferenceDataBySlotId = async (
  slotId: string
): Promise<ConferenceMeeting> => {
  const response = await queryClient.fetchQuery(
    QueryKeys.meeting(slotId),
    () =>
      internalFetch(`/meetings/guest/${slotId}`) as Promise<ConferenceMeeting>
  )
  return {
    ...response,
    start: new Date(response.start),
    end: new Date(response.end),
    created_at: response.created_at
      ? new Date(response.created_at)
      : new Date(),
  }
}

export const getSlotsByIds = async (slotIds: string[]): Promise<DBSlot[]> => {
  if (!slotIds || slotIds.length === 0) {
    console.warn('getSlotsByIds called with empty slot IDs array')
    return []
  }

  const validSlotIds = slotIds.filter(id => id && id.trim() !== '')

  if (validSlotIds.length === 0) {
    console.warn('getSlotsByIds called with no valid slot IDs')
    return []
  }

  const response = (await internalFetch(
    `/meetings/slots?ids=${validSlotIds.join(',')}`
  )) as DBSlot[]
  return response.map(slot => ({
    ...slot,
    start: new Date(slot.start),
    end: new Date(slot.end),
  }))
}

export const getMeetingGuest = async (
  slot_id: string
): Promise<ConferenceMeeting> => {
  const response = await queryClient.fetchQuery(
    QueryKeys.meeting(slot_id),
    () =>
      internalFetch(`/meetings/guest/${slot_id}`) as Promise<ConferenceMeeting>
  )
=======
export const getMeetingGuest = async (slot_id: string): Promise<DBSlot> => {
  const response = await internalFetch<DBSlot>(`/meetings/guest/${slot_id}`)
>>>>>>> 6bd8a053
  return {
    ...response,
    start: new Date(response.start),
    end: new Date(response.end),
    created_at: response.created_at
      ? new Date(response.created_at)
      : new Date(),
  }
}

export const guestMeetingCancel = async (
  slot_id: string,
  payload: GuestMeetingCancel
) => {
  try {
    const response = await internalFetch<{ success: true }>(
      `/meetings/guest/${slot_id}`,
      'DELETE',
      payload
    )
    return response
  } catch (e) {
    if (e instanceof ApiFetchError) {
      if (e.status === 404) {
        throw new MeetingNotFoundError(slot_id)
      } else if (e.status === 401) {
        throw new UnauthorizedError()
      } else {
        throw e
      }
    }
  }
}

export const getNotificationSubscriptions =
  async (): Promise<AccountNotifications> => {
    return (await internalFetch(
      `/secure/notifications`
    )) as AccountNotifications
  }

export const setNotificationSubscriptions = async (
  notifications: AccountNotifications
): Promise<AccountNotifications> => {
  return (await internalFetch(
    `/secure/notifications`,
    'POST',
    notifications
  )) as AccountNotifications
}

export const getGoogleAuthConnectUrl = async (state?: string | null) => {
  return await internalFetch<ConnectResponse>(
    `/secure/calendar_integrations/google/connect${
      state ? `?state=${state}` : ''
    }`
  )
}

export const getOffice365ConnectUrl = async (state?: string | null) => {
  return await internalFetch<ConnectResponse>(
    `/secure/calendar_integrations/office365/connect${
      state ? `?state=${state}` : ''
    }`
  )
}

export const addOrUpdateICloud = async (body: {
  url: string
  username: string
  password: string
  calendars: CalendarSyncInfo[]
}) => {
  return await internalFetch<{ connected: boolean }>(
    `/secure/calendar_integrations/icloud`,
    'POST',
    body
  )
}

export const addOrUpdateWebdav = async (body: {
  url: string
  username: string
  password: string
  calendars: CalendarSyncInfo[]
}) => {
  return await internalFetch<void>(
    `/secure/calendar_integrations/webdav`,
    'POST',
    body
  )
}

export const login = async (accountAddress: string): Promise<Account> => {
  try {
    const signature = getSignature(accountAddress) || ''
    return (await internalFetch(`/auth/login`, 'POST', {
      identifier: accountAddress,
      signature,
    })) as Account
  } catch (e: any) {
    if (e.status && e.status === 404) {
      throw new AccountNotFoundError(accountAddress)
    } else if (e.status && e.status === 401) {
      throw new InvalidSessionError()
    }
    throw e
  }
}

export const signup = async (
  address: string,
  signature: string,
  timezone: string,
  nonce: number
): Promise<Account> => {
  return (await internalFetch(`/auth/signup`, 'POST', {
    address,
    signature,
    timezone,
    nonce,
  })) as Account
}

export const listConnectedCalendars = async (
  syncOnly = false
): Promise<ConnectedCalendarCore[]> => {
  return await queryClient.fetchQuery(
    QueryKeys.connectedCalendars(syncOnly),
    () =>
      internalFetch<ConnectedCalendarCore[]>(
        `/secure/calendar_integrations?syncOnly=${syncOnly}`
      )
  )
}

export const deleteConnectedCalendar = async (
  email: string,
  provider: TimeSlotSource
): Promise<ConnectedCalendarCore[]> => {
  return (await internalFetch(`/secure/calendar_integrations`, 'DELETE', {
    email,
    provider,
  })) as ConnectedCalendarCore[]
}

export const updateConnectedCalendar = async (
  email: string,
  provider: TimeSlotSource,
  calendars: CalendarSyncInfo[]
): Promise<ConnectedCalendar> => {
  return (await internalFetch(`/secure/calendar_integrations`, 'PUT', {
    email,
    provider,
    calendars,
  })) as ConnectedCalendar
}

export const syncSubscriptions = async (): Promise<Subscription[]> => {
  return (await internalFetch(`/secure/subscriptions/sync`)) as Subscription[]
}

export const getSubscriptionByDomain = async (
  domain: string
): Promise<Subscription | undefined> => {
  return (await internalFetch(`/subscriptions/check/${domain}`)) as Subscription
}

export const validateWebdav = async (
  url: string,
  username: string,
  password: string
) => {
  return await internalFetch<
    (DAVCalendar & {
      calendarColor?: {
        _cdata?: string
      }
    })[]
  >('/secure/calendar_integrations/webdav', 'PUT', {
    url,
    username,
    password,
  })
}

export const generateDiscordAccount = async (
  discordCode: string
): Promise<DiscordAccount> => {
  return (await internalFetch(`/secure/discord`, 'POST', {
    discordCode,
  })) as DiscordAccount
}

export const getDiscordInfo = async (): Promise<DiscordUserInfo | null> => {
  return (await internalFetch(`/secure/discord`)) as DiscordUserInfo | null
}

export const deleteDiscordIntegration = async (): Promise<void> => {
  return await internalFetch(`/secure/discord`, 'DELETE')
}

export const getGateCondition = async (
  id: string
): Promise<GateConditionObject | null> => {
  const result = (await internalFetch(
    `/gate/${id}`
  )) as GateConditionObject | null
  if (result) {
    result.definition = safeConvertConditionFromAPI(result.definition)
  }
  return result
}

export const getGateConditionsForAccount = async (
  accountAddress: string
): Promise<GateConditionObject[]> => {
  const result = (await internalFetch(
    `/gate/account/${accountAddress}`
  )) as GateConditionObject[]

  return result.map(gateCondition => {
    return {
      ...gateCondition,
      definition: safeConvertConditionFromAPI(gateCondition.definition),
    }
  })
}

export const saveGateCondition = async (
  gateCondition: GateConditionObject
): Promise<GateConditionObject> => {
  return (await internalFetch(`/secure/gate`, 'POST', {
    gateCondition,
  })) as GateConditionObject
}

export const deleteGateCondition = async (id: string): Promise<boolean> => {
  try {
    return (
      (await internalFetch(`/secure/gate`, 'DELETE', {
        id,
      })) as any
    ).result as boolean
  } catch (e) {
    if (e instanceof ApiFetchError) {
      if (e.status === 409) {
        throw new GateInUseError()
      }
    }
    throw e
  }
}

export const getWalletPOAPs = async (
  accountAddress: string
): Promise<POAP[]> => {
  const result = (await internalFetch(
    `/integrations/poap/${accountAddress}`
  )) as POAP[]

  return result
}

export const getWalletPOAP = async (
  accountAddress: string,
  eventId: number
): Promise<POAP | null> => {
  const result = (await internalFetch(
    `/integrations/poap/${accountAddress}?eventId=${eventId}`
  )) as POAP[]

  if (result.length > 0) {
    return result[0] as POAP
  }
  return null
}

export const getPOAPEvent = async (
  eventId: number
): Promise<POAPEvent | null> => {
  const event = (await internalFetch(
    `/integrations/poap/event/${eventId}`
  )) as POAPEvent
  if (!event.id) {
    return null
  }
  return event
}

export const getTeamMeetingRequest = async (
  id: string
): Promise<GroupMeetingRequest | null> => {
  try {
    return (await internalFetch(`/groupSchedule/${id}`)) as GroupMeetingRequest
  } catch (e) {
    if (e instanceof ApiFetchError) {
      if (e.status === 404) {
        return null
      }
    }
    throw e
  }
}

export const getSuggestedSlots = async (
  addresses: string[],
  startDate: Date,
  endDate: Date,
  duration: number,
  includePast = false
): Promise<Interval[]> => {
  try {
    return (
      (await internalFetch(`/meetings/busy/suggest`, 'POST', {
        addresses,
        startDate,
        endDate,
        duration,
        includePast,
      })) as any[]
    ).map(slot => ({
      start: new Date(slot.start),
      end: new Date(slot.end),
    })) as Interval[]
  } catch (e) {
    if (e instanceof ApiFetchError) {
      if (e.status === 404) {
        return []
      }
    }
    throw e
  }
}

export const getUnstoppableDomainsForAddress = async (
  address: string
): Promise<{ name: string }[]> => {
  try {
    return (await internalFetch(
      `/integrations/unstoppable?address=${address}`
    )) as { name: string }[]
  } catch (e) {
    if (e instanceof ApiFetchError) {
      if (e.status === 404) {
        return []
      }
    }
    throw e
  }
}

export const createHuddleRoom = async (
  title?: string
): Promise<{ url: string }> => {
  try {
    return (await internalFetch('/integrations/huddle/create', 'POST', {
      title,
    })) as { url: string }
  } catch (e) {
    if (e instanceof ApiFetchError) {
      if (e.status === 503) {
        throw new Huddle01ServiceUnavailable()
      }
    }
    throw e
  }
}
export const createGoogleRoom = async (): Promise<{ url: string }> => {
  try {
    return (await internalFetch('/integrations/google/create', 'POST', {})) as {
      url: string
    }
  } catch (e) {
    if (e instanceof ApiFetchError) {
      if (e.status === 503) {
        throw new GoogleServiceUnavailable()
      }
    }
    throw e
  }
}
export const createZoomMeeting = async (
  payload: UrlCreationRequest
): Promise<{ url: string }> => {
  try {
    return (await internalFetch(
      '/integrations/zoom/create',
      'POST',
      payload
    )) as { url: string }
  } catch (e) {
    if (e instanceof ApiFetchError) {
      if (e.status === 503) {
        throw new ZoomServiceUnavailable()
      }
    }
    throw e
  }
}
export const generateMeetingUrl = async (
  payload: UrlCreationRequest
): Promise<{ url: string }> => {
  try {
    return (await internalFetch('/meetings/url', 'POST', payload)) as {
      url: string
    }
  } catch (e) {
    if (e instanceof ApiFetchError) {
      if (e.message === GoogleServiceUnavailable.name) {
        throw new GoogleServiceUnavailable()
      }
      if (e.message === ZoomServiceUnavailable.name) {
        throw new ZoomServiceUnavailable()
      }
      if (e.message === Huddle01ServiceUnavailable.name) {
        throw new Huddle01ServiceUnavailable()
      }
      if (e.message === 'UrlCreationError') {
        throw new UrlCreationError()
      }
    }
    throw e
  }
}

export const getConferenceMeeting = async (
  meetingId: string
): Promise<ConferenceMeeting> => {
  const response = (await internalFetch(
    `/meetings/conference/${meetingId}`
  )) as ConferenceMeeting
  return {
    ...response,
    start: new Date(response.start),
    end: new Date(response.end),
  }
}

export const createGroup = async (name: string): Promise<GetGroupsResponse> => {
  try {
    const response = await internalFetch<GetGroupsResponse>(
      '/secure/group',
      'POST',
      {
        name,
      }
    )

    return response
  } catch (e: unknown) {
    if (e instanceof ApiFetchError) {
      if (e.status === 400) {
        throw new GroupCreationError('Invalid input data')
      } else if (e.status === 500) {
        throw new GroupCreationError(e.message)
      }
    }

    Sentry.captureException(e)
    throw e
  }
}

export const inviteUsers = async (
  groupId: string,
  payload: GroupInvitePayload
): Promise<void> => {
  try {
    await internalFetch<void>(
      `/secure/group/${groupId}/invite`,
      'POST',
      payload
    )
  } catch (e: unknown) {
    if (e instanceof ApiFetchError) {
      if (e.status === 404) {
        throw new ContactNotFound()
      }
    }

    Sentry.captureException(e)
    throw e
  }
}

export const createTelegramHash = async () => {
  return (
    await internalFetch<{ data: TelegramConnection }>(
      '/secure/telegram',
      'POST'
    )
  ).data
}

export const getPendingTgConnection = async () => {
  return (
    await internalFetch<{ data?: TelegramConnection }>(
      '/secure/telegram',
      'GET'
    )
  ).data
}

export const subscribeWithCoupon = async (
  coupon: string,
  domain?: string
): Promise<Subscription> => {
  try {
    return (await internalFetch(`/secure/subscriptions/custom`, 'POST', {
      coupon,
      domain,
    })) as Subscription
  } catch (e: unknown) {
    if (e instanceof ApiFetchError) {
      if (e.status && e.status === 400) {
        throw new CouponNotValid()
      } else if (e.status && e.status === 410) {
        throw new CouponExpired()
      } else if (e.status && e.status === 409) {
        throw new CouponAlreadyUsed()
      }
    }
    throw e
  }
}

export const updateCustomSubscriptionDomain = async (
  domain: string
): Promise<Subscription> => {
  try {
    return await internalFetch<Subscription>(
      `/secure/subscriptions/custom`,
      'PATCH',
      {
        domain,
      }
    )
  } catch (e: unknown) {
    if (e instanceof ApiFetchError) {
      if (e.status && e.status === 400) {
        throw new NoActiveSubscription()
      } else if (e.status && e.status === 410) {
        throw new SubscriptionNotCustom()
      }
    }
    throw e
  }
}

export const getNewestCoupon = async (
  signal?: AbortSignal
): Promise<Coupon> => {
  return await internalFetch<Coupon>(
    `/subscriptions/custom`,
    'GET',
    undefined,
    { signal }
  )
}

export const searchForAccounts = async (query: string, offset = 0) => {
  return await internalFetch<ContactSearch>(
    `/secure/accounts/search?q=${query}&offset=${offset}`
  )
}

export const sendContactListInvite = async (
  address?: string,
  email?: string
) => {
  try {
    return await internalFetch<{ success: boolean; message: string }>(
      `/secure/contact/invite`,
      'POST',
      {
        address,
        email,
      }
    )
  } catch (e: unknown) {
    if (e instanceof ApiFetchError) {
      if (e.status && e.status === 400) {
        throw new ContactAlreadyExists()
      }
      if (e.status && e.status === 403) {
        throw new CantInviteYourself()
      } else if (e.status && e.status === 409) {
        throw new ContactInviteAlreadySent()
      }
    }
  }
}

export const getContacts = async (limit = 10, offset = 0, query = '') => {
  return await internalFetch<Array<Contact>>(
    `/secure/contact?limit=${limit}&offset=${offset}&q=${query}`
  )
}
export const getContactsLean = async (limit = 10, offset = 0, query = '') => {
  return await internalFetch<Array<LeanContact>>(
    `/secure/contact?type=lean&limit=${limit}&offset=${offset}&q=${query}`
  )
}

export const getContactInviteRequests = async (
  limit = 10,
  offset = 0,
  query = ''
) => {
  return await internalFetch<Array<ContactInvite>>(
    `/secure/contact/requests?limit=${limit}&offset=${offset}&q=${query}`
  )
}

export const getContactInviteRequestCount = async () => {
  return await internalFetch<number>(`/secure/contact/requests/metrics`)
}

export const acceptContactInvite = async (identifier: string) => {
  try {
    return await internalFetch<{ success: boolean }>(
      `/secure/contact/requests/${identifier}`,
      'POST'
    )
  } catch (e) {
    if (e instanceof ApiFetchError) {
      if (e.status && e.status === 400) {
        throw new ContactAlreadyExists()
      } else if (e.status && e.status === 403) {
        throw new ContactInviteNotForAccount()
      } else if (e.status && e.status === 404) {
        throw new ContactInviteNotFound()
      } else if (e.status && e.status === 409) {
        throw new OwnInviteError()
      }
    }
    throw e
  }
}

export const rejectContactInvite = async (identifier: string) => {
  try {
    return await internalFetch<{ success: boolean }>(
      `/secure/contact/requests/${identifier}`,
      'DELETE'
    )
  } catch (e) {
    if (e instanceof ApiFetchError) {
      if (e.status && e.status === 400) {
        throw new ContactAlreadyExists()
      } else if (e.status && e.status === 403) {
        throw new ContactInviteNotForAccount()
      } else if (e.status && e.status === 404) {
        throw new ContactInviteNotFound()
      } else if (e.status && e.status === 409) {
        throw new OwnInviteError()
      }
    }
    throw e
  }
}

export const getContactById = async (identifier: string) => {
  return await internalFetch<Contact>(`/secure/contact/${identifier}`)
}

export const removeContact = async (contact_address: string) => {
  return await internalFetch<{ success: boolean }>(
    `/secure/contact/${contact_address}`,
    'DELETE'
  )
}

export const getContactInviteById = async (identifier: string) => {
  try {
    return await internalFetch<ContactInvite>(
      `/secure/contact/requests/${identifier}`
    )
  } catch (e) {
    if (e instanceof ApiFetchError) {
      if (e.status && e.status === 400) {
        throw new ContactAlreadyExists()
      } else if (e.status && e.status === 404) {
        throw new ContactInviteNotFound()
      }
    }
    throw e
  }
}

export const doesContactExist = async (identifier: string) => {
  return await internalFetch<boolean>(`/secure/contact/${identifier}/exist`)
}<|MERGE_RESOLUTION|>--- conflicted
+++ resolved
@@ -660,7 +660,6 @@
     end: new Date(response.end),
   }
 }
-<<<<<<< HEAD
 
 export const getConferenceDataBySlotId = async (
   slotId: string
@@ -703,18 +702,8 @@
   }))
 }
 
-export const getMeetingGuest = async (
-  slot_id: string
-): Promise<ConferenceMeeting> => {
-  const response = await queryClient.fetchQuery(
-    QueryKeys.meeting(slot_id),
-    () =>
-      internalFetch(`/meetings/guest/${slot_id}`) as Promise<ConferenceMeeting>
-  )
-=======
 export const getMeetingGuest = async (slot_id: string): Promise<DBSlot> => {
   const response = await internalFetch<DBSlot>(`/meetings/guest/${slot_id}`)
->>>>>>> 6bd8a053
   return {
     ...response,
     start: new Date(response.start),
