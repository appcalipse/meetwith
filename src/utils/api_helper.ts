--- conflicted
+++ resolved
@@ -5,13 +5,10 @@
 import {
   Account,
   MeetingType,
-<<<<<<< HEAD
   SimpleAccountInfo,
   TimeRange,
-=======
   PublicAccount,
   SimpleAccountInfo,
->>>>>>> ec5b9d5f
 } from '@/types/Account'
 import { AccountNotifications } from '@/types/AccountNotifications'
 import { AvailabilityBlock } from '@/types/availability'
@@ -52,21 +49,18 @@
 } from '@/types/Meeting'
 import {
   ChangeGroupAdminRequest,
-<<<<<<< HEAD
   CreateAvailabilityBlockRequest,
   DuplicateAvailabilityBlockRequest,
   MeetingCancelRequest,
   MeetingCreationRequest,
   MeetingUpdateRequest,
   UpdateAvailabilityBlockRequest,
-=======
   ConfirmCryptoTransactionRequest,
   CreateMeetingTypeRequest,
   MeetingCancelRequest,
   MeetingCreationRequest,
   MeetingUpdateRequest,
   UpdateMeetingTypeRequest,
->>>>>>> ec5b9d5f
   UrlCreationRequest,
 } from '@/types/Requests'
 import { Coupon, Subscription } from '@/types/Subscription'
@@ -1378,7 +1372,7 @@
   return await internalFetch<boolean>(`/secure/contact/${identifier}/exist`)
 }
 
-<<<<<<< HEAD
+
 export const getAvailabilityBlocks = async (): Promise<AvailabilityBlock[]> => {
   return await internalFetch<AvailabilityBlock[]>(`/availabilities`)
 }
@@ -1435,14 +1429,14 @@
     'POST',
     modifiedData
   )
-=======
+
 export const getMeetingTypes = async (
   limit = 10,
   offset = 0
 ): Promise<MeetingType[]> => {
-  const response = (await internalFetch(
+  const response = await internalFetch<MeetingType[]>(
     `/secure/meetings/type?limit=${limit}&offset=${offset}`
-  )) as MeetingType[]
+  )
   return response
 }
 
@@ -1463,5 +1457,4 @@
     }
     throw e
   }
->>>>>>> ec5b9d5f
 }