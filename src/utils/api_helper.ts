--- conflicted
+++ resolved
@@ -58,12 +58,7 @@
     return await response.json()
   }
 
-<<<<<<< HEAD
-  console.error('error fetching', `${apiUrl}${path}`, method, body, response)
-  throw new ApiFetchError(response.status, response.statusText)
-=======
   throw new ApiFetchError(response.status, await response.text())
->>>>>>> dba19e3d
 }
 
 export const getAccount = async (identifier: string): Promise<Account> => {
