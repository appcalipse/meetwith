import { Address, MeetingSession, Transaction } from '@meta/Transactions'
import * as Sentry from '@sentry/nextjs'
import { DAVCalendar } from 'tsdav'

import {
  Account,
  MeetingType,
  PaidMeetingTypes,
  PublicAccount,
  SimpleAccountInfo,
} from '@/types/Account'
import { AccountNotifications } from '@/types/AccountNotifications'
import { AvailabilityBlock } from '@/types/availability'
import {
  CalendarSyncInfo,
  ConnectedCalendar,
  ConnectedCalendarCore,
  ConnectResponse,
} from '@/types/CalendarConnections'
import { ConditionRelation, SuccessResponse } from '@/types/common'
import {
  Contact,
  ContactInvite,
  ContactSearch,
<<<<<<< HEAD
=======
  DBContact,
>>>>>>> d8697c3c
  LeanContact,
} from '@/types/Contacts'
import { InviteType } from '@/types/Dashboard'
import { DiscordAccount } from '@/types/Discord'
import { DiscordUserInfo } from '@/types/DiscordUserInfo'
import {
  EmptyGroupsResponse,
  GetGroupsFullResponse,
  GetGroupsResponse,
  Group,
  GroupInvitePayload,
  GroupMember,
} from '@/types/Group'
import {
  ConferenceMeeting,
  DBSlot,
  GroupMeetingRequest,
  GuestMeetingCancel,
  MeetingDecrypted,
  MeetingInfo,
  TimeSlot,
  TimeSlotSource,
} from '@/types/Meeting'
import {
  ChangeGroupAdminRequest,
  ConfirmCryptoTransactionRequest,
  CreateAvailabilityBlockRequest,
  CreateMeetingTypeRequest,
  DuplicateAvailabilityBlockRequest,
  MeetingCancelRequest,
  MeetingCreationRequest,
  MeetingUpdateRequest,
  RequestInvoiceRequest,
  UpdateAvailabilityBlockMeetingTypesRequest,
  UpdateAvailabilityBlockRequest,
  UpdateMeetingTypeRequest,
  UrlCreationRequest,
} from '@/types/Requests'
import { Coupon, Subscription } from '@/types/Subscription'
import { TelegramConnection } from '@/types/Telegram'
import { GateConditionObject } from '@/types/TokenGating'

import { apiUrl } from './constants'
import {
  AccountNotFoundError,
  AllMeetingSlotsUsedError,
  ApiFetchError,
  CantInviteYourself,
<<<<<<< HEAD
  ChainNotFound,
=======
>>>>>>> d8697c3c
  ContactAlreadyExists,
  ContactInviteAlreadySent,
  ContactInviteNotForAccount,
  ContactInviteNotFound,
  ContactNotFound,
  CouponAlreadyUsed,
  CouponExpired,
  CouponNotValid,
  GateConditionNotValidError,
  GateInUseError,
  GoogleServiceUnavailable,
  GroupCreationError,
  Huddle01ServiceUnavailable,
  InvalidSessionError,
  IsGroupAdminError,
  LastMeetingTypeError,
  MeetingChangeConflictError,
  MeetingCreationError,
  MeetingNotFoundError,
  MeetingSlugAlreadyExists,
  NoActiveSubscription,
  OwnInviteError,
  SubscriptionNotCustom,
  TimeNotAvailableError,
  TransactionCouldBeNotFoundError,
  TransactionIsRequired,
  TransactionNotFoundError,
  UnauthorizedError,
  UrlCreationError,
  ZoomServiceUnavailable,
} from './errors'
import QueryKeys from './query_keys'
import { queryClient } from './react_query'
import { POAP, POAPEvent } from './services/poap.helper'
import { getSignature } from './storage'
import { safeConvertConditionFromAPI } from './token.gate.service'

export const internalFetch = async <T>(
  path: string,
  method = 'GET',
  body?: unknown,
  options = {},
  headers = {}
) => {
  try {
    const response = await fetch(`${apiUrl}${path}`, {
      method,
      mode: 'cors',
      headers: {
        'Content-Type': 'application/json',
        'Access-Control-Allow-Origin': '*',
        ...headers,
      },
      ...options,
      body: (!!body && (JSON.stringify(body) as string)) || null,
    })
    if (response.status >= 200 && response.status < 300) {
      return (await response.json()) as T
    }

    throw new ApiFetchError(response.status, await response.text())
  } catch (e: unknown) {
    // Exclude account not found error on sentry
    if (
      e instanceof ApiFetchError &&
      !path.includes('accounts') &&
      e.status === 404
    ) {
      Sentry.captureException(e)
    }
    throw e
  }
}

export const getAccount = async (
  identifier: string
): Promise<PublicAccount> => {
  try {
    const account = await internalFetch<PublicAccount>(
      `/accounts/${identifier}`
    )
    if (!account) throw new AccountNotFoundError(identifier)
    return account
  } catch (e: unknown) {
    if (e instanceof ApiFetchError && e.status === 404) {
      throw new AccountNotFoundError(identifier)
    }
    throw e
  }
}

export const getOwnAccount = async (identifier: string): Promise<Account> => {
  try {
    const account = await internalFetch('/secure/accounts')
    return account as Account
  } catch (e: unknown) {
    if (e instanceof ApiFetchError && e.status === 404) {
      throw new AccountNotFoundError(identifier)
    }
    throw e
  }
}

export const getAccountByDomain = async (
  domain: string
): Promise<Subscription | null> => {
  try {
    return (await internalFetch(
      `/accounts/subscriptions/check/${domain}`
    )) as Subscription
  } catch (e: unknown) {
    if (e instanceof ApiFetchError && e.status === 404) {
      return null
    }
    throw e
  }
}

export const getExistingAccountsSimple = async (
  addresses: string[]
): Promise<SimpleAccountInfo[]> => {
  try {
    return (await internalFetch(`/accounts/existing`, 'POST', {
      addresses,
      fullInformation: false,
    })) as SimpleAccountInfo[]
  } catch (e: unknown) {
    throw e
  }
}

export const getExistingAccounts = async (
  addresses: string[],
  fullInformation = true
): Promise<Account[]> => {
  try {
    return (await internalFetch(`/accounts/existing`, 'POST', {
      addresses,
      fullInformation: true,
    })) as Account[]
  } catch (e: unknown) {
    throw e
  }
}

export const saveAccountChanges = async (
  account: Account
): Promise<Account> => {
  const response = (await internalFetch(
    `/secure/accounts`,
    'POST',
    account
  )) as Account
  await queryClient.invalidateQueries(
    QueryKeys.account(account.address?.toLowerCase())
  )
  return response
}

export const scheduleMeetingFromServer = async (
  scheduler_address: string,
  meeting: MeetingCreationRequest
): Promise<DBSlot> => {
  try {
    return (await internalFetch(
      `/server/meetings`,
      'POST',
      { scheduler_address, ...meeting },
      {},
      {
        'X-Server-Secret': process.env.SERVER_SECRET!,
      }
    )) as DBSlot
  } catch (e: unknown) {
    if (e instanceof ApiFetchError && e.status === 409) {
      throw new TimeNotAvailableError()
    } else if (e instanceof ApiFetchError && e.status === 412) {
      throw new MeetingCreationError()
    } else if (e instanceof ApiFetchError && e.status === 403) {
      throw new GateConditionNotValidError()
    }
    throw e
  }
}

export const getFullAccountInfo = async (
  identifier: string
): Promise<Account> => {
  try {
    return (await internalFetch(
      `/server/accounts/${identifier}`,
      'GET',
      null,
      {},
      {
        'X-Server-Secret': process.env.SERVER_SECRET!,
      }
    )) as Account
  } catch (e: unknown) {
    if (e instanceof ApiFetchError && e.status === 404) {
      throw new AccountNotFoundError(identifier)
    }
    throw e
  }
}

export const scheduleMeeting = async (
  meeting: MeetingCreationRequest
): Promise<DBSlot> => {
  try {
    return (await internalFetch(`/secure/meetings`, 'POST', meeting)) as DBSlot
  } catch (e: unknown) {
    if (e instanceof ApiFetchError && e.status === 402) {
      throw new AllMeetingSlotsUsedError()
    } else if (e instanceof ApiFetchError && e.status === 400) {
      throw new TransactionIsRequired()
    } else if (e instanceof ApiFetchError && e.status === 409) {
      throw new TimeNotAvailableError()
    } else if (e instanceof ApiFetchError && e.status === 412) {
      throw new MeetingCreationError()
    } else if (e instanceof ApiFetchError && e.status === 403) {
      throw new GateConditionNotValidError()
    }
    throw e
  }
}

export const scheduleMeetingAsGuest = async (
  meeting: MeetingCreationRequest
): Promise<DBSlot> => {
  try {
    return (await internalFetch(`/meetings/guest`, 'POST', meeting)) as DBSlot
  } catch (e: unknown) {
    if (e instanceof ApiFetchError && e.status === 402) {
      throw new AllMeetingSlotsUsedError()
    } else if (e instanceof ApiFetchError && e.status === 400) {
      throw new TransactionIsRequired()
    } else if (e instanceof ApiFetchError && e.status === 409) {
      throw new TimeNotAvailableError()
    } else if (e instanceof ApiFetchError && e.status === 412) {
      throw new MeetingCreationError()
    } else if (e instanceof ApiFetchError && e.status === 403) {
      throw new GateConditionNotValidError()
    }
    throw e
  }
}

export const updateMeeting = async (
  slotId: string,
  meeting: MeetingUpdateRequest
): Promise<DBSlot> => {
  try {
    return (await internalFetch(
      `/secure/meetings/${slotId}`,
      'POST',
      meeting
    )) as DBSlot
  } catch (e: unknown) {
    if (e instanceof ApiFetchError && e.status === 409) {
      throw new TimeNotAvailableError()
    } else if (e instanceof ApiFetchError && e.status === 412) {
      throw new MeetingCreationError()
    } else if (e instanceof ApiFetchError && e.status === 417) {
      throw new MeetingChangeConflictError()
    }
    throw e
  }
}

export const cancelMeeting = async (
  meeting: MeetingDecrypted,
  currentTimezone: string
): Promise<{ removed: string[] }> => {
  const body: MeetingCancelRequest = {
    meeting,
    currentTimezone,
  }
  try {
    return (await internalFetch(
      `/secure/meetings/${meeting.id}`,
      'DELETE',
      body
    )) as { removed: string[] }
  } catch (e: unknown) {
    if (e instanceof ApiFetchError && e.status === 409) {
      throw new TimeNotAvailableError()
    } else if (e instanceof ApiFetchError && e.status === 412) {
      throw new MeetingCreationError()
    }
    throw e
  }
}

export const isSlotFreeApiCall = async (
  account_id: string,
  start: Date,
  end: Date,
  meetingTypeId?: string,
  txHash?: Address | null
): Promise<{ isFree: boolean }> => {
  try {
    return (await internalFetch(
      `/meetings/slot/${account_id}?start=${start.getTime()}&end=${end.getTime()}&meetingTypeId=${meetingTypeId}&txHash=${
        txHash || ''
      }`
    )) as { isFree: boolean }
  } catch (e) {
    if (e instanceof ApiFetchError && e.status === 402) {
      throw new AllMeetingSlotsUsedError()
    } else if (e instanceof ApiFetchError && e.status === 400) {
      throw new TransactionIsRequired()
    } else {
      return { isFree: false }
    }
  }
}

export const saveMeetingType = async (
  type: CreateMeetingTypeRequest
): Promise<MeetingType> => {
  try {
    return await internalFetch<MeetingType>(
      `/secure/meetings/type`,
      'POST',
      type
    )
  } catch (e: unknown) {
    if (e instanceof ApiFetchError && e.status === 400) {
      throw new MeetingSlugAlreadyExists(type.slug)
    } else {
      throw e
    }
  }
}

export const updateMeetingType = async (
  type: UpdateMeetingTypeRequest
): Promise<MeetingType> => {
  try {
    return await internalFetch<MeetingType>(
      `/secure/meetings/type`,
      'PATCH',
      type
    )
  } catch (e: unknown) {
    if (e instanceof ApiFetchError && e.status === 400) {
      throw new MeetingSlugAlreadyExists(type.slug)
    } else {
      throw e
    }
  }
}

export const removeMeetingType = async (
  typeId: string
): Promise<MeetingType> => {
  try {
    return await internalFetch<MeetingType>(`/secure/meetings/type`, 'DELETE', {
      typeId,
    })
  } catch (e: unknown) {
    if (e instanceof ApiFetchError && e.status === 409) {
      throw new LastMeetingTypeError()
    } else {
      throw e
    }
  }
}

export const getMeetings = async (
  accountIdentifier: string,
  start?: Date,
  end?: Date,
  limit?: number,
  offset?: number
): Promise<DBSlot[]> => {
  const response = (await internalFetch(
    `/meetings/${accountIdentifier}?limit=${limit || undefined}&offset=${
      offset || 0
    }&start=${start?.getTime() || undefined}&end=${end?.getTime() || undefined}`
  )) as DBSlot[]
  return response.map(slot => ({
    ...slot,
    start: new Date(slot.start),
    end: new Date(slot.end),
  }))
}

export const getBusySlots = async (
  accountIdentifier: string,
  start?: Date,
  end?: Date,
  limit?: number,
  offset?: number
): Promise<Interval[]> => {
  const response = await queryClient.fetchQuery(
    QueryKeys.busySlots({
      id: accountIdentifier?.toLowerCase(),
      start,
      end,
      limit,
      offset,
    }),
    () =>
      internalFetch(
        `/meetings/busy/${accountIdentifier}?limit=${
          limit || undefined
        }&offset=${offset || 0}&start=${start?.getTime() || undefined}&end=${
          end?.getTime() || undefined
        }`
      ) as Promise<Interval[]>
  )
  return response.map(slot => ({
    ...slot,
    start: new Date(slot.start),
    end: new Date(slot.end),
  }))
}

export const fetchBusySlotsForMultipleAccounts = async (
  addresses: string[],
  start: Date,
  end: Date,
  relation: ConditionRelation,
  limit?: number,
  offset?: number
): Promise<Interval[]> => {
  const response = (await internalFetch(`/meetings/busy/team`, 'POST', {
    addresses,
    start,
    end,
    relation,
    limit,
    offset,
  })) as Interval[]

  return response.map(slot => ({
    ...slot,
    start: new Date(slot.start),
    end: new Date(slot.end),
  }))
}
export const fetchBusySlotsRawForMultipleAccounts = async (
  addresses: string[],
  start: Date,
  end: Date,
  limit?: number,
  offset?: number
): Promise<TimeSlot[]> => {
  const response = (await internalFetch(`/meetings/busy/team`, 'POST', {
    addresses,
    start,
    end,
    limit,
    offset,
    isRaw: true,
  })) as TimeSlot[]

  return response.map(slot => ({
    ...slot,
    start: new Date(slot.start),
    end: new Date(slot.end),
  }))
}

export const getMeetingsForDashboard = async (
  accountIdentifier: string,
  end: Date,
  limit: number,
  offset: number
): Promise<DBSlot[]> => {
  const response = (await internalFetch(
    `/meetings/${accountIdentifier}?upcoming=true&limit=${
      limit || undefined
    }&offset=${offset || 0}&end=${end.getTime()}`
  )) as DBSlot[]
  return response?.map(slot => ({
    ...slot,
    start: new Date(slot.start),
    end: new Date(slot.end),
    created_at: slot.created_at ? new Date(slot.created_at) : undefined,
  }))
}
export const syncMeeting = async (
  decryptedMeetingData: MeetingInfo
): Promise<void> => {
  try {
    await internalFetch(`/secure/meetings/sync`, 'PATCH', {
      decryptedMeetingData,
    })
  } catch (e) {}
}
export const getGroups = async (
  limit?: number,
  offset?: number
): Promise<Array<GetGroupsResponse>> => {
  const response = await internalFetch<Array<GetGroupsResponse>>(
    `/secure/group/user?limit=${limit}&offset=${offset}`
  )
  return response
}
export const getGroupsFull = async (
  limit?: number,
  offset?: number
): Promise<Array<GetGroupsFullResponse>> => {
  const response = await internalFetch<Array<GetGroupsFullResponse>>(
    `/secure/group/full?limit=${limit}&offset=${offset}`
  )
  return response
}
export const getGroupsEmpty = async (): Promise<Array<EmptyGroupsResponse>> => {
  const response = (await internalFetch(
    `/secure/group/empty`
  )) as Array<GetGroupsResponse>
  return response
}

export const getGroupsInvites = async (address: string) => {
  const response = await internalFetch<Array<EmptyGroupsResponse>>(
    `/secure/group/user/${address}`
  )
  return response
}

export const getGroupsMembers = async (
  group_id: string,
  limit?: number,
  offset?: number
): Promise<Array<GroupMember>> => {
  const response = await internalFetch<Array<GroupMember>>(
    `/secure/group/${group_id}/users?limit=${limit}&offset=${offset}`
  )
  return response || []
}
export const updateGroupRole = async (
  group_id: string,
  data: ChangeGroupAdminRequest
) => {
  const response = await internalFetch<SuccessResponse>(
    `/secure/group/${group_id}/admin`,
    'PATCH',
    data
  )
  return !!response?.success
}

export const joinGroup = async (
  group_id: string,
  email_address?: string,
  type?: InviteType
) => {
  const response = await internalFetch<{ success: true }>(
    `/secure/group/${group_id}/join?type=${type || InviteType.PRIVATE}${
      email_address ? `&email_address=${email_address}` : ''
    }`,
    'POST'
  )
  return response?.success
}

export const rejectGroup = async (group_id: string, email_address?: string) => {
  const response = await internalFetch<{ success: true }>(
    `/secure/group/${group_id}/reject${
      email_address ? `?email_address=${email_address}` : ''
    }`,
    'POST'
  )
  return response?.success
}

export const leaveGroup = async (group_id: string) => {
  try {
    const response = await internalFetch<{ success: true }>(
      `/secure/group/${group_id}/leave`,
      'POST'
    )
    return response?.success
  } catch (e: unknown) {
    if (e instanceof ApiFetchError && e.status === 403) {
      throw new IsGroupAdminError()
    } else {
      throw e
    }
  }
}
export const removeGroupMember = async (
  group_id: string,
  member_id: string,
  invite_pending: boolean
) => {
  const response = await internalFetch<{ success: true }>(
    `/secure/group/${group_id}/remove`,
    'DELETE',
    { member_id, invite_pending }
  )
  return response?.success
}
export const editGroup = async (
  group_id: string,
  name?: string,
  slug?: string
) => {
  const response = await internalFetch<{ success: true }>(
    `/secure/group/${group_id}`,
    'PUT',
    { name, slug }
  )
  return response?.success
}
export const deleteGroup = async (group_id: string) => {
  const response = await internalFetch<{ success: true }>(
    `/secure/group/${group_id}`,
    'DELETE'
  )
  return response?.success
}
export const getGroup = async (group_id: string) => {
  const response = await internalFetch<Group>(`/secure/group/${group_id}`)
  return response
}

export const getGroupExternal = async (group_id: string) => {
  const response = await internalFetch<Group>(`/group/${group_id}`)
  return response
}

export const subscribeToWaitlist = async (
  email: string,
  plan?: string
): Promise<boolean> => {
  const result = await internalFetch<SuccessResponse>(`/subscribe`, 'POST', {
    email,
    plan,
  })
  return !!result?.success
}

export const getMeeting = async (slot_id: string): Promise<DBSlot> => {
  const response = await queryClient.fetchQuery(
    QueryKeys.meeting(slot_id),
    () => internalFetch(`/meetings/meeting/${slot_id}`) as Promise<DBSlot>
  )
  return {
    ...response,
    start: new Date(response.start),
    end: new Date(response.end),
  }
}
export const getMeetingGuest = async (slot_id: string): Promise<DBSlot> => {
  const response = await queryClient.fetchQuery(
    QueryKeys.meeting(slot_id),
    () => internalFetch(`/meetings/guest/${slot_id}`) as Promise<DBSlot>
  )
  return {
    ...response,
    start: new Date(response.start),
    end: new Date(response.end),
  }
}

export const guestMeetingCancel = async (
  slot_id: string,
  payload: GuestMeetingCancel
) => {
  try {
    const response = await internalFetch<{ success: true }>(
      `/meetings/guest/${slot_id}`,
      'DELETE',
      payload
    )
    return response
  } catch (e) {
    if (e instanceof ApiFetchError) {
      if (e.status === 404) {
        throw new MeetingNotFoundError(slot_id)
      } else if (e.status === 401) {
        throw new UnauthorizedError()
      } else {
        throw e
      }
    }
  }
}

export const getNotificationSubscriptions =
  async (): Promise<AccountNotifications> => {
    return (await internalFetch(
      `/secure/notifications`
    )) as AccountNotifications
  }

export const setNotificationSubscriptions = async (
  notifications: AccountNotifications
): Promise<AccountNotifications> => {
  return (await internalFetch(
    `/secure/notifications`,
    'POST',
    notifications
  )) as AccountNotifications
}

export const getGoogleAuthConnectUrl = async (state?: string | null) => {
  return await internalFetch<ConnectResponse>(
    `/secure/calendar_integrations/google/connect${
      state ? `?state=${state}` : ''
    }`
  )
}

export const getOffice365ConnectUrl = async (state?: string | null) => {
  return await internalFetch<ConnectResponse>(
    `/secure/calendar_integrations/office365/connect${
      state ? `?state=${state}` : ''
    }`
  )
}

export const addOrUpdateICloud = async (body: {
  url: string
  username: string
  password: string
  calendars: CalendarSyncInfo[]
}) => {
  return await internalFetch<{ connected: boolean }>(
    `/secure/calendar_integrations/icloud`,
    'POST',
    body
  )
}

export const addOrUpdateWebdav = async (body: {
  url: string
  username: string
  password: string
  calendars: CalendarSyncInfo[]
}) => {
  return await internalFetch<void>(
    `/secure/calendar_integrations/webdav`,
    'POST',
    body
  )
}

export const login = async (accountAddress: string): Promise<Account> => {
  try {
    const signature = getSignature(accountAddress) || ''
    return (await internalFetch(`/auth/login`, 'POST', {
      identifier: accountAddress,
      signature,
    })) as Account
  } catch (e: unknown) {
    if (e instanceof ApiFetchError && e.status === 404) {
      throw new AccountNotFoundError(accountAddress)
    } else if (e instanceof ApiFetchError && e.status === 401) {
      throw new InvalidSessionError()
    }
    throw e
  }
}

export const signup = async (
  address: string,
  signature: string,
  timezone: string,
  nonce: number
): Promise<Account> => {
  return (await internalFetch(`/auth/signup`, 'POST', {
    address,
    signature,
    timezone,
    nonce,
  })) as Account
}

export const listConnectedCalendars = async (
  syncOnly = false
): Promise<ConnectedCalendarCore[]> => {
  return await queryClient.fetchQuery(
    QueryKeys.connectedCalendars(syncOnly),
    () =>
      internalFetch<ConnectedCalendarCore[]>(
        `/secure/calendar_integrations?syncOnly=${syncOnly}`
      )
  )
}

export const deleteConnectedCalendar = async (
  email: string,
  provider: TimeSlotSource
): Promise<ConnectedCalendarCore[]> => {
  return (await internalFetch(`/secure/calendar_integrations`, 'DELETE', {
    email,
    provider,
  })) as ConnectedCalendarCore[]
}

export const updateConnectedCalendar = async (
  email: string,
  provider: TimeSlotSource,
  calendars: CalendarSyncInfo[]
): Promise<ConnectedCalendar> => {
  return (await internalFetch(`/secure/calendar_integrations`, 'PUT', {
    email,
    provider,
    calendars,
  })) as ConnectedCalendar
}

export const syncSubscriptions = async (): Promise<Subscription[]> => {
  return (await internalFetch(`/secure/subscriptions/sync`)) as Subscription[]
}

export const getSubscriptionByDomain = async (
  domain: string
): Promise<Subscription | undefined> => {
  return (await internalFetch(`/subscriptions/check/${domain}`)) as Subscription
}

export const validateWebdav = async (
  url: string,
  username: string,
  password: string
) => {
  return await internalFetch<
    (DAVCalendar & {
      calendarColor?: {
        _cdata?: string
      }
    })[]
  >('/secure/calendar_integrations/webdav', 'PUT', {
    url,
    username,
    password,
  })
}

export const generateDiscordAccount = async (
  discordCode: string
): Promise<DiscordAccount> => {
  return (await internalFetch(`/secure/discord`, 'POST', {
    discordCode,
  })) as DiscordAccount
}

export const getDiscordInfo = async (): Promise<DiscordUserInfo | null> => {
  return (await internalFetch(`/secure/discord`)) as DiscordUserInfo | null
}

export const deleteDiscordIntegration = async (): Promise<void> => {
  return await internalFetch(`/secure/discord`, 'DELETE')
}

export const getGateCondition = async (
  id: string
): Promise<GateConditionObject | null> => {
  const result = (await internalFetch(
    `/gate/${id}`
  )) as GateConditionObject | null
  if (result) {
    result.definition = safeConvertConditionFromAPI(result.definition)
  }
  return result
}

export const getGateConditionsForAccount = async (
  accountAddress: string
): Promise<GateConditionObject[]> => {
  const result = (await internalFetch(
    `/gate/account/${accountAddress}`
  )) as GateConditionObject[]

  return result.map(gateCondition => {
    return {
      ...gateCondition,
      definition: safeConvertConditionFromAPI(gateCondition.definition),
    }
  })
}

export const saveGateCondition = async (
  gateCondition: GateConditionObject
): Promise<GateConditionObject> => {
  return (await internalFetch(`/secure/gate`, 'POST', {
    gateCondition,
  })) as GateConditionObject
}

export const deleteGateCondition = async (id: string): Promise<boolean> => {
  try {
    return (
      await internalFetch<{ result: boolean }>(`/secure/gate`, 'DELETE', {
        id,
      })
    ).result
  } catch (e) {
    if (e instanceof ApiFetchError) {
      if (e.status === 409) {
        throw new GateInUseError()
      }
    }
    throw e
  }
}

export const getWalletPOAPs = async (
  accountAddress: string
): Promise<POAP[]> => {
  const result = (await internalFetch(
    `/integrations/poap/${accountAddress}`
  )) as POAP[]

  return result
}

export const getWalletPOAP = async (
  accountAddress: string,
  eventId: number
): Promise<POAP | null> => {
  const result = (await internalFetch(
    `/integrations/poap/${accountAddress}?eventId=${eventId}`
  )) as POAP[]

  if (result.length > 0) {
    return result[0] as POAP
  }
  return null
}

export const getPOAPEvent = async (
  eventId: number
): Promise<POAPEvent | null> => {
  const event = (await internalFetch(
    `/integrations/poap/event/${eventId}`
  )) as POAPEvent
  if (!event.id) {
    return null
  }
  return event
}

export const getTeamMeetingRequest = async (
  id: string
): Promise<GroupMeetingRequest | null> => {
  try {
    return (await internalFetch(`/groupSchedule/${id}`)) as GroupMeetingRequest
  } catch (e) {
    if (e instanceof ApiFetchError) {
      if (e.status === 404) {
        return null
      }
    }
    throw e
  }
}

export const getSuggestedSlots = async (
  addresses: string[],
  startDate: Date,
  endDate: Date,
  duration: number,
  includePast = false
): Promise<Interval[]> => {
  try {
    return (
      await internalFetch<Interval[]>(`/meetings/busy/suggest`, 'POST', {
        addresses,
        startDate,
        endDate,
        duration,
        includePast,
      })
    ).map(slot => ({
      start: new Date(slot.start),
      end: new Date(slot.end),
    })) as Interval[]
  } catch (e) {
    if (e instanceof ApiFetchError) {
      if (e.status === 404) {
        return []
      }
    }
    throw e
  }
}

export const getUnstoppableDomainsForAddress = async (
  address: string
): Promise<{ name: string }[]> => {
  try {
    return (await internalFetch(
      `/integrations/unstoppable?address=${address}`
    )) as { name: string }[]
  } catch (e) {
    if (e instanceof ApiFetchError) {
      if (e.status === 404) {
        return []
      }
    }
    throw e
  }
}

export const createHuddleRoom = async (
  title?: string
): Promise<{ url: string }> => {
  try {
    return (await internalFetch('/integrations/huddle/create', 'POST', {
      title,
    })) as { url: string }
  } catch (e) {
    if (e instanceof ApiFetchError) {
      if (e.status === 503) {
        throw new Huddle01ServiceUnavailable()
      }
    }
    throw e
  }
}
export const createGoogleRoom = async (): Promise<{ url: string }> => {
  try {
    return (await internalFetch('/integrations/google/create', 'POST', {})) as {
      url: string
    }
  } catch (e) {
    if (e instanceof ApiFetchError) {
      if (e.status === 503) {
        throw new GoogleServiceUnavailable()
      }
    }
    throw e
  }
}
export const createZoomMeeting = async (
  payload: UrlCreationRequest
): Promise<{ url: string }> => {
  try {
    return (await internalFetch(
      '/integrations/zoom/create',
      'POST',
      payload
    )) as { url: string }
  } catch (e) {
    if (e instanceof ApiFetchError) {
      if (e.status === 503) {
        throw new ZoomServiceUnavailable()
      }
    }
    throw e
  }
}
export const generateMeetingUrl = async (
  payload: UrlCreationRequest
): Promise<{ url: string }> => {
  try {
    return (await internalFetch('/meetings/url', 'POST', payload)) as {
      url: string
    }
  } catch (e) {
    if (e instanceof ApiFetchError) {
      if (e.message === GoogleServiceUnavailable.name) {
        throw new GoogleServiceUnavailable()
      }
      if (e.message === ZoomServiceUnavailable.name) {
        throw new ZoomServiceUnavailable()
      }
      if (e.message === Huddle01ServiceUnavailable.name) {
        throw new Huddle01ServiceUnavailable()
      }
      if (e.message === 'UrlCreationError') {
        throw new UrlCreationError()
      }
    }
    throw e
  }
}

export const getConferenceMeeting = async (
  meetingId: string
): Promise<ConferenceMeeting> => {
  const response = (await internalFetch(
    `/meetings/conference/${meetingId}`
  )) as ConferenceMeeting
  return {
    ...response,
    start: new Date(response.start),
    end: new Date(response.end),
  }
}

export const createGroup = async (name: string): Promise<GetGroupsResponse> => {
  try {
    const response = await internalFetch<GetGroupsResponse>(
      '/secure/group',
      'POST',
      {
        name,
      }
    )

    return response
  } catch (e: unknown) {
    if (e instanceof ApiFetchError) {
      if (e.status === 400) {
        throw new GroupCreationError('Invalid input data')
      } else if (e.status === 500) {
        throw new GroupCreationError(e.message)
      }
    }

    Sentry.captureException(e)
    throw e
  }
}

export const inviteUsers = async (
  groupId: string,
  payload: GroupInvitePayload
): Promise<void> => {
  try {
    await internalFetch<void>(
      `/secure/group/${groupId}/invite`,
      'POST',
      payload
    )
  } catch (e: unknown) {
    if (e instanceof ApiFetchError) {
      if (e.status === 404) {
        throw new ContactNotFound()
      }
    }

    Sentry.captureException(e)
    throw e
  }
}

export const createTelegramHash = async () => {
  return (
    await internalFetch<{ data: TelegramConnection }>(
      '/secure/telegram',
      'POST'
    )
  ).data
}

export const getPendingTgConnection = async () => {
  return (
    await internalFetch<{ data?: TelegramConnection }>(
      '/secure/telegram',
      'GET'
    )
  ).data
}

export const subscribeWithCoupon = async (
  coupon: string,
  domain?: string
): Promise<Subscription> => {
  try {
    return (await internalFetch(`/secure/subscriptions/custom`, 'POST', {
      coupon,
      domain,
    })) as Subscription
  } catch (e: unknown) {
    if (e instanceof ApiFetchError) {
      if (e.status && e.status === 400) {
        throw new CouponNotValid()
      } else if (e.status && e.status === 410) {
        throw new CouponExpired()
      } else if (e.status && e.status === 409) {
        throw new CouponAlreadyUsed()
      }
    }
    throw e
  }
}

export const updateCustomSubscriptionDomain = async (
  domain: string
): Promise<Subscription> => {
  try {
    return await internalFetch<Subscription>(
      `/secure/subscriptions/custom`,
      'PATCH',
      {
        domain,
      }
    )
  } catch (e: unknown) {
    if (e instanceof ApiFetchError) {
      if (e.status && e.status === 400) {
        throw new NoActiveSubscription()
      } else if (e.status && e.status === 410) {
        throw new SubscriptionNotCustom()
      }
    }
    throw e
  }
}

<<<<<<< HEAD
export const getNewestCoupon = async (): Promise<Coupon> => {
  return await internalFetch<Coupon>(`/subscriptions/custom`)
=======
export const getNewestCoupon = async (
  signal?: AbortSignal
): Promise<Coupon> => {
  return await internalFetch<Coupon>(
    `/subscriptions/custom`,
    'GET',
    undefined,
    { signal }
  )
>>>>>>> d8697c3c
}

export const searchForAccounts = async (query: string, offset = 0) => {
  return await internalFetch<ContactSearch>(
    `/secure/accounts/search?q=${query}&offset=${offset}`
  )
}

export const sendContactListInvite = async (
  address?: string,
  email?: string
) => {
  try {
    return await internalFetch<{ success: boolean; message: string }>(
      `/secure/contact/invite`,
      'POST',
      {
        address,
        email,
      }
    )
  } catch (e: unknown) {
    if (e instanceof ApiFetchError) {
      if (e.status && e.status === 400) {
        throw new ContactAlreadyExists()
      }
      if (e.status && e.status === 403) {
        throw new CantInviteYourself()
      } else if (e.status && e.status === 409) {
        throw new ContactInviteAlreadySent()
      }
    }
  }
}

export const getContacts = async (limit = 10, offset = 0, query = '') => {
  return await internalFetch<Array<Contact>>(
    `/secure/contact?limit=${limit}&offset=${offset}&q=${query}`
  )
}
export const getContactsLean = async (limit = 10, offset = 0, query = '') => {
  return await internalFetch<Array<LeanContact>>(
    `/secure/contact?type=lean&limit=${limit}&offset=${offset}&q=${query}`
  )
}

export const getContactInviteRequests = async (
  limit = 10,
  offset = 0,
  query = ''
) => {
  return await internalFetch<Array<ContactInvite>>(
    `/secure/contact/requests?limit=${limit}&offset=${offset}&q=${query}`
  )
}

export const getContactInviteRequestCount = async () => {
  return await internalFetch<number>(`/secure/contact/requests/metrics`)
}

export const acceptContactInvite = async (identifier: string) => {
  try {
    return await internalFetch<{ success: boolean }>(
      `/secure/contact/requests/${identifier}`,
      'POST'
    )
  } catch (e) {
    if (e instanceof ApiFetchError) {
      if (e.status && e.status === 400) {
        throw new ContactAlreadyExists()
      } else if (e.status && e.status === 403) {
        throw new ContactInviteNotForAccount()
      } else if (e.status && e.status === 404) {
        throw new ContactInviteNotFound()
      } else if (e.status && e.status === 409) {
        throw new OwnInviteError()
      }
    }
    throw e
  }
}

export const rejectContactInvite = async (identifier: string) => {
  try {
    return await internalFetch<{ success: boolean }>(
      `/secure/contact/requests/${identifier}`,
      'DELETE'
    )
  } catch (e) {
    if (e instanceof ApiFetchError) {
      if (e.status && e.status === 400) {
        throw new ContactAlreadyExists()
      } else if (e.status && e.status === 403) {
        throw new ContactInviteNotForAccount()
      } else if (e.status && e.status === 404) {
        throw new ContactInviteNotFound()
      } else if (e.status && e.status === 409) {
        throw new OwnInviteError()
      }
    }
    throw e
  }
}

export const getContactById = async (identifier: string) => {
  return await internalFetch<Contact>(`/secure/contact/${identifier}`)
}

export const removeContact = async (contact_address: string) => {
  return await internalFetch<{ success: boolean }>(
    `/secure/contact/${contact_address}`,
    'DELETE'
  )
}

export const getContactInviteById = async (identifier: string) => {
  try {
    return await internalFetch<ContactInvite>(
      `/secure/contact/requests/${identifier}`
    )
  } catch (e) {
    if (e instanceof ApiFetchError) {
      if (e.status && e.status === 400) {
        throw new ContactAlreadyExists()
      } else if (e.status && e.status === 404) {
        throw new ContactInviteNotFound()
      }
    }
    throw e
  }
}

export const doesContactExist = async (identifier: string) => {
  return await internalFetch<boolean>(`/secure/contact/${identifier}/exist`)
<<<<<<< HEAD
}

export const getAvailabilityBlocks = async (): Promise<AvailabilityBlock[]> => {
  return await internalFetch<AvailabilityBlock[]>(`/secure/availabilities`)
}

export const createAvailabilityBlock = async ({
  title,
  timezone,
  weekly_availability,
  is_default,
}: CreateAvailabilityBlockRequest): Promise<AvailabilityBlock> => {
  return await internalFetch<AvailabilityBlock>(
    `/secure/availabilities`,
    'POST',
    {
      title,
      timezone,
      weekly_availability,
      is_default,
    }
  )
}

export const getAvailabilityBlock = async (
  id: string
): Promise<AvailabilityBlock> => {
  return await internalFetch<AvailabilityBlock>(`/secure/availabilities/${id}`)
}

export const updateAvailabilityBlock = async ({
  id,
  title,
  timezone,
  weekly_availability,
  is_default,
}: UpdateAvailabilityBlockRequest): Promise<AvailabilityBlock> => {
  return await internalFetch<AvailabilityBlock>(
    `/secure/availabilities/${id}`,
    'PUT',
    {
      title,
      timezone,
      weekly_availability,
      is_default,
    }
  )
}

export const deleteAvailabilityBlock = async (id: string): Promise<void> => {
  return await internalFetch<void>(`/secure/availabilities/${id}`, 'DELETE')
}

export const duplicateAvailabilityBlock = async ({
  id,
  modifiedData,
}: DuplicateAvailabilityBlockRequest): Promise<AvailabilityBlock> => {
  return await internalFetch<AvailabilityBlock>(
    `/secure/availabilities/${id}`,
    'POST',
    modifiedData
  )
}

export const getMeetingTypes = async (
  limit = 10,
  offset = 0
): Promise<MeetingType[]> => {
  return await internalFetch<MeetingType[]>(
    `/secure/meetings/type?limit=${limit}&offset=${offset}`
  )
}

export const createCryptoTransaction = async (
  transaction: ConfirmCryptoTransactionRequest
): Promise<{ success: true }> => {
  try {
    return await internalFetch<{ success: true }>(
      `/secure/transactions/crypto`,
      'POST',
      transaction
    )
  } catch (e: unknown) {
    if (e instanceof ApiFetchError && e.status === 402) {
      throw new TransactionCouldBeNotFoundError(transaction.transaction_hash)
    } else if (e instanceof ApiFetchError && e.status === 404) {
      throw new ChainNotFound(transaction.chain)
    }
    throw e
  }
}

export const getTransactionByTxHash = async (
  tx: Address
): Promise<MeetingSession[]> => {
  try {
    return await queryClient.fetchQuery(QueryKeys.transactionHash(tx), () =>
      internalFetch<MeetingSession[]>(`/transactions/meeting-sessions?tx=${tx}`)
    )
  } catch (e: unknown) {
    if (e instanceof ApiFetchError && e.status === 400) {
      throw new TransactionIsRequired()
    } else if (e instanceof ApiFetchError && e.status === 404) {
      throw new TransactionNotFoundError(tx)
    }
    throw e
  }
}

export const getPaidSessions = async (
  account_address: string
): Promise<PaidMeetingTypes[]> => {
  return await internalFetch<PaidMeetingTypes[]>(
    `/secure/transactions/meeting-sessions?account_address=${account_address}`
  )
}

export const updateAvailabilityBlockMeetingTypes = async ({
  availability_block_id,
  meeting_type_ids,
}: UpdateAvailabilityBlockMeetingTypesRequest): Promise<void> => {
  return await internalFetch<void>(
    `/secure/availabilities/${availability_block_id}/meeting-types`,
    'PATCH',
    { meeting_type_ids }
  )
}

export const getMeetingTypesForAvailabilityBlock = async (
  availability_block_id: string
): Promise<MeetingType[]> => {
  return await internalFetch<MeetingType[]>(
    `/secure/availabilities/${availability_block_id}/meeting-types`
  )
}

export const requestInvoice = async (
  payload: RequestInvoiceRequest
): Promise<{ success: true }> => {
  return await internalFetch<{ success: true }>(
    `/transactions/invoice`,
    'POST',
    payload
  )
=======
>>>>>>> d8697c3c
}<|MERGE_RESOLUTION|>--- conflicted
+++ resolved
@@ -22,10 +22,6 @@
   Contact,
   ContactInvite,
   ContactSearch,
-<<<<<<< HEAD
-=======
-  DBContact,
->>>>>>> d8697c3c
   LeanContact,
 } from '@/types/Contacts'
 import { InviteType } from '@/types/Dashboard'
@@ -74,10 +70,7 @@
   AllMeetingSlotsUsedError,
   ApiFetchError,
   CantInviteYourself,
-<<<<<<< HEAD
   ChainNotFound,
-=======
->>>>>>> d8697c3c
   ContactAlreadyExists,
   ContactInviteAlreadySent,
   ContactInviteNotForAccount,
@@ -1279,10 +1272,6 @@
   }
 }
 
-<<<<<<< HEAD
-export const getNewestCoupon = async (): Promise<Coupon> => {
-  return await internalFetch<Coupon>(`/subscriptions/custom`)
-=======
 export const getNewestCoupon = async (
   signal?: AbortSignal
 ): Promise<Coupon> => {
@@ -1292,7 +1281,6 @@
     undefined,
     { signal }
   )
->>>>>>> d8697c3c
 }
 
 export const searchForAccounts = async (query: string, offset = 0) => {
@@ -1427,7 +1415,6 @@
 
 export const doesContactExist = async (identifier: string) => {
   return await internalFetch<boolean>(`/secure/contact/${identifier}/exist`)
-<<<<<<< HEAD
 }
 
 export const getAvailabilityBlocks = async (): Promise<AvailabilityBlock[]> => {
@@ -1572,6 +1559,4 @@
     'POST',
     payload
   )
-=======
->>>>>>> d8697c3c
 }