--- conflicted
+++ resolved
@@ -32,8 +32,9 @@
 import { checkTransactionError, validateChainToActOn } from './rpc_helper_front'
 import { thirdWebClient } from './user_manager'
 
-<<<<<<< HEAD
-export const isProAccount = (account?: Account | null): boolean => {
+export const isProAccount = (
+  account?: Pick<Account, 'subscriptions'> | null
+): boolean => {
   // Check domain subscriptions
   const domainSubscription = getActiveProSubscription(account)
   if (domainSubscription) {
@@ -65,12 +66,6 @@
     Sentry.captureException(error)
     return false
   }
-=======
-export const isProAccount = (
-  account?: Pick<Account, 'subscriptions'> | null
-): boolean => {
-  return Boolean(getActiveProSubscription(account))
->>>>>>> e44e2936
 }
 
 export const getActiveProSubscription = (
