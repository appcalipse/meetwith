<<<<<<< HEAD
import * as Sentry from '@sentry/browser'
import { format } from 'date-fns'
import { utcToZonedTime } from 'date-fns-tz'
=======
import * as Sentry from '@sentry/nextjs'
>>>>>>> f427e870
import {
  createAccount,
  createCalendarObject,
  DAVAccount,
  DAVCalendar,
  deleteCalendarObject,
  fetchCalendarObjects,
  fetchCalendars,
  getBasicAuthHeaders,
  updateCalendarObject,
} from 'tsdav'

import { NewCalendarEventType } from '@/types/CalendarConnections'
import {
  MeetingCreationRequest,
  MeetingUpdateRequest,
  ParticipantInfo,
} from '@/types/Meeting'

import { generateIcs } from '../calendar_manager'
import { decryptContent } from '../cryptography'
import { CalendarService } from './common.types'

// ical.js has no ts typing
// eslint-disable-next-line @typescript-eslint/no-var-requires
const ICAL = require('ical.js')
export const TIMEZONE_FORMAT = 'YYYY-MM-DDTHH:mm:ss[Z]'
const CALDAV_CALENDAR_TYPE = 'caldav'

export type BufferedBusyTime = {
  start: string
  end: string
}

export type BatchResponse = {
  responses: SubResponse[]
}

export type SubResponse = {
  body: { value: { start: { dateTime: string }; end: { dateTime: string } }[] }
}

export function handleErrorsJson(response: Response) {
  if (!response.ok) {
    response.json().then(console.error)
    throw Error(response.statusText)
  }
  return response.json()
}

export type EventBusyDate = Record<'start' | 'end', Date | string>

export interface CaldavCredentials {
  url: string
  username: string
  password: string
}

/**
 * Generic CalDAV Integration service. It requires:
 * - caldav service base URL
 * - username (usually an email)
 * - password
 */
export default class CaldavCalendarService implements CalendarService {
  private url = ''
  private credentials: Record<string, string> = {}
  private headers: Record<string, string> = {}

  constructor(
    address: string,
    email: string,
    credential: CaldavCredentials,
    encripted = true
  ) {
    const symetricKey = process.env.SYMETRIC_KEY!

    const { username, password, url } =
      typeof credential === 'string' ? JSON.parse(credential) : credential

    this.url = url
    this.credentials = {
      username,
      password: !encripted ? password : decryptContent(symetricKey, password),
    }
    this.headers = getBasicAuthHeaders({
      username,
      password: this.credentials.password,
    })
  }

  /**
   * Creates an event into the owner icalendar
   *
   * @param owner
   * @param details
   * @returns
   */
  async createEvent(
    calendarOwnerAccountAddress: string,
    details: MeetingCreationRequest,
    slot_id: string,
    meeting_creation_time: Date
  ): Promise<NewCalendarEventType> {
    try {
      const calendars = await this.listCalendars()

      const participantsInfo: ParticipantInfo[] =
        details.participants_mapping.map(participant => ({
          type: participant.type,
          name: participant.name,
          account_address: participant.account_address,
          status: participant.status,
          slot_id,
        }))

      const ics = generateIcs(
        {
          meeting_url: details.meeting_url,
          start: new Date(details.start),
          end: new Date(details.end),
          id: slot_id,
          created_at: new Date(meeting_creation_time),
          meeting_info_file_path: '',
          participants: participantsInfo,
          version: 0,
          related_slot_ids: [],
        },
        calendarOwnerAccountAddress
      )

      if (!ics.value || ics.error) throw new Error('Error creating iCalString')

      // We create the event directly on iCal
      const responses = await Promise.all(
        calendars.map(calendar =>
          createCalendarObject({
            calendar,
            filename: `${slot_id}.ics`,
            // according to https://datatracker.ietf.org/doc/html/rfc4791#section-4.1, Calendar object resources contained in calendar collections MUST NOT specify the iCalendar METHOD property.
            iCalString: Buffer.from(ics.value!).toString('base64'),
            headers: this.headers,
          })
        )
      )

      if (responses.some(r => !r.ok)) {
        throw new Error(
          `Error creating event: ${(
            await Promise.all(responses.map(r => JSON.stringify(r.statusText)))
          ).join(', ')}`
        )
      }

      return {
        uid: slot_id,
        id: slot_id,
        type: 'Cal Dav',
        password: '',
        url: '',
        additionalInfo: {},
      }
    } catch (reason) {
      Sentry.captureException(reason)
      throw reason
    }
  }

  async updateEvent(
    owner: string,
    slot_id: string,
    details: MeetingUpdateRequest
  ): Promise<NewCalendarEventType> {
    try {
      const events = await this.getEventsByUID(slot_id)

      const participantsInfo: ParticipantInfo[] =
        details.participants_mapping.map(participant => ({
          type: participant.type,
          name: participant.name,
          account_address: participant.account_address,
          status: participant.status,
          slot_id,
        }))

      const ics = generateIcs(
        {
          meeting_url: details.meeting_url,
          start: new Date(details.start),
          end: new Date(details.end),
          id: slot_id,
          created_at: new Date(),
          meeting_info_file_path: '',
          participants: participantsInfo,
          version: 0,
          related_slot_ids: [],
        },
        owner
      )

      if (!ics.value || ics.error) throw new Error('Error creating iCalString')

      const eventsToUpdate = events.filter(event => event.uid === slot_id)

      await Promise.all(
        eventsToUpdate.map(event => {
          return updateCalendarObject({
            calendarObject: {
              url: event.url,
              // according to https://datatracker.ietf.org/doc/html/rfc4791#section-4.1, Calendar object resources contained in calendar collections MUST NOT specify the iCalendar METHOD property.
              data: Buffer.from(ics.value!).toString('base64'),
              etag: event?.etag,
            },
            headers: this.headers,
          })
        })
      )

      return {
        uid: slot_id,
        id: slot_id,
        type: 'Cal Dav',
        password: '',
        url: '',
        additionalInfo: {},
      }
    } catch (reason) {
      Sentry.captureException(reason)
      throw reason
    }
  }
  async deleteEvent(slot_id: string): Promise<void> {
    try {
      const events = await this.getEventsByUID(slot_id)

      const eventsToDelete = events.filter(event => event.uid === slot_id)

      await Promise.all(
        eventsToDelete.map(event => {
          return deleteCalendarObject({
            calendarObject: {
              url: event.url,
              etag: event?.etag,
            },
            headers: this.headers,
          })
        })
      )
    } catch (reason) {
      Sentry.captureException(reason)
      throw reason
    }
  }

  async getAvailability(
    dateFrom: string,
    dateTo: string
  ): Promise<EventBusyDate[]> {
    const calendars = await this.listCalendars()

    const calendarObjectsFromEveryCalendar = (
      await Promise.all(
        calendars.map(calendar =>
          fetchCalendarObjects({
            calendar,
            headers: this.headers,
            expand: true,
            timeRange: {
              start: new Date(dateFrom).toISOString(),
              end: new Date(dateTo).toISOString(),
            },
          })
        )
      )
    ).flat()

    const events = calendarObjectsFromEveryCalendar
      .filter(e => !!e.data)
      .map(object => {
        const jcalData = ICAL.parse(object.data)
        const vcalendar = new ICAL.Component(jcalData)
        const vevent = vcalendar.getFirstSubcomponent('vevent')
        const event = new ICAL.Event(vevent)

        return {
          start: event.startDate.toJSDate().toISOString(),
          end: event.endDate.toJSDate().toISOString(),
        }
      })

    return Promise.resolve(events)
  }

  async listCalendars() {
    try {
      const account = await this.getAccount()

      const calendars = await fetchCalendars({
        account,
        headers: this.headers,
      })

      return calendars.reduce<DAVCalendar[]>((newCalendars, calendar) => {
        if (!calendar.components?.includes('VEVENT')) return newCalendars
        newCalendars.push(calendar)
        return newCalendars
      }, [])
    } catch (reason) {
      Sentry.captureException(reason)
      throw reason
    }
  }

  private async getEvents(
    calId: string,
    dateFrom: string | null,
    dateTo: string | null,
    objectUrls?: string[] | null
  ) {
    try {
      const objects = await fetchCalendarObjects({
        calendar: {
          url: calId,
        },
        objectUrls: objectUrls ? objectUrls : undefined,
        timeRange:
          dateFrom && dateTo
            ? {
                start: format(new Date(dateFrom), TIMEZONE_FORMAT),
                end: format(new Date(dateTo), TIMEZONE_FORMAT),
              }
            : undefined,
        headers: this.headers,
      })

      const events = objects
        .filter(e => !!e.data)
        .map(object => {
          const jcalData = ICAL.parse(object.data)

          const vcalendar = new ICAL.Component(jcalData)

          const vevent = vcalendar.getFirstSubcomponent('vevent')
          const event = new ICAL.Event(vevent)

          const calendarTimezone =
            vcalendar
              .getFirstSubcomponent('vtimezone')
              ?.getFirstPropertyValue('tzid') || ''

          const startDate = calendarTimezone
            ? utcToZonedTime(event.startDate.toJSDate(), calendarTimezone)
            : new Date(event.startDate.toUnixTime() * 1000)

          const endDate = calendarTimezone
            ? utcToZonedTime(event.endDate.toJSDate(), calendarTimezone)
            : new Date(event.endDate.toUnixTime() * 1000)

          return {
            uid: event.uid,
            etag: object.etag,
            url: object.url,
            summary: event.summary,
            description: event.description,
            location: event.location,
            sequence: event.sequence,
            startDate,
            endDate,
            duration: {
              weeks: event.duration.weeks,
              days: event.duration.days,
              hours: event.duration.hours,
              minutes: event.duration.minutes,
              seconds: event.duration.seconds,
              isNegative: event.duration.isNegative,
            },
            organizer: event.organizer,
            attendees: event.attendees.map((a: any) => a.getValues()),
            recurrenceId: event.recurrenceId,
            timezone: calendarTimezone,
          }
        })

      return events
    } catch (reason) {
      console.error(reason)
      throw reason
    }
  }

  private async getEventsByUID(uid: string) {
    const events = []

    const calendars = await this.listCalendars()

    for (const cal of calendars) {
      const calEvents = await this.getEvents(cal.url, null, null, [
        `${cal.url}${uid}.ics`,
      ])

      for (const ev of calEvents) {
        events.push(ev)
      }
    }

    return events
  }

  private async getAccount(): Promise<DAVAccount> {
    return createAccount({
      account: {
        serverUrl: this.url,
        accountType: CALDAV_CALENDAR_TYPE,
        credentials: this.credentials,
      },
      headers: this.headers,
    })
  }
}<|MERGE_RESOLUTION|>--- conflicted
+++ resolved
@@ -1,10 +1,6 @@
-<<<<<<< HEAD
-import * as Sentry from '@sentry/browser'
+import * as Sentry from '@sentry/nextjs'
 import { format } from 'date-fns'
 import { utcToZonedTime } from 'date-fns-tz'
-=======
-import * as Sentry from '@sentry/nextjs'
->>>>>>> f427e870
 import {
   createAccount,
   createCalendarObject,
