--- conflicted
+++ resolved
@@ -404,8 +404,6 @@
     }
     return payload
   }
-<<<<<<< HEAD
-=======
 
   async getAvailability(
     calendarIds: string[],
@@ -465,5 +463,4 @@
 
     return result.flat()
   }
->>>>>>> 945ed76c
 }