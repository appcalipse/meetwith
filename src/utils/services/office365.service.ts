--- conflicted
+++ resolved
@@ -132,14 +132,9 @@
     try {
       const accessToken = await this.auth.getToken()
 
-<<<<<<< HEAD
-      const body = JSON.stringify(this.translateEvent(owner, details, slot_id))
-=======
-      const calendarId = '' // TODO: required? @ramon: yes, lucklily it works cause it creates on the default one
       const body = JSON.stringify(
         this.translateEvent(owner, details, slot_id, meeting_creation_time)
       )
->>>>>>> dba19e3d
 
       const response = await fetch(
         `https://graph.microsoft.com/v1.0/me/calendar/events`,
@@ -216,11 +211,8 @@
     calendarOwnerAccountAddress: string,
     details: MeetingCreationRequest,
     slot_id: string,
-<<<<<<< HEAD
+    meeting_creation_time: Date,
     includeId = true
-=======
-    meeting_creation_time: Date
->>>>>>> dba19e3d
   ) => {
     const participantsInfo: ParticipantInfo[] =
       details.participants_mapping.map(participant => ({
@@ -262,12 +254,9 @@
         },
       },
       attendees: [],
-<<<<<<< HEAD
+      allowNewTimeProposals: false,
       transactionId: slot_id, // avoid duplicating the event if we make more than one request with the same transactionId
       id: includeId ? slot_id : undefined, //required for editing the event in the future
-=======
-      allowNewTimeProposals: false,
->>>>>>> dba19e3d
     }
 
     for (const participant of details.participants_mapping) {
