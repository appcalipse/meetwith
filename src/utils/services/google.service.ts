import * as Sentry from '@sentry/nextjs'
import { format, getWeekOfMonth } from 'date-fns'
import { GaxiosError } from 'gaxios'
import { Auth, calendar_v3, google } from 'googleapis'

import {
  CalendarSyncInfo,
  NewCalendarEventType,
} from '@/types/CalendarConnections'
import { MeetingReminders } from '@/types/common'
import { Intents } from '@/types/Dashboard'
import { MeetingRepeat, TimeSlotSource } from '@/types/Meeting'
<<<<<<< HEAD
import { ParticipantInfo } from '@/types/ParticipantInfo'
=======
import {
  ParticipantInfo,
  ParticipantType,
  ParticipationStatus,
} from '@/types/ParticipantInfo'
>>>>>>> 7836b22f
import { MeetingCreationSyncRequest } from '@/types/Requests'

import { apiUrl, appUrl, NO_REPLY_EMAIL } from '../constants'
import { updateCalendarPayload } from '../database'
import { CalendarServiceHelper } from './calendar.helper'
import { CalendarService } from './calendar.service.types'
import { withRetry } from './retry.service'

export type EventBusyDate = Record<'start' | 'end', Date | string>

export class MWWGoogleAuth extends google.auth.OAuth2 {
  constructor(client_id: string, client_secret: string, redirect_uri?: string) {
    super(client_id, client_secret, redirect_uri)
  }

  isTokenExpiring() {
    return super.isTokenExpiring()
  }

  async refreshToken(token: string | null | undefined) {
    return super.refreshToken(token)
  }
}

const retryCondition = (error: unknown) => {
  if (error instanceof GaxiosError) {
    const isRateLimit =
      error?.message?.includes('Rate Limit') ||
      error?.response?.status === 403 ||
      error?.code === 'RATE_LIMIT_EXCEEDED'

    const isQuotaExceeded =
      error?.message?.includes('quotaExceeded') ||
      error?.message?.includes('rateLimitExceeded')

    const isNetworkError =
      error?.code === 'ECONNRESET' ||
      error?.code === 'ETIMEDOUT' ||
      !!(
        error?.response?.status &&
        error?.response?.status >= 500 &&
        error?.response?.status < 600
      )

    return isRateLimit || isQuotaExceeded || isNetworkError
  }
  return false
}
export default class GoogleCalendarService
  implements CalendarService<TimeSlotSource.GOOGLE>
{
  private auth: { getToken: () => Promise<MWWGoogleAuth> }
  private email: string

  constructor(
    address: string,
    email: string,
    credential: Auth.Credentials | string
  ) {
    this.auth = this.googleAuth(
      address,
      email,
      typeof credential === 'string' ? JSON.parse(credential) : credential
    )
    this.email = email
  }

  async refreshConnection(): Promise<CalendarSyncInfo[]> {
    const myGoogleAuth = await this.auth.getToken()
    const calendar = google.calendar({
      version: 'v3',
      auth: myGoogleAuth,
    })

    try {
      const calendarList = (await calendar.calendarList.list()).data

      const calendars: CalendarSyncInfo[] = calendarList.items!.map(c => {
        return {
          calendarId: c.id!,
          name: c.summary!,
          color: c.backgroundColor || undefined,
          sync: false,
          enabled: Boolean(c.primary),
        }
      })
      return calendars
    } catch (err) {
      const info = google.oauth2({
        version: 'v2',
        auth: myGoogleAuth,
      })
      const user = (await info.userinfo.get()).data
      return [
        {
          calendarId: user.email!,
          name: user.email!,
          color: undefined,
          sync: false,
          enabled: true,
        },
      ]
    }
  }

  getConnectedEmail(): string {
    return this.email
  }

  async getEventById(
    meeting_id: string,
    _calendarId?: string
  ): Promise<calendar_v3.Schema$Event | undefined> {
    return new Promise(async (resolve, reject) => {
      const auth = this.auth
      const myGoogleAuth = await auth.getToken()
      const calendar = google.calendar({
        version: 'v3',
        auth: myGoogleAuth,
      })

      const calendarId = parseCalendarId(_calendarId)

      calendar.events.get(
        {
          auth: myGoogleAuth,
          calendarId,
          eventId: meeting_id.replaceAll('-', ''),
        },
        function (err, event) {
          if (err) {
            console.error(
              'There was an error contacting google calendar service: ',
              err?.message
            )
            return resolve(undefined)
          }
          return resolve(event?.data)
        }
      )
    })
  }

  async listEvents(
    calendarId: string,
    dateFrom: Date,
    dateTo: Date
  ): Promise<calendar_v3.Schema$Event[]> {
    return new Promise((resolve, reject) =>
      this.auth.getToken().then(myGoogleAuth => {
        const calendar = google.calendar({
          version: 'v3',
          auth: myGoogleAuth,
        })

        calendar.events.list(
          {
            calendarId,
            timeMin: dateFrom.toISOString(),
            timeMax: dateTo.toISOString(),
            singleEvents: true,
            orderBy: 'updated',
            q: 'meetingId',
            showDeleted: true,
            updatedMin: new Date(Date.now() - 60 * 60 * 1000).toISOString(), // 1 hour ago
          },
          (err, res) => {
            if (err) {
              console.error(
                'There was an error contacting google calendar service: ',
                err
              )
              return reject(err)
            }
            const events = res?.data.items || []
            return resolve(events)
          }
        )
      })
    )
  }

  async createEvent(
    calendarOwnerAccountAddress: string,
    meetingDetails: MeetingCreationSyncRequest,
    meeting_creation_time: Date,
    _calendarId?: string
  ): Promise<NewCalendarEventType> {
    return new Promise((resolve, reject) =>
      this.auth
        .getToken()
        .then(async myGoogleAuth => {
          const event = await this.getEventById(
            meetingDetails.meeting_id,
            _calendarId
          )
          if (event) {
            return resolve({
              uid: meetingDetails.meeting_id,
              ...event,
              id: meetingDetails.meeting_id,
              additionalInfo: {
                hangoutLink: event.hangoutLink || '',
              },
              type: 'google_calendar',
              password: '',
              url: '',
            })
          }
          const calendarId = parseCalendarId(_calendarId)
          const participantsInfo: ParticipantInfo[] =
            meetingDetails.participants.map(participant => ({
              type: participant.type,
              name: participant.name,
              account_address: participant.account_address,
              status: participant.status,
              slot_id: '',
              meeting_id: meetingDetails.meeting_id,
            }))

          const slot_id = meetingDetails.participants.find(
            p => p.account_address === calendarOwnerAccountAddress
          )?.slot_id

          // Determine the correct URL format
          const hasGuests = meetingDetails.participants.some(p => p.guest_email)
          let changeUrl: string

          if (hasGuests) {
            // For meetings with guests, use public calendar URL format
            const ownerParticipant = meetingDetails.participants.find(
              p => p.type === ParticipantType.Owner
            )
            const ownerAddress = ownerParticipant?.account_address
            if (ownerAddress) {
              changeUrl = `${appUrl}/address/${ownerAddress}?slot=${slot_id}`
            } else {
              changeUrl = `${appUrl}/dashboard/schedule?meetingId=${slot_id}&intent=${Intents.UPDATE_MEETING}`
            }
          } else {
            // For regular users, use dashboard format
            changeUrl = `${appUrl}/dashboard/schedule?meetingId=${slot_id}&intent=${Intents.UPDATE_MEETING}`
          }

          const payload: calendar_v3.Schema$Event = {
            // yes, google event ids allows only letters and numbers
            id: meetingDetails.meeting_id.replaceAll('-', ''), // required to edit events later
            summary: CalendarServiceHelper.getMeetingTitle(
              calendarOwnerAccountAddress,
              participantsInfo,
              meetingDetails.title
            ),
            description: CalendarServiceHelper.getMeetingSummary(
              meetingDetails.content,
              meetingDetails.meeting_url,
              changeUrl
            ),
            start: {
              dateTime: new Date(meetingDetails.start).toISOString(),
              timeZone: 'UTC',
            },
            end: {
              dateTime: new Date(meetingDetails.end).toISOString(),
              timeZone: 'UTC',
            },
            created: new Date(meeting_creation_time).toISOString(),
            attendees: [],
            reminders: {
              useDefault: false,
              overrides: [{ method: 'popup', minutes: 10 }],
            },
            creator: {
              displayName: 'Meetwith',
              email: NO_REPLY_EMAIL,
            },
            guestsCanModify: false,
            location: meetingDetails.meeting_url,
            status: 'confirmed',
            extendedProperties: {
              private: {
                updatedBy: 'meetwith',
                lastUpdatedAt: new Date().toISOString(),
              },
            },
          }
          if (meetingDetails.meetingReminders && payload.reminders?.overrides) {
            payload.reminders.overrides = meetingDetails.meetingReminders.map(
              this.createReminder
            )
          }
          if (
            meetingDetails.meetingRepeat &&
            meetingDetails?.meetingRepeat !== MeetingRepeat.NO_REPEAT
          ) {
            let RRULE = `RRULE:FREQ=${meetingDetails.meetingRepeat?.toUpperCase()};INTERVAL=1`
            const dayOfWeek = format(
              meetingDetails.start,
              'eeeeee'
            ).toUpperCase()
            const weekOfMonth = getWeekOfMonth(meetingDetails.start)

            switch (meetingDetails.meetingRepeat) {
              case MeetingRepeat.WEEKLY:
                RRULE += `;BYDAY=${dayOfWeek}`
                break
              case MeetingRepeat.MONTHLY:
                RRULE += `;BYSETPOS=${weekOfMonth};BYDAY=${dayOfWeek}`
                break
            }
            payload.recurrence = [RRULE]
          }
          const calendar = google.calendar({
            version: 'v3',
            auth: myGoogleAuth,
          })

          // Build deduplicated attendees list using helper
          const attendees = CalendarServiceHelper.buildAttendeesList(
            meetingDetails.participants,
            calendarOwnerAccountAddress,
            () => this.getConnectedEmail()
          )

          payload.attendees = attendees

          calendar.events.insert(
            {
              auth: myGoogleAuth,
              calendarId,
              requestBody: payload,
              conferenceDataVersion: 1,
            },
            function (err, event) {
              if (err || !event?.data) {
                console.error(
                  'There was an error contacting google calendar service: ',
                  err
                )
                console.error(err)
                return reject(err)
              }

              return resolve({
                uid: meetingDetails.meeting_id,
                ...event.data,
                id: meetingDetails.meeting_id,
                additionalInfo: {
                  hangoutLink: event.data.hangoutLink || '',
                },
                type: 'google_calendar',
                password: '',
                url: '',
              })
            }
          )
        })
        .catch(error => {
          console.error(error)
          reject(error)
        })
    )
  }

  async _updateEvent(
    calendarOwnerAccountAddress: string,
    meeting_id: string,
    meetingDetails: MeetingCreationSyncRequest,
    _calendarId: string
  ): Promise<NewCalendarEventType> {
    return new Promise(async (resolve, reject) => {
      const auth = this.auth
      const myGoogleAuth = await auth.getToken()
      const calendarId = parseCalendarId(_calendarId)

      const participantsInfo: ParticipantInfo[] =
        meetingDetails.participants.map(participant => ({
          type: participant.type,
          name: participant.name,
          account_address: participant.account_address,
          status: participant.status,
          slot_id: '',
          meeting_id,
        }))
      const event = await this.getEventById(meeting_id, _calendarId)
      const actorStatus = event?.attendees?.find(
        attendee => attendee.self
      )?.responseStatus
      const slot_id = meetingDetails.participants.find(
        p => p.account_address === calendarOwnerAccountAddress
      )?.slot_id

      // Determine the correct URL format based on whether participants are guests
      const hasGuests = meetingDetails.participants.some(p => p.guest_email)
      let changeUrl: string

      if (hasGuests) {
        // For meetings with guests, use public calendar URL format
        const ownerParticipant = meetingDetails.participants.find(
          p => p.type === ParticipantType.Owner
        )
        const ownerAddress = ownerParticipant?.account_address
        if (ownerAddress) {
          changeUrl = `${appUrl}/address/${ownerAddress}?slot=${slot_id}`
        } else {
          changeUrl = `${appUrl}/dashboard/schedule?meetingId=${slot_id}&intent=${Intents.UPDATE_MEETING}`
        }
      } else {
        // For regular users, use dashboard format
        changeUrl = `${appUrl}/dashboard/schedule?meetingId=${slot_id}&intent=${Intents.UPDATE_MEETING}`
      }

      const payload: calendar_v3.Schema$Event = {
        id: meeting_id.replaceAll('-', ''), // required to edit events later
        summary: CalendarServiceHelper.getMeetingTitle(
          calendarOwnerAccountAddress,
          participantsInfo,
          meetingDetails.title
        ),
        description: CalendarServiceHelper.getMeetingSummary(
          meetingDetails.content,
          meetingDetails.meeting_url,
          changeUrl
        ),
        start: {
          dateTime: new Date(meetingDetails.start).toISOString(),
          timeZone: 'UTC',
        },
        end: {
          dateTime: new Date(meetingDetails.end).toISOString(),
          timeZone: 'UTC',
        },
        attendees: [],
        reminders: {
          useDefault: false,
          overrides: [{ method: 'popup', minutes: 10 }],
        },
        creator: {
          displayName: 'Meetwith',
        },
        extendedProperties: {
          private: {
            updatedBy: 'meetwith',
            lastUpdatedAt: new Date().toISOString(),
          },
        },
      }

      if (meetingDetails.meeting_url) {
        payload['location'] = meetingDetails.meeting_url
      }
      if (meetingDetails.meetingReminders && payload.reminders?.overrides) {
        payload.reminders.overrides = meetingDetails.meetingReminders.map(
          this.createReminder
        )
      }
      if (
        meetingDetails.meetingRepeat &&
        meetingDetails?.meetingRepeat !== MeetingRepeat.NO_REPEAT
      ) {
        payload.recurrence = [
          `RRULE:FREQ=${meetingDetails.meetingRepeat?.toUpperCase()}`,
        ]
      }
      const guest = meetingDetails.participants.find(
        participant => participant.guest_email
      )

      // Build deduplicated attendees list using helper
      const attendees = CalendarServiceHelper.buildAttendeesListForUpdate(
        meetingDetails.participants,
        calendarOwnerAccountAddress,
        () => this.getConnectedEmail(),
        actorStatus || undefined,
        guest
      )

      payload.attendees = attendees

      const calendar = google.calendar({
        version: 'v3',
        auth: myGoogleAuth,
      })
      calendar.events.update(
        {
          auth: myGoogleAuth,
          calendarId,
          eventId: meeting_id.replaceAll('-', ''),
          sendNotifications: true,
          sendUpdates: 'all',
          requestBody: payload,
        },
        function (err, event) {
          if (err) {
            console.error(
              'There was an error contacting google calendar service: ',
              err
            )

            return reject(err)
          }
          return resolve({
            uid: meeting_id,
            ...event?.data,
            id: meeting_id,
            additionalInfo: {
              hangoutLink: event?.data.hangoutLink || '',
            },
            type: 'google_calendar',
            password: '',
            url: '',
          })
        }
      )
    })
  }

  async updateEvent(
    calendarOwnerAccountAddress: string,
    meeting_id: string,
    meetingDetails: MeetingCreationSyncRequest,
    _calendarId: string
  ): Promise<NewCalendarEventType> {
    return withRetry<NewCalendarEventType>(
      async () =>
        this._updateEvent(
          calendarOwnerAccountAddress,
          meeting_id,
          meetingDetails,
          _calendarId
        ),
      {
        maxRetries: 3,
        baseDelay: 1000,
        maxDelay: 30000,
        retryCondition,
      }
    )
  }

  async deleteEvent(meeting_id: string, _calendarId: string): Promise<void> {
    return new Promise(async (resolve, reject) => {
      const auth = this.auth
      const myGoogleAuth = await auth.getToken()
      const calendar = google.calendar({
        version: 'v3',
        auth: myGoogleAuth,
      })

      const calendarId = parseCalendarId(_calendarId)

      calendar.events.delete(
        {
          auth: myGoogleAuth,
          calendarId,
          eventId: meeting_id.replaceAll('-', ''),
          sendNotifications: true,
          sendUpdates: 'all',
        },
        function (err: any, event: any) {
          if (err) {
            /**
             *  410 is when an event is already deleted on the Google cal before on cal.com
             *  404 is when the event is on a different calendar
             */
            if (err.code === 410) return resolve()
            console.error(
              'There was an error contacting google calendar service: ',
              err
            )
            if (err.code === 404) return resolve()
            return reject(err)
          }
          return resolve(event?.data)
        }
      )
    })
  }

  async getAvailability(
    calendarIds: string[],
    dateFrom: string,
    dateTo: string
  ): Promise<EventBusyDate[]> {
    return new Promise((resolve, reject) =>
      this.auth.getToken().then(myGoogleAuth => {
        const calendar = google.calendar({
          version: 'v3',
          auth: myGoogleAuth,
        })

        calendar.freebusy.query(
          {
            requestBody: {
              timeMin: dateFrom,
              timeMax: dateTo,
              items: calendarIds.map(id => {
                return {
                  id,
                }
              }),
            },
          },
          (err, apires) => {
            if (err) {
              reject(err)
            }
            let result: any = []

            if (apires?.data.calendars) {
              result = Object.values(apires.data.calendars).reduce((c, i) => {
                i.busy?.forEach(busyTime => {
                  c.push({
                    start: busyTime.start || '',
                    end: busyTime.end || '',
                  })
                })
                return c
              }, [] as typeof result)
            }
            resolve(result)
          }
        )
      })
    )
  }

  async setWebhookUrl(webhookUrl: string, calendarId = 'primary') {
    try {
      const auth = await this.auth.getToken()
      const calendar = google.calendar({ version: 'v3', auth })

      // Generate a unique channel ID for this webhook
      const channelId = `mww-${calendarId.replace(
        /[^a-zA-Z0-9_]/g,
        '-'
      )}-${Date.now()}`

      // Set up the watch request
      const watchRequest = {
        calendarId,
        requestBody: {
          id: channelId,
          type: 'web_hook',
          address: webhookUrl,
          // Optional: Set expiration (max 1 week for calendar API)
          expiration: (Date.now() + 7 * 24 * 60 * 60 * 1000).toString(), // 1 week from now
          token: process.env.SERVER_SECRET,
        },
      }

      const response = await calendar.events.watch(watchRequest)

      console.trace('Google Calendar webhook registered:', {
        channelId,
        calendarId,
        webhookUrl,
        expiration: response.data.expiration,
        resourceId: response.data.resourceId,
      })

      return {
        channelId: response.data.id,
        resourceId: response.data.resourceId,
        expiration: response.data.expiration,
        calendarId,
        webhookUrl,
      }
    } catch (error) {
      console.error('Failed to register Google Calendar webhook:', error)
      Sentry.captureException(error, {
        tags: { service: 'google_calendar', action: 'webhook_setup' },
        extra: { webhookUrl, calendarId, email: this.email },
      })
      throw error
    }
  }

  async stopWebhook(channelId: string, resourceId: string): Promise<void> {
    try {
      const auth = await this.auth.getToken()
      const calendar = google.calendar({ version: 'v3', auth })

      await calendar.channels.stop({
        requestBody: {
          id: channelId,
          resourceId,
        },
      })
    } catch (error) {
      console.error('Failed to stop Google Calendar webhook:', error)
      Sentry.captureException(error, {
        tags: { service: 'google_calendar', action: 'webhook_stop' },
        extra: { channelId, resourceId, email: this.email },
      })
      throw error
    }
  }

  async refreshWebhook(
    oldChannelId: string,
    oldResourceId: string,
    webhookUrl: string,
    calendarId = 'primary'
  ) {
    try {
      // Stop the old webhook first
      await this.stopWebhook(oldChannelId, oldResourceId)
      // Create a new webhook
      return await this.setWebhookUrl(webhookUrl, calendarId)
    } catch (error) {
      console.error('Failed to refresh Google Calendar webhook:', error)
      Sentry.captureException(error, {
        tags: { service: 'google_calendar', action: 'webhook_refresh' },
        extra: { oldChannelId, webhookUrl, calendarId, email: this.email },
      })
      throw error
    }
  }

  async _updateEventRSVP(
    meeting_id: string,
    attendeeEmail: string,
    responseStatus: string,
    _calendarId?: string
  ): Promise<NewCalendarEventType> {
    return new Promise(async (resolve, reject) => {
      try {
        const auth = this.auth
        const myGoogleAuth = await auth.getToken()
        const calendar = google.calendar({
          version: 'v3',
          auth: myGoogleAuth,
        })

        const calendarId = parseCalendarId(_calendarId)

        // First, get the current event
        const event = await this.getEventById(meeting_id, _calendarId)
        await new Promise(resolve => setTimeout(resolve, 5000)) // Wait for 5 seconds to ensure the event is fetched and rate limit not blocked
        // If the event is not found, reject the promise
        if (!event) {
          return reject(new Error(`Event ${meeting_id} not found`))
        }

        // Update only the specific attendee's response status
        const updatedAttendees = (event.attendees || []).map(attendee => {
          if (attendee.email?.toLowerCase() === attendeeEmail.toLowerCase()) {
            return {
              ...attendee,
              responseStatus,
            }
          }
          return attendee
        })

        // Create minimal payload with only attendees and extended properties
        const payload: calendar_v3.Schema$Event = {
          attendees: updatedAttendees,
          extendedProperties: {
            private: {
              ...event.extendedProperties?.private,
              updatedBy: 'meetwith',
              lastUpdatedAt: new Date().toISOString(),
            },
          },
        }

        // Update the event with only the RSVP change
        calendar.events.patch(
          {
            auth: myGoogleAuth,
            calendarId,
            eventId: meeting_id.replaceAll('-', ''),
            sendNotifications: true,
            sendUpdates: 'all',
            requestBody: payload,
          },
          function (updateErr, updatedEvent) {
            if (updateErr) {
              console.error(
                'There was an error updating RSVP status: ',
                updateErr
              )
              return reject(updateErr)
            }

            return resolve({
              uid: meeting_id,
              ...updatedEvent?.data,
              id: meeting_id,
              additionalInfo: {
                hangoutLink: updatedEvent?.data?.hangoutLink || '',
              },
              type: 'google_calendar',
              password: '',
              url: '',
            })
          }
        )
      } catch (error) {
        console.error('Error in updateEventRSVP:', error)
        reject(error)
      }
    })
  }

  async updateEventRSVP(
    meeting_id: string,
    attendeeEmail: string,
    responseStatus: string,
    _calendarId?: string
  ): Promise<NewCalendarEventType> {
    return withRetry<NewCalendarEventType>(
      async () =>
        this._updateEventRSVP(
          meeting_id,
          attendeeEmail,
          responseStatus,
          _calendarId
        ),
      {
        maxRetries: 3,
        baseDelay: 1000,
        maxDelay: 30000,
        retryCondition,
      }
    )
  }

  async updateEventExtendedProperties(
    meeting_id: string,
    _calendarId?: string
  ): Promise<NewCalendarEventType> {
    return new Promise(async (resolve, reject) => {
      try {
        const auth = this.auth
        const myGoogleAuth = await auth.getToken()
        const calendar = google.calendar({
          version: 'v3',
          auth: myGoogleAuth,
        })

        const calendarId = parseCalendarId(_calendarId)

        // First, get the current event
        const event = await this.getEventById(meeting_id, _calendarId)
        if (!event) {
          return reject(new Error(`Event ${meeting_id} not found`))
        }

        // Create minimal payload with only attendees and extended properties
        const payload: calendar_v3.Schema$Event = {
          extendedProperties: {
            private: {
              ...event.extendedProperties?.private,
              updatedBy: 'meetwith',
              lastUpdatedAt: new Date().toISOString(),
            },
          },
        }

        // Update the event with only the RSVP change
        calendar.events.patch(
          {
            auth: myGoogleAuth,
            calendarId,
            eventId: meeting_id.replaceAll('-', ''),
            sendNotifications: true,
            sendUpdates: 'all',
            requestBody: payload,
          },
          function (updateErr, updatedEvent) {
            if (updateErr) {
              console.error(
                'There was an error updating RSVP status: ',
                updateErr
              )
              return reject(updateErr)
            }

            return resolve({
              uid: meeting_id,
              ...updatedEvent?.data,
              id: meeting_id,
              additionalInfo: {
                hangoutLink: updatedEvent?.data?.hangoutLink || '',
              },
              type: 'google_calendar',
              password: '',
              url: '',
            })
          }
        )
      } catch (error) {
        console.error('Error in updateEventRSVP:', error)
        reject(error)
      }
    })
  }

  private googleAuth = (
    address: string,
    email: string,
    googleCredentials: Auth.Credentials
  ) => {
    const [client_secret, client_id] = [
      process.env.GOOGLE_CLIENT_SECRET!,
      process.env.GOOGLE_CLIENT_ID!,
    ]
    const redirect_uri = `${apiUrl}/secure/calendar_integrations/google/callback`

    const myGoogleAuth = new MWWGoogleAuth(
      client_id,
      client_secret,
      redirect_uri
    )
    myGoogleAuth.setCredentials(googleCredentials)

    const isExpired = () => {
      const expired = myGoogleAuth.isTokenExpiring()
      return expired
    }

    const refreshAccessToken = () =>
      myGoogleAuth
        .refreshToken(googleCredentials.refresh_token)
        .then(async res => {
          const token = res.res?.data
          googleCredentials.access_token = token.access_token
          googleCredentials.expiry_date = token.expiry_date

          await updateCalendarPayload(
            address,
            email,
            TimeSlotSource.GOOGLE,
            googleCredentials
          )
          myGoogleAuth.setCredentials(googleCredentials)
          return myGoogleAuth
        })
        .catch(err => {
          Sentry.captureException(err)
          return myGoogleAuth
        })

    return {
      email,
      getToken: () =>
        !isExpired() ? Promise.resolve(myGoogleAuth) : refreshAccessToken(),
    }
  }

  private createReminder(indicator: MeetingReminders) {
    switch (indicator) {
      case MeetingReminders['15_MINUTES_BEFORE']:
        return { minutes: 15, method: 'popup' }
      case MeetingReminders['30_MINUTES_BEFORE']:
        return { minutes: 30, method: 'popup' }
      case MeetingReminders['1_HOUR_BEFORE']:
        return { minutes: 60, method: 'popup' }
      case MeetingReminders['1_DAY_BEFORE']:
        return { minutes: 1440, method: 'popup' }
      case MeetingReminders['1_WEEK_BEFORE']:
        return { minutes: 10080, method: 'popup' }
      case MeetingReminders['10_MINUTES_BEFORE']:
      default:
        return { minutes: 10, method: 'popup' }
    }
  }
}

const parseCalendarId = (calId?: string) => {
  if (!calId) {
    return undefined
  }
  if (calId.indexOf('@') === -1) {
    return calId
  } else {
    return 'primary'
  }
}<|MERGE_RESOLUTION|>--- conflicted
+++ resolved
@@ -10,15 +10,12 @@
 import { MeetingReminders } from '@/types/common'
 import { Intents } from '@/types/Dashboard'
 import { MeetingRepeat, TimeSlotSource } from '@/types/Meeting'
-<<<<<<< HEAD
-import { ParticipantInfo } from '@/types/ParticipantInfo'
-=======
 import {
   ParticipantInfo,
   ParticipantType,
   ParticipationStatus,
 } from '@/types/ParticipantInfo'
->>>>>>> 7836b22f
+import { ParticipantInfo } from '@/types/ParticipantInfo'
 import { MeetingCreationSyncRequest } from '@/types/Requests'
 
 import { apiUrl, appUrl, NO_REPLY_EMAIL } from '../constants'
