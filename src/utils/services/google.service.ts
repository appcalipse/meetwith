import * as Sentry from '@sentry/nextjs'
import { GetTokenResponse } from 'google-auth-library/build/src/auth/oauth2client'
import { Auth, calendar_v3, google } from 'googleapis'

import {
  CalendarSyncInfo,
  NewCalendarEventType,
} from '@/types/CalendarConnections'
import { MeetingProvider, TimeSlotSource } from '@/types/Meeting'
import { ParticipantInfo, ParticipationStatus } from '@/types/ParticipantInfo'
import { MeetingCreationSyncRequest } from '@/types/Requests'

import { noNoReplyEmailForAccount } from '../calendar_manager'
import { apiUrl, appUrl, NO_REPLY_EMAIL } from '../constants'
import { updateCalendarPayload } from '../database'
import { CalendarServiceHelper } from './calendar.helper'
import { CalendarService } from './calendar.service.types'

export type EventBusyDate = Record<'start' | 'end', Date | string>

export class MWWGoogleAuth extends google.auth.OAuth2 {
  constructor(client_id: string, client_secret: string, redirect_uri?: string) {
    super(client_id, client_secret, redirect_uri)
  }

  isTokenExpiring() {
    return super.isTokenExpiring()
  }

  async refreshToken(token: string | null | undefined) {
    return super.refreshToken(token)
  }
}

export default class GoogleCalendarService implements CalendarService {
  private auth: { getToken: () => Promise<MWWGoogleAuth> }
  private email: string
  constructor(
    address: string,
    email: string,
    credential: Auth.Credentials | string
  ) {
    this.auth = this.googleAuth(
      address,
      email,
      typeof credential === 'string' ? JSON.parse(credential) : credential
    )
    this.email = email
  }

  private googleAuth = (
    address: string,
    email: string,
    googleCredentials: Auth.Credentials
  ) => {
    const [client_secret, client_id] = [
      process.env.GOOGLE_CLIENT_SECRET!,
      process.env.GOOGLE_CLIENT_ID!,
    ]
    const redirect_uri = `${apiUrl}/secure/calendar_integrations/google/callback`

    const myGoogleAuth = new MWWGoogleAuth(
      client_id,
      client_secret,
      redirect_uri
    )
    myGoogleAuth.setCredentials(googleCredentials)

    const isExpired = () => {
      const expired = myGoogleAuth.isTokenExpiring()
      return expired
    }

    const refreshAccessToken = () =>
      myGoogleAuth
        .refreshToken(googleCredentials.refresh_token)
        .then((res: GetTokenResponse) => {
          const token = res.res?.data
          googleCredentials.access_token = token.access_token
          googleCredentials.expiry_date = token.expiry_date

          return updateCalendarPayload(
            address,
            email,
            TimeSlotSource.GOOGLE,
            googleCredentials
          ).then(() => {
            myGoogleAuth.setCredentials(googleCredentials)
            return myGoogleAuth
          })
        })
        .catch(err => {
          Sentry.captureException(err)
          return myGoogleAuth
        })

    return {
      email,
      getToken: () =>
        !isExpired() ? Promise.resolve(myGoogleAuth) : refreshAccessToken(),
    }
  }

  async refreshConnection(): Promise<CalendarSyncInfo[]> {
    const myGoogleAuth = await this.auth.getToken()
    const calendar = google.calendar({
      version: 'v3',
      auth: myGoogleAuth,
    })

    try {
      const calendarList = (await calendar.calendarList.list()).data

      const calendars: CalendarSyncInfo[] = calendarList.items!.map(c => {
        return {
          calendarId: c.id!,
          name: c.summary!,
          color: c.backgroundColor || undefined,
          sync: false,
          enabled: Boolean(c.primary),
        }
      })
      return calendars
    } catch (err) {
      const info = google.oauth2({
        version: 'v2',
        auth: myGoogleAuth,
      })
      const user = (await info.userinfo.get()).data
      return [
        {
          calendarId: user.email!,
          name: user.email!,
          color: undefined,
          sync: false,
          enabled: true,
        },
      ]
    }
  }

  getConnectedEmail(): string {
    return this.email
  }

  async createEvent(
    calendarOwnerAccountAddress: string,
    meetingDetails: MeetingCreationSyncRequest,
    meeting_creation_time: Date,
    _calendarId?: string
  ): Promise<NewCalendarEventType> {
    return new Promise((resolve, reject) =>
<<<<<<< HEAD
      this.auth
        .getToken()
        .then(myGoogleAuth => {
          const calendarId = parseCalendarId(_calendarId)
          const participantsInfo: ParticipantInfo[] =
            meetingDetails.participants.map(participant => ({
              type: participant.type,
              name: participant.name,
              account_address: participant.account_address,
              status: participant.status,
              slot_id: '',
              meeting_id: meetingDetails.meeting_id,
            }))

          const slot_id = meetingDetails.participants.filter(
            p => p.account_address === calendarOwnerAccountAddress
          )[0].slot_id

          const payload: calendar_v3.Schema$Event = {
            // yes, google event ids allows only letters and numbers
            id: meetingDetails.meeting_id.replaceAll('-', ''), // required to edit events later
            summary: CalendarServiceHelper.getMeetingTitle(
              calendarOwnerAccountAddress,
              participantsInfo
            ),
            description: CalendarServiceHelper.getMeetingSummary(
              meetingDetails.content,
              meetingDetails.meeting_url,
              `${appUrl}/dashboard/meetings?slotId=${slot_id}`
            ),
            start: {
              dateTime: new Date(meetingDetails.start).toISOString(),
              timeZone: 'UTC',
            },
            end: {
              dateTime: new Date(meetingDetails.end).toISOString(),
              timeZone: 'UTC',
            },
            created: new Date(meeting_creation_time).toISOString(),
            attendees: [],
            reminders: {
              useDefault: false,
              overrides: [{ method: 'email', minutes: 10 }],
            },
            creator: {
              displayName: 'Meet with Wallet',
              email: NO_REPLY_EMAIL,
            },
            guestsCanModify: false,
            location:
              meetingDetails.meetingProvider !== MeetingProvider.GOOGLE_MEET
                ? meetingDetails.meeting_url
                : undefined,
            conferenceData:
              meetingDetails.meetingProvider == MeetingProvider.GOOGLE_MEET
                ? {
                    createRequest: {
                      requestId: meetingDetails.meeting_id,
                      conferenceSolutionKey: {
                        type: 'hangoutsMeet',
                      },
                    },
                  }
                : undefined,
            status: 'confirmed',
          }
=======
      this.auth.getToken().then(myGoogleAuth => {
        const calendarId = parseCalendarId(_calendarId)
        const participantsInfo: ParticipantInfo[] =
          meetingDetails.participants.map(participant => ({
            type: participant.type,
            name: participant.name,
            account_address: participant.account_address,
            status: participant.status,
            slot_id: '',
            meeting_id: meetingDetails.meeting_id,
          }))

        const slot_id = meetingDetails.participants.filter(
          p => p.account_address === calendarOwnerAccountAddress
        )[0].slot_id

        const payload: calendar_v3.Schema$Event = {
          // yes, google event ids allows only letters and numbers
          id: meetingDetails.meeting_id.replaceAll('-', ''), // required to edit events later
          summary: CalendarServiceHelper.getMeetingTitle(
            calendarOwnerAccountAddress,
            participantsInfo,
            meetingDetails.title
          ),
          description: CalendarServiceHelper.getMeetingSummary(
            meetingDetails.content,
            meetingDetails.meeting_url,
            `${appUrl}/dashboard/meetings?slotId=${slot_id}`
          ),
          start: {
            dateTime: new Date(meetingDetails.start).toISOString(),
            timeZone: 'UTC',
          },
          end: {
            dateTime: new Date(meetingDetails.end).toISOString(),
            timeZone: 'UTC',
          },
          created: new Date(meeting_creation_time).toISOString(),
          attendees: [],
          reminders: {
            useDefault: false,
            overrides: [{ method: 'email', minutes: 10 }],
          },
          creator: {
            displayName: 'Meet with Wallet',
            email: NO_REPLY_EMAIL,
          },
          guestsCanModify: false,
          conferenceData: {
            entryPoints: [
              {
                entryPointType: 'video',
                uri: meetingDetails.meeting_url,
              },
            ],
          },
          status: 'confirmed',
        }

        if (meetingDetails.meeting_url) {
          payload['location'] = meetingDetails.meeting_url
        }

        const calendar = google.calendar({
          version: 'v3',
          auth: myGoogleAuth,
        })
>>>>>>> 6a61b28f

          const calendar = google.calendar({
            version: 'v3',
            auth: myGoogleAuth,
          })

          for (const participant of meetingDetails.participants) {
            payload.attendees!.push({
              email:
                calendarOwnerAccountAddress === participant.account_address
                  ? this.getConnectedEmail()
                  : participant.guest_email ||
                    noNoReplyEmailForAccount(participant.account_address!),
              displayName: participant.name || participant.account_address,
              responseStatus:
                participant.status === ParticipationStatus.Accepted
                  ? 'accepted'
                  : participant.status === ParticipationStatus.Rejected
                  ? 'declined'
                  : 'needsAction',
            })
          }

          calendar.events.insert(
            {
              auth: myGoogleAuth,
              calendarId,
              requestBody: payload,
              conferenceDataVersion: 1,
            },
            function (err, event) {
              if (err || !event?.data) {
                console.error(
                  'There was an error contacting google calendar service: ',
                  err
                )
                console.error(err)
                return reject(err)
              }
              return resolve({
                uid: meetingDetails.meeting_id,
                ...event.data,
                id: meetingDetails.meeting_id,
                additionalInfo: {
                  hangoutLink: event.data.hangoutLink || '',
                },
                type: 'google_calendar',
                password: '',
                url: '',
              })
            }
          )
        })
        .catch(error => {
          console.error(error)
          reject(error)
        })
    )
  }

  async updateEvent(
    calendarOwnerAccountAddress: string,
    meeting_id: string,
    meetingDetails: MeetingCreationSyncRequest,
    _calendarId: string
  ): Promise<NewCalendarEventType> {
    return new Promise(async (resolve, reject) => {
      const auth = await this.auth
      const myGoogleAuth = await auth.getToken()
      const calendarId = parseCalendarId(_calendarId)

      const participantsInfo: ParticipantInfo[] =
        meetingDetails.participants.map(participant => ({
          type: participant.type,
          name: participant.name,
          account_address: participant.account_address,
          status: participant.status,
          slot_id: '',
          meeting_id,
        }))

      const slot_id = meetingDetails.participants.filter(
        p => p.account_address === calendarOwnerAccountAddress
      )[0].slot_id

      const payload: calendar_v3.Schema$Event = {
        id: meeting_id.replaceAll('-', ''), // required to edit events later
        summary: CalendarServiceHelper.getMeetingTitle(
          calendarOwnerAccountAddress,
          participantsInfo,
          meetingDetails.title
        ),
        description: CalendarServiceHelper.getMeetingSummary(
          meetingDetails.content,
          meetingDetails.meeting_url,
          `${appUrl}/dashboard/meetings?slotId=${slot_id}`
        ),
        start: {
          dateTime: new Date(meetingDetails.start).toISOString(),
          timeZone: 'UTC',
        },
        end: {
          dateTime: new Date(meetingDetails.end).toISOString(),
          timeZone: 'UTC',
        },
        attendees: [],
        reminders: {
          useDefault: false,
          overrides: [{ method: 'email', minutes: 10 }],
        },
        creator: {
          displayName: 'Meet With Wallet',
        },
      }

      if (meetingDetails.meeting_url) {
        payload['location'] = meetingDetails.meeting_url
      }

      const guest = meetingDetails.participants.find(
        participant => participant.guest_email
      )

      if (guest) {
        payload.attendees!.push({
          email: guest.guest_email,
          displayName: guest.name,
          responseStatus: 'accepted',
        })
      }

      for (const participant of meetingDetails.participants) {
        payload.attendees!.push({
          email:
            calendarOwnerAccountAddress === participant.account_address
              ? this.getConnectedEmail()
              : participant.guest_email ||
                noNoReplyEmailForAccount(participant.account_address!),
          displayName: participant.name || participant.account_address,
          responseStatus:
            participant.status === ParticipationStatus.Accepted
              ? 'accepted'
              : participant.status === ParticipationStatus.Rejected
              ? 'declined'
              : 'needsAction',
        })
      }

      const calendar = google.calendar({
        version: 'v3',
        auth: myGoogleAuth,
      })
      calendar.events.update(
        {
          auth: myGoogleAuth,
          calendarId,
          eventId: meeting_id.replaceAll('-', ''),
          sendNotifications: true,
          sendUpdates: 'all',
          requestBody: payload,
        },
        function (err, event) {
          if (err) {
            console.error(
              'There was an error contacting google calendar service: ',
              err
            )

            return reject(err)
          }
          return resolve({
            uid: meeting_id,
            ...event?.data,
            id: meeting_id,
            additionalInfo: {
              hangoutLink: event?.data.hangoutLink || '',
            },
            type: 'google_calendar',
            password: '',
            url: '',
          })
        }
      )
    })
  }

  async deleteEvent(meeting_id: string, _calendarId: string): Promise<void> {
    return new Promise(async (resolve, reject) => {
      const auth = await this.auth
      const myGoogleAuth = await auth.getToken()
      const calendar = google.calendar({
        version: 'v3',
        auth: myGoogleAuth,
      })

      const calendarId = parseCalendarId(_calendarId)

      calendar.events.delete(
        {
          auth: myGoogleAuth,
          calendarId,
          eventId: meeting_id.replaceAll('-', ''),
          sendNotifications: true,
          sendUpdates: 'all',
        },
        function (err: any, event: any) {
          if (err) {
            /**
             *  410 is when an event is already deleted on the Google cal before on cal.com
             *  404 is when the event is on a different calendar
             */
            if (err.code === 410) return resolve()
            console.error(
              'There was an error contacting google calendar service: ',
              err
            )
            if (err.code === 404) return resolve()
            return reject(err)
          }
          return resolve(event?.data)
        }
      )
    })
  }

  async getAvailability(
    calendarIds: string[],
    dateFrom: string,
    dateTo: string
  ): Promise<EventBusyDate[]> {
    return new Promise((resolve, reject) =>
      this.auth.getToken().then(myGoogleAuth => {
        const calendar = google.calendar({
          version: 'v3',
          auth: myGoogleAuth,
        })

        calendar.freebusy.query(
          {
            requestBody: {
              timeMin: dateFrom,
              timeMax: dateTo,
              items: calendarIds.map(id => {
                return {
                  id,
                }
              }),
            },
          },
          (err, apires) => {
            if (err) {
              reject(err)
            }
            let result: any = []

            if (apires?.data.calendars) {
              result = Object.values(apires.data.calendars).reduce((c, i) => {
                i.busy?.forEach(busyTime => {
                  c.push({
                    start: busyTime.start || '',
                    end: busyTime.end || '',
                  })
                })
                return c
              }, [] as typeof result)
            }
            resolve(result)
          }
        )
      })
    )
  }
}

const parseCalendarId = (calId?: string) => {
  if (!calId) {
    return undefined
  }
  if (calId.indexOf('@') === -1) {
    return calId
  } else {
    return 'primary'
  }
}<|MERGE_RESOLUTION|>--- conflicted
+++ resolved
@@ -150,7 +150,6 @@
     _calendarId?: string
   ): Promise<NewCalendarEventType> {
     return new Promise((resolve, reject) =>
-<<<<<<< HEAD
       this.auth
         .getToken()
         .then(myGoogleAuth => {
@@ -174,7 +173,8 @@
             id: meetingDetails.meeting_id.replaceAll('-', ''), // required to edit events later
             summary: CalendarServiceHelper.getMeetingTitle(
               calendarOwnerAccountAddress,
-              participantsInfo
+              participantsInfo,
+              meetingDetails.title
             ),
             description: CalendarServiceHelper.getMeetingSummary(
               meetingDetails.content,
@@ -217,75 +217,6 @@
                 : undefined,
             status: 'confirmed',
           }
-=======
-      this.auth.getToken().then(myGoogleAuth => {
-        const calendarId = parseCalendarId(_calendarId)
-        const participantsInfo: ParticipantInfo[] =
-          meetingDetails.participants.map(participant => ({
-            type: participant.type,
-            name: participant.name,
-            account_address: participant.account_address,
-            status: participant.status,
-            slot_id: '',
-            meeting_id: meetingDetails.meeting_id,
-          }))
-
-        const slot_id = meetingDetails.participants.filter(
-          p => p.account_address === calendarOwnerAccountAddress
-        )[0].slot_id
-
-        const payload: calendar_v3.Schema$Event = {
-          // yes, google event ids allows only letters and numbers
-          id: meetingDetails.meeting_id.replaceAll('-', ''), // required to edit events later
-          summary: CalendarServiceHelper.getMeetingTitle(
-            calendarOwnerAccountAddress,
-            participantsInfo,
-            meetingDetails.title
-          ),
-          description: CalendarServiceHelper.getMeetingSummary(
-            meetingDetails.content,
-            meetingDetails.meeting_url,
-            `${appUrl}/dashboard/meetings?slotId=${slot_id}`
-          ),
-          start: {
-            dateTime: new Date(meetingDetails.start).toISOString(),
-            timeZone: 'UTC',
-          },
-          end: {
-            dateTime: new Date(meetingDetails.end).toISOString(),
-            timeZone: 'UTC',
-          },
-          created: new Date(meeting_creation_time).toISOString(),
-          attendees: [],
-          reminders: {
-            useDefault: false,
-            overrides: [{ method: 'email', minutes: 10 }],
-          },
-          creator: {
-            displayName: 'Meet with Wallet',
-            email: NO_REPLY_EMAIL,
-          },
-          guestsCanModify: false,
-          conferenceData: {
-            entryPoints: [
-              {
-                entryPointType: 'video',
-                uri: meetingDetails.meeting_url,
-              },
-            ],
-          },
-          status: 'confirmed',
-        }
-
-        if (meetingDetails.meeting_url) {
-          payload['location'] = meetingDetails.meeting_url
-        }
-
-        const calendar = google.calendar({
-          version: 'v3',
-          auth: myGoogleAuth,
-        })
->>>>>>> 6a61b28f
 
           const calendar = google.calendar({
             version: 'v3',
