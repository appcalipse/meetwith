--- conflicted
+++ resolved
@@ -1,9 +1,7 @@
 import * as Sentry from '@sentry/nextjs'
-<<<<<<< HEAD
+
 import { format, getWeekOfMonth } from 'date-fns'
 import { GetTokenResponse } from 'google-auth-library/build/src/auth/oauth2client'
-=======
->>>>>>> 4d2762eb
 import { Auth, calendar_v3, google } from 'googleapis'
 
 import {
@@ -11,11 +9,9 @@
   NewCalendarEventType,
 } from '@/types/CalendarConnections'
 import { MeetingReminders } from '@/types/common'
-<<<<<<< HEAD
+
 import { MeetingProvider, MeetingRepeat, TimeSlotSource } from '@/types/Meeting'
-=======
-import { TimeSlotSource } from '@/types/Meeting'
->>>>>>> 4d2762eb
+
 import { ParticipantInfo, ParticipationStatus } from '@/types/ParticipantInfo'
 import { MeetingCreationSyncRequest } from '@/types/Requests'
 
@@ -82,11 +78,7 @@
     const refreshAccessToken = () =>
       myGoogleAuth
         .refreshToken(googleCredentials.refresh_token)
-<<<<<<< HEAD
-        .then(res => {
-=======
         .then(async res => {
->>>>>>> 4d2762eb
           const token = res.res?.data
           googleCredentials.access_token = token.access_token
           googleCredentials.expiry_date = token.expiry_date
