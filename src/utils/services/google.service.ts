import * as Sentry from '@sentry/nextjs'
import { format, getWeekOfMonth } from 'date-fns'
import { GaxiosError } from 'gaxios'
import { Auth, calendar_v3, google } from 'googleapis'

import {
  CalendarSyncInfo,
  NewCalendarEventType,
} from '@/types/CalendarConnections'
import { MeetingReminders } from '@/types/common'
import { Intents } from '@/types/Dashboard'
import { MeetingRepeat, TimeSlotSource } from '@/types/Meeting'
import {
  ParticipantInfo,
  ParticipantType,
  ParticipationStatus,
} from '@/types/ParticipantInfo'
import { MeetingCreationSyncRequest } from '@/types/Requests'

import { apiUrl, appUrl, NO_REPLY_EMAIL } from '../constants'
import { NO_MEETING_TYPE } from '../constants/meeting-types'
import { MeetingPermissions } from '../constants/schedule'
import { getOwnerPublicUrlServer, updateCalendarPayload } from '../database'
import { getCalendarPrimaryEmail } from '../sync_helper'
import { CalendarServiceHelper } from './calendar.helper'
import { IGoogleCalendarService } from './calendar.service.types'
import { withRetry } from './retry.service'

export type EventBusyDate = Record<'start' | 'end', Date | string>

export class MWWGoogleAuth extends google.auth.OAuth2 {
  constructor(client_id: string, client_secret: string, redirect_uri?: string) {
    super(client_id, client_secret, redirect_uri)
  }

  isTokenExpiring() {
    return super.isTokenExpiring()
  }

  async refreshToken(token: string | null | undefined) {
    return super.refreshToken(token)
  }
}

const retryCondition = (error: unknown) => {
  if (error instanceof GaxiosError) {
    const isRateLimit =
      error?.message?.includes('Rate Limit') ||
      error?.response?.status === 403 ||
      error?.code === 'RATE_LIMIT_EXCEEDED'

    const isQuotaExceeded =
      error?.message?.includes('quotaExceeded') ||
      error?.message?.includes('rateLimitExceeded')

    const isNetworkError =
      error?.code === 'ECONNRESET' ||
      error?.code === 'ETIMEDOUT' ||
      !!(
        error?.response?.status &&
        error?.response?.status >= 500 &&
        error?.response?.status < 600
      )

    return isRateLimit || isQuotaExceeded || isNetworkError
  }
  return false
}
export default class GoogleCalendarService implements IGoogleCalendarService {
  private auth: { getToken: () => Promise<MWWGoogleAuth> }
  private email: string

  constructor(
    address: string,
    email: string,
    credential: Auth.Credentials | string
  ) {
    this.auth = this.googleAuth(
      address,
      email,
      typeof credential === 'string' ? JSON.parse(credential) : credential
    )
    this.email = email
  }

  async refreshConnection(): Promise<CalendarSyncInfo[]> {
    const myGoogleAuth = await this.auth.getToken()
    const calendar = google.calendar({
      version: 'v3',
      auth: myGoogleAuth,
    })

    try {
      const calendarList = (await calendar.calendarList.list()).data

      const calendars: CalendarSyncInfo[] = calendarList.items!.map(c => {
        return {
          calendarId: c.id!,
          name: c.summary!,
          color: c.backgroundColor || undefined,
          sync: false,
          enabled: Boolean(c.primary),
        }
      })
      return calendars
    } catch (err) {
      const info = google.oauth2({
        version: 'v2',
        auth: myGoogleAuth,
      })
      const user = (await info.userinfo.get()).data
      return [
        {
          calendarId: user.email!,
          name: user.email!,
          color: undefined,
          sync: false,
          enabled: true,
        },
      ]
    }
  }

  getConnectedEmail(): string {
    return this.email
  }

  async getEventById(
    meeting_id: string,
    _calendarId?: string
  ): Promise<calendar_v3.Schema$Event | undefined> {
    return new Promise(async (resolve, _reject) => {
      const auth = this.auth
      const myGoogleAuth = await auth.getToken()
      const calendar = google.calendar({
        version: 'v3',
        auth: myGoogleAuth,
      })

      const calendarId = parseCalendarId(_calendarId)

      calendar.events.get(
        {
          auth: myGoogleAuth,
          calendarId,
          eventId: meeting_id.replaceAll('-', ''),
        },
        function (err, event) {
          if (err) {
            console.error(
              'There was an error contacting google calendar service: ',
              err?.message
            )
            return resolve(undefined)
          }
          return resolve(event?.data)
        }
      )
    })
  }

  async listEvents(
    calendarId: string,
    dateFrom: Date,
    dateTo: Date
  ): Promise<calendar_v3.Schema$Event[]> {
    return new Promise((resolve, reject) =>
      this.auth.getToken().then(myGoogleAuth => {
        const calendar = google.calendar({
          version: 'v3',
          auth: myGoogleAuth,
        })

        calendar.events.list(
          {
            calendarId,
            timeMin: dateFrom.toISOString(),
            timeMax: dateTo.toISOString(),
            singleEvents: true,
            orderBy: 'updated',
            q: 'meetingId',
            showDeleted: true,
            updatedMin: new Date(Date.now() - 60 * 60 * 1000).toISOString(), // 1 hour ago
          },
          (err, res) => {
            if (err) {
              console.error(
                'There was an error contacting google calendar service: ',
                err
              )
              return reject(err)
            }
            const events = res?.data.items || []
            return resolve(events)
          }
        )
      })
    )
  }

  async createEvent(
    calendarOwnerAccountAddress: string,
    meetingDetails: MeetingCreationSyncRequest,
    meeting_creation_time: Date,
    _calendarId?: string,
    useParticipants?: boolean
  ): Promise<NewCalendarEventType & calendar_v3.Schema$Event> {
    return new Promise((resolve, reject) =>
      this.auth
        .getToken()
        .then(async myGoogleAuth => {
          const event = await this.getEventById(
            meetingDetails.meeting_id,
            _calendarId
          )
          if (event) {
            return resolve({
              uid: meetingDetails.meeting_id,
              ...event,
              id: meetingDetails.meeting_id,
              additionalInfo: {
                hangoutLink: event.hangoutLink || '',
              },
              type: 'google_calendar',
              password: '',
              url: '',
            })
          }
          const calendarId = parseCalendarId(_calendarId)
          const participantsInfo: ParticipantInfo[] =
            meetingDetails.participants.map(participant => ({
              type: participant.type,
              name: participant.name,
              account_address: participant.account_address,
              status: participant.status,
              slot_id: '',
              meeting_id: meetingDetails.meeting_id,
            }))
          const ownerParticipant = participantsInfo.find(
            p => p.type === ParticipantType.Owner
          )
          const ownerAccountAddress = ownerParticipant?.account_address

          const changeUrl =
            meetingDetails.meeting_type_id &&
            ownerAccountAddress &&
            meetingDetails.meeting_type_id !== NO_MEETING_TYPE
              ? `${await getOwnerPublicUrlServer(
                  ownerAccountAddress,
                  meetingDetails.meeting_type_id
                )}?conferenceId=${meetingDetails.meeting_id}`
              : `${appUrl}/dashboard/schedule?conferenceId=${meetingDetails.meeting_id}&intent=${Intents.UPDATE_MEETING}`

          const payload: calendar_v3.Schema$Event = {
            // yes, google event ids allows only letters and numbers
            id: meetingDetails.meeting_id.replaceAll('-', ''), // required to edit events later
            summary: CalendarServiceHelper.getMeetingTitle(
              calendarOwnerAccountAddress,
              participantsInfo,
              meetingDetails.title
            ),
            description: CalendarServiceHelper.getMeetingSummary(
              meetingDetails.content,
              meetingDetails.meeting_url,
              changeUrl
            ),
            start: {
              dateTime: new Date(meetingDetails.start).toISOString(),
              timeZone: 'UTC',
            },
            end: {
              dateTime: new Date(meetingDetails.end).toISOString(),
              timeZone: 'UTC',
            },
            created: new Date(meeting_creation_time).toISOString(),
            attendees: [],
            reminders: {
              useDefault: false,
              overrides: [{ method: 'popup', minutes: 10 }],
            },
            creator: {
              displayName: 'Meetwith',
              email: NO_REPLY_EMAIL,
            },
            guestsCanModify: meetingDetails.meetingPermissions?.includes(
              MeetingPermissions.EDIT_MEETING
            ),
            guestsCanInviteOthers: meetingDetails.meetingPermissions?.includes(
              MeetingPermissions.INVITE_GUESTS
            ),
            guestsCanSeeOtherGuests:
              meetingDetails.meetingPermissions?.includes(
                MeetingPermissions.SEE_GUEST_LIST
              ),
            location: meetingDetails.meeting_url,
            status: 'confirmed',
            extendedProperties: {
              private: {
                updatedBy: 'meetwith',
                lastUpdatedAt: new Date().toISOString(),
                meetingId: meetingDetails.meeting_id,
              },
            },
          }
          if (meetingDetails.meetingReminders && payload.reminders?.overrides) {
            payload.reminders.overrides = meetingDetails.meetingReminders.map(
              this.createReminder
            )
          }
          if (
            meetingDetails.meetingRepeat &&
            meetingDetails?.meetingRepeat !== MeetingRepeat.NO_REPEAT
          ) {
            let RRULE = `RRULE:FREQ=${meetingDetails.meetingRepeat?.toUpperCase()};INTERVAL=1`
            const dayOfWeek = format(
              meetingDetails.start,
              'eeeeee'
            ).toUpperCase()
            const weekOfMonth = getWeekOfMonth(meetingDetails.start)

            switch (meetingDetails.meetingRepeat) {
              case MeetingRepeat.WEEKLY:
                RRULE += `;BYDAY=${dayOfWeek}`
                break
              case MeetingRepeat.MONTHLY:
                RRULE += `;BYSETPOS=${weekOfMonth};BYDAY=${dayOfWeek}`
                break
            }
            payload.recurrence = [RRULE]
          }
          const calendar = google.calendar({
            version: 'v3',
            auth: myGoogleAuth,
          })

          if (useParticipants) {
            // Build deduplicated attendees list using helper
            const attendees = await this.buildAttendeesList(
              meetingDetails.participants,
              calendarOwnerAccountAddress
            )
            payload.attendees = attendees
          }
          calendar.events.insert(
            {
              auth: myGoogleAuth,
              calendarId,
              requestBody: payload,
              conferenceDataVersion: 1,
            },
            function (err, event) {
              if (err || !event?.data) {
                console.error(
                  'There was an error contacting google calendar service: ',
                  err
                )
                console.error(err)
                return reject(err)
              }

              return resolve({
                uid: meetingDetails.meeting_id,
                ...event.data,
                id: meetingDetails.meeting_id,
                additionalInfo: {
                  hangoutLink: event.data.hangoutLink || '',
                },
                type: 'google_calendar',
                password: '',
                url: '',
              })
            }
          )
        })
        .catch(error => {
          console.error(error)
          reject(error)
        })
    )
  }

  async _updateEvent(
    calendarOwnerAccountAddress: string,
    meetingDetails: MeetingCreationSyncRequest,
    _calendarId: string
  ): Promise<NewCalendarEventType> {
    return new Promise(async (resolve, reject) => {
      const auth = this.auth
      const myGoogleAuth = await auth.getToken()
      const calendarId = parseCalendarId(_calendarId)
      const meeting_id = meetingDetails.meeting_id
      const participantsInfo: ParticipantInfo[] =
        meetingDetails.participants.map(participant => ({
          type: participant.type,
          name: participant.name,
          account_address: participant.account_address,
          status: participant.status,
          slot_id: '',
          meeting_id,
        }))
      const event = await this.getEventById(meeting_id, _calendarId)
      const actorStatus = event?.attendees?.find(
        attendee => attendee.self
      )?.responseStatus

      const changeUrl = `${appUrl}/dashboard/schedule?conferenceId=${meetingDetails.meeting_id}&intent=${Intents.UPDATE_MEETING}`

      const payload: calendar_v3.Schema$Event = {
        id: meeting_id.replaceAll('-', ''), // required to edit events later
        summary: CalendarServiceHelper.getMeetingTitle(
          calendarOwnerAccountAddress,
          participantsInfo,
          meetingDetails.title
        ),
        description: CalendarServiceHelper.getMeetingSummary(
          meetingDetails.content,
          meetingDetails.meeting_url,
          changeUrl
        ),
        start: {
          dateTime: new Date(meetingDetails.start).toISOString(),
          timeZone: 'UTC',
        },
        end: {
          dateTime: new Date(meetingDetails.end).toISOString(),
          timeZone: 'UTC',
        },
        attendees: [],
        guestsCanModify: meetingDetails.meetingPermissions?.includes(
          MeetingPermissions.EDIT_MEETING
        ),
        guestsCanInviteOthers: meetingDetails.meetingPermissions?.includes(
          MeetingPermissions.INVITE_GUESTS
        ),
        guestsCanSeeOtherGuests: meetingDetails.meetingPermissions?.includes(
          MeetingPermissions.SEE_GUEST_LIST
        ),
        reminders: {
          useDefault: false,
          overrides: [{ method: 'popup', minutes: 10 }],
        },
        creator: {
          displayName: 'Meetwith',
        },
        extendedProperties: {
          private: {
            updatedBy: 'meetwith',
            lastUpdatedAt: new Date().toISOString(),
          },
        },
      }

      if (meetingDetails.meeting_url) {
        payload['location'] = meetingDetails.meeting_url
      }
      if (meetingDetails.meetingReminders && payload.reminders?.overrides) {
        payload.reminders.overrides = meetingDetails.meetingReminders.map(
          this.createReminder
        )
      }
      if (
        meetingDetails.meetingRepeat &&
        meetingDetails?.meetingRepeat !== MeetingRepeat.NO_REPEAT
      ) {
        payload.recurrence = [
          `RRULE:FREQ=${meetingDetails.meetingRepeat?.toUpperCase()}`,
        ]
      }
      const guest = meetingDetails.participants.find(
        participant => participant.guest_email
      )
      const attendeeLength =
        event?.attendees?.filter(attendee => !attendee.self).length || 0

      if (attendeeLength > 0) {
        // Build deduplicated attendees list using helper
        const attendees = await this.buildAttendeesListForUpdate(
          meetingDetails.participants,
          calendarOwnerAccountAddress,
          actorStatus || undefined,
          guest
        )

        payload.attendees = attendees
      }
      const calendar = google.calendar({
        version: 'v3',
        auth: myGoogleAuth,
      })
      calendar.events.update(
        {
          auth: myGoogleAuth,
          calendarId,
          eventId: meeting_id.replaceAll('-', ''),
          sendNotifications: true,
          sendUpdates: 'all',
          requestBody: payload,
        },
        function (err, event) {
          if (err) {
            console.error(
              'There was an error contacting google calendar service: ',
              err
            )

            return reject(err)
          }
          return resolve({
            uid: meeting_id,
            ...event?.data,
            id: meeting_id,
            additionalInfo: {
              hangoutLink: event?.data.hangoutLink || '',
            },
            type: 'google_calendar',
            password: '',
            url: '',
          })
        }
      )
    })
  }

  async updateEvent(
    calendarOwnerAccountAddress: string,
    meetingDetails: MeetingCreationSyncRequest,
    _calendarId: string
  ): Promise<NewCalendarEventType> {
    return withRetry<NewCalendarEventType>(
      async () =>
        this._updateEvent(
          calendarOwnerAccountAddress,
          meetingDetails,
          _calendarId
        ),
      {
        maxRetries: 3,
        baseDelay: 1000,
        maxDelay: 30000,
        retryCondition,
      }
    )
  }

  async deleteEvent(meeting_id: string, _calendarId: string): Promise<void> {
    return new Promise(async (resolve, reject) => {
      const auth = this.auth
      const myGoogleAuth = await auth.getToken()
      const calendar = google.calendar({
        version: 'v3',
        auth: myGoogleAuth,
      })

      const calendarId = parseCalendarId(_calendarId)

      calendar.events.delete(
        {
          auth: myGoogleAuth,
          calendarId,
          eventId: meeting_id.replaceAll('-', ''),
          sendNotifications: true,
          sendUpdates: 'all',
        },
        function (err, _event) {
          if (err instanceof GaxiosError) {
            /**
             *  410 is when an event is already deleted on the Google cal before on cal.com
             *  404 is when the event is on a different calendar
             */
            if (err.code === 410) return resolve()
            console.error(
              'There was an error contacting google calendar service: ',
              err
            )
            if (err.code === 404) return resolve()
            return reject(err)
          } else if (err instanceof Error) {
            return reject(err)
          }
          return resolve()
        }
      )
    })
  }

  async getAvailability(
    calendarIds: string[],
    dateFrom: string,
    dateTo: string
  ): Promise<EventBusyDate[]> {
    return new Promise((resolve, reject) =>
      this.auth.getToken().then(async myGoogleAuth => {
        const calendar = google.calendar({
          version: 'v3',
          auth: myGoogleAuth,
        })

<<<<<<< HEAD
        calendar.freebusy.query(
          {
            requestBody: {
              timeMin: dateFrom,
              timeMax: dateTo,
              items: calendarIds.map(id => {
                return {
                  id,
                }
              }),
            },
          },
          (err, apires) => {
            if (err) {
              reject(err)
            }
            let result: Array<EventBusyDate> = []

            if (apires?.data.calendars) {
              result = Object.values(apires.data.calendars).reduce((c, i) => {
                i.busy?.forEach(busyTime => {
                  c.push({
                    start: busyTime.start || '',
                    end: busyTime.end || '',
                  })
                })
                return c
              }, [] as typeof result)
=======
        try {
          // Use events.list to get full event details including title and ID
          const eventsPromises = calendarIds.map(async calendarId => {
            try {
              const eventsResponse = await calendar.events.list({
                calendarId,
                timeMin: dateFrom,
                timeMax: dateTo,
                singleEvents: true,
                orderBy: 'startTime',
                maxResults: 2500,
              })

              return (
                eventsResponse.data.items?.map(event => ({
                  start: event.start?.dateTime || event.start?.date || '',
                  end: event.end?.dateTime || event.end?.date || '',
                  title: event.summary || '',
                  eventId: event.id || '',
                  email: this.email,
                  webLink: event.htmlLink || undefined,
                })) || []
              )
            } catch (error) {
              // Fallback to freebusy if events.list fails
              console.warn(
                `Failed to get event details for calendar ${calendarId}, falling back to freebusy`,
                error
              )
              return []
>>>>>>> 945ed76c
            }
          })

          const eventsResults = await Promise.all(eventsPromises)
          const result = eventsResults.flat()

          // If we got no results from events.list, fallback to freebusy.query
          if (result.length === 0) {
            calendar.freebusy.query(
              {
                requestBody: {
                  timeMin: dateFrom,
                  timeMax: dateTo,
                  items: calendarIds.map(id => {
                    return {
                      id,
                    }
                  }),
                },
              },
              (err, apires) => {
                if (err) {
                  reject(err)
                  return
                }
                let fallbackResult: any = []

                if (apires?.data.calendars) {
                  fallbackResult = Object.values(apires.data.calendars).reduce(
                    (c, i) => {
                      i.busy?.forEach(busyTime => {
                        c.push({
                          start: busyTime.start || '',
                          end: busyTime.end || '',
                        })
                      })
                      return c
                    },
                    [] as typeof fallbackResult
                  )
                }
                resolve(fallbackResult)
              }
            )
          } else {
            resolve(result)
          }
        } catch (error) {
          // Final fallback to freebusy.query if everything fails
          calendar.freebusy.query(
            {
              requestBody: {
                timeMin: dateFrom,
                timeMax: dateTo,
                items: calendarIds.map(id => {
                  return {
                    id,
                  }
                }),
              },
            },
            (err, apires) => {
              if (err) {
                reject(err)
                return
              }
              let fallbackResult: any = []

              if (apires?.data.calendars) {
                fallbackResult = Object.values(apires.data.calendars).reduce(
                  (c, i) => {
                    i.busy?.forEach(busyTime => {
                      c.push({
                        start: busyTime.start || '',
                        end: busyTime.end || '',
                      })
                    })
                    return c
                  },
                  [] as typeof fallbackResult
                )
              }
              resolve(fallbackResult)
            }
          )
        }
      })
    )
  }

  async setWebhookUrl(webhookUrl: string, calendarId = 'primary') {
    try {
      const auth = await this.auth.getToken()
      const calendar = google.calendar({ version: 'v3', auth })

      // Generate a unique channel ID for this webhook
      const channelId = `mww-${calendarId.replace(
        /[^a-zA-Z0-9_]/g,
        '-'
      )}-${Date.now()}`

      // Set up the watch request
      const watchRequest = {
        calendarId,
        requestBody: {
          id: channelId,
          type: 'web_hook',
          address: webhookUrl,
          // Optional: Set expiration (max 1 week for calendar API)
          expiration: (Date.now() + 7 * 24 * 60 * 60 * 1000).toString(), // 1 week from now
          token: process.env.SERVER_SECRET,
        },
      }

      const response = await calendar.events.watch(watchRequest)

      console.trace('Google Calendar webhook registered:', {
        channelId,
        calendarId,
        webhookUrl,
        expiration: response.data.expiration,
        resourceId: response.data.resourceId,
      })

      return {
        channelId: response.data.id,
        resourceId: response.data.resourceId,
        expiration: response.data.expiration,
        calendarId,
        webhookUrl,
      }
    } catch (error) {
      console.error('Failed to register Google Calendar webhook:', error)
      throw error
    }
  }

  async stopWebhook(channelId: string, resourceId: string): Promise<void> {
    try {
      const auth = await this.auth.getToken()
      const calendar = google.calendar({ version: 'v3', auth })

      await calendar.channels.stop({
        requestBody: {
          id: channelId,
          resourceId,
        },
      })
    } catch (error) {
      console.error('Failed to stop Google Calendar webhook:', error)
      throw error
    }
  }

  async refreshWebhook(
    oldChannelId: string,
    oldResourceId: string,
    webhookUrl: string,
    calendarId = 'primary'
  ) {
    try {
      // Stop the old webhook first
      await this.stopWebhook(oldChannelId, oldResourceId)
      // Create a new webhook
      return await this.setWebhookUrl(webhookUrl, calendarId)
    } catch (error) {
      console.error('Failed to refresh Google Calendar webhook:', error)
      throw error
    }
  }

  async _updateEventRSVP(
    meeting_id: string,
    attendeeEmail: string,
    responseStatus: string,
    _calendarId?: string
  ): Promise<NewCalendarEventType> {
    return new Promise(async (resolve, reject) => {
      try {
        const auth = this.auth
        const myGoogleAuth = await auth.getToken()
        const calendar = google.calendar({
          version: 'v3',
          auth: myGoogleAuth,
        })

        const calendarId = parseCalendarId(_calendarId)

        // First, get the current event
        const event = await this.getEventById(meeting_id, _calendarId)
        await new Promise(resolve => setTimeout(resolve, 5000)) // Wait for 5 seconds to ensure the event is fetched and rate limit not blocked
        // If the event is not found, reject the promise
        if (!event) {
          return reject(new Error(`Event ${meeting_id} not found`))
        }

        // Update only the specific attendee's response status
        const updatedAttendees = (event.attendees || []).map(attendee => {
          if (attendee.email?.toLowerCase() === attendeeEmail.toLowerCase()) {
            return {
              ...attendee,
              responseStatus,
            }
          }
          return attendee
        })

        // Create minimal payload with only attendees and extended properties
        const payload: calendar_v3.Schema$Event = {
          attendees: updatedAttendees,
          extendedProperties: {
            private: {
              ...event.extendedProperties?.private,
              updatedBy: 'meetwith',
              lastUpdatedAt: new Date().toISOString(),
            },
          },
        }

        // Update the event with only the RSVP change
        calendar.events.patch(
          {
            auth: myGoogleAuth,
            calendarId,
            eventId: meeting_id.replaceAll('-', ''),
            sendNotifications: true,
            sendUpdates: 'all',
            requestBody: payload,
          },
          function (updateErr, updatedEvent) {
            if (updateErr) {
              console.error(
                'There was an error updating RSVP status: ',
                updateErr
              )
              return reject(updateErr)
            }

            return resolve({
              uid: meeting_id,
              ...updatedEvent?.data,
              id: meeting_id,
              additionalInfo: {
                hangoutLink: updatedEvent?.data?.hangoutLink || '',
              },
              type: 'google_calendar',
              password: '',
              url: '',
            })
          }
        )
      } catch (error) {
        console.error('Error in updateEventRSVP:', error)
        reject(error)
      }
    })
  }

  async updateEventRSVP(
    meeting_id: string,
    attendeeEmail: string,
    responseStatus: string,
    _calendarId?: string
  ): Promise<NewCalendarEventType> {
    return withRetry<NewCalendarEventType>(
      async () =>
        this._updateEventRSVP(
          meeting_id,
          attendeeEmail,
          responseStatus,
          _calendarId
        ),
      {
        maxRetries: 3,
        baseDelay: 1000,
        maxDelay: 30000,
        retryCondition,
      }
    )
  }

  async updateEventExtendedProperties(
    meeting_id: string,
    _calendarId?: string
  ): Promise<NewCalendarEventType> {
    return new Promise(async (resolve, reject) => {
      try {
        const auth = this.auth
        const myGoogleAuth = await auth.getToken()
        const calendar = google.calendar({
          version: 'v3',
          auth: myGoogleAuth,
        })

        const calendarId = parseCalendarId(_calendarId)

        // First, get the current event
        const event = await this.getEventById(meeting_id, _calendarId)
        if (!event) {
          return reject(new Error(`Event ${meeting_id} not found`))
        }

        // Create minimal payload with only attendees and extended properties
        const payload: calendar_v3.Schema$Event = {
          extendedProperties: {
            private: {
              ...event.extendedProperties?.private,
              updatedBy: 'meetwith',
              lastUpdatedAt: new Date().toISOString(),
            },
          },
        }

        // Update the event with only the RSVP change
        calendar.events.patch(
          {
            auth: myGoogleAuth,
            calendarId,
            eventId: meeting_id.replaceAll('-', ''),
            sendNotifications: true,
            sendUpdates: 'all',
            requestBody: payload,
          },
          function (updateErr, updatedEvent) {
            if (updateErr) {
              console.error(
                'There was an error updating RSVP status: ',
                updateErr
              )
              return reject(updateErr)
            }

            return resolve({
              uid: meeting_id,
              ...updatedEvent?.data,
              id: meeting_id,
              additionalInfo: {
                hangoutLink: updatedEvent?.data?.hangoutLink || '',
              },
              type: 'google_calendar',
              password: '',
              url: '',
            })
          }
        )
      } catch (error) {
        console.error('Error in updateEventRSVP:', error)
        reject(error)
      }
    })
  }

  private googleAuth = (
    address: string,
    email: string,
    googleCredentials: Auth.Credentials
  ) => {
    const [client_secret, client_id] = [
      process.env.GOOGLE_CLIENT_SECRET!,
      process.env.GOOGLE_CLIENT_ID!,
    ]
    const redirect_uri = `${apiUrl}/secure/calendar_integrations/google/callback`

    const myGoogleAuth = new MWWGoogleAuth(
      client_id,
      client_secret,
      redirect_uri
    )
    myGoogleAuth.setCredentials(googleCredentials)

    const isExpired = () => {
      const expired = myGoogleAuth.isTokenExpiring()
      return expired
    }

    const refreshAccessToken = () =>
      myGoogleAuth
        .refreshToken(googleCredentials.refresh_token)
        .then(async res => {
          const token = res.res?.data
          googleCredentials.access_token = token.access_token
          googleCredentials.expiry_date = token.expiry_date

          await updateCalendarPayload(
            address,
            email,
            TimeSlotSource.GOOGLE,
            googleCredentials
          )
          myGoogleAuth.setCredentials(googleCredentials)
          return myGoogleAuth
        })
        .catch(err => {
          Sentry.captureException(err)
          return myGoogleAuth
        })

    return {
      email,
      getToken: () =>
        !isExpired() ? Promise.resolve(myGoogleAuth) : refreshAccessToken(),
    }
  }

  private createReminder(indicator: MeetingReminders) {
    switch (indicator) {
      case MeetingReminders['15_MINUTES_BEFORE']:
        return { minutes: 15, method: 'popup' }
      case MeetingReminders['30_MINUTES_BEFORE']:
        return { minutes: 30, method: 'popup' }
      case MeetingReminders['1_HOUR_BEFORE']:
        return { minutes: 60, method: 'popup' }
      case MeetingReminders['1_DAY_BEFORE']:
        return { minutes: 1440, method: 'popup' }
      case MeetingReminders['1_WEEK_BEFORE']:
        return { minutes: 10080, method: 'popup' }
      case MeetingReminders['10_MINUTES_BEFORE']:
      default:
        return { minutes: 10, method: 'popup' }
    }
  }
  private async buildAttendeesList(
    participants: ParticipantInfo[],
    calendarOwnerAccountAddress: string
  ): Promise<calendar_v3.Schema$EventAttendee[]> {
    const addedEmails = new Set<string>()
    const attendees: calendar_v3.Schema$EventAttendee[] = []

    for (const participant of participants) {
      const email =
        calendarOwnerAccountAddress === participant.account_address
          ? this.getConnectedEmail()
          : participant.guest_email ||
            (await getCalendarPrimaryEmail(participant.account_address!))
      // Only add if we haven't already added this email
      if (email && !addedEmails.has(email)) {
        addedEmails.add(email)
        const attendee: calendar_v3.Schema$EventAttendee = {
          email,
          displayName:
            participant.name ||
            participant.account_address ||
            email.split('@')[0],
          organizer: [
            ParticipantType.Owner,
            ParticipantType.Scheduler,
          ].includes(participant.type),
          responseStatus:
            participant.status === ParticipationStatus.Accepted
              ? 'accepted'
              : participant.status === ParticipationStatus.Rejected
              ? 'declined'
              : 'needsAction',
        }
        if (
          [ParticipantType.Owner, ParticipantType.Scheduler].includes(
            participant.type
          )
        ) {
          attendee.optional = false
        }
        if (participant.account_address === calendarOwnerAccountAddress) {
          attendee.self = true
        }
        attendees.push(attendee)
      }
    }

    return attendees
  }

  private async buildAttendeesListForUpdate(
    participants: ParticipantInfo[],
    calendarOwnerAccountAddress: string,
    actorStatus?: string,
    guestParticipant?: ParticipantInfo
  ): Promise<calendar_v3.Schema$EventAttendee[]> {
    const addedEmails = new Set<string>()
    const attendees: calendar_v3.Schema$EventAttendee[] = []

    // Handle guest participant first if provided
    if (guestParticipant?.guest_email) {
      addedEmails.add(guestParticipant.guest_email)
      attendees.push({
        email: guestParticipant.guest_email,
        displayName:
          guestParticipant.name ||
          guestParticipant.guest_email.split('@')[0] ||
          'Guest',
        responseStatus: 'accepted',
      })
    }

    for (const participant of participants) {
      const email =
        calendarOwnerAccountAddress === participant.account_address
          ? this.getConnectedEmail()
          : participant.guest_email ||
            (await getCalendarPrimaryEmail(participant.account_address!))

      // Only add if we haven't already added this email
      if (email && !addedEmails.has(email)) {
        addedEmails.add(email)
        attendees.push({
          email,
          displayName:
            participant.name ||
            participant.account_address ||
            email.split('@')[0],
          organizer: [
            ParticipantType.Owner,
            ParticipantType.Scheduler,
          ].includes(participant.type),
          responseStatus:
            calendarOwnerAccountAddress === participant.account_address &&
            actorStatus
              ? actorStatus
              : participant.status === ParticipationStatus.Accepted
              ? 'accepted'
              : participant.status === ParticipationStatus.Rejected
              ? 'declined'
              : 'needsAction',
        })
      }
    }

    return attendees
  }
}

const parseCalendarId = (calId?: string) => {
  if (!calId) {
    return undefined
  }
  if (calId.indexOf('@') === -1) {
    return calId
  } else {
    return 'primary'
  }
}<|MERGE_RESOLUTION|>--- conflicted
+++ resolved
@@ -595,36 +595,6 @@
           auth: myGoogleAuth,
         })
 
-<<<<<<< HEAD
-        calendar.freebusy.query(
-          {
-            requestBody: {
-              timeMin: dateFrom,
-              timeMax: dateTo,
-              items: calendarIds.map(id => {
-                return {
-                  id,
-                }
-              }),
-            },
-          },
-          (err, apires) => {
-            if (err) {
-              reject(err)
-            }
-            let result: Array<EventBusyDate> = []
-
-            if (apires?.data.calendars) {
-              result = Object.values(apires.data.calendars).reduce((c, i) => {
-                i.busy?.forEach(busyTime => {
-                  c.push({
-                    start: busyTime.start || '',
-                    end: busyTime.end || '',
-                  })
-                })
-                return c
-              }, [] as typeof result)
-=======
         try {
           // Use events.list to get full event details including title and ID
           const eventsPromises = calendarIds.map(async calendarId => {
@@ -655,7 +625,6 @@
                 error
               )
               return []
->>>>>>> 945ed76c
             }
           })
 
