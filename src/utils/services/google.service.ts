import * as Sentry from '@sentry/nextjs'
import { format, getWeekOfMonth } from 'date-fns'
import { GaxiosError } from 'gaxios'
import { Auth, calendar_v3, google } from 'googleapis'

import {
  CalendarSyncInfo,
  NewCalendarEventType,
} from '@/types/CalendarConnections'
import { MeetingReminders } from '@/types/common'
import { Intents } from '@/types/Dashboard'
import { MeetingRepeat, TimeSlotSource } from '@/types/Meeting'
import {
  ParticipantInfo,
  ParticipantType,
  ParticipationStatus,
} from '@/types/ParticipantInfo'
import { MeetingCreationSyncRequest } from '@/types/Requests'

import { apiUrl, appUrl, NO_REPLY_EMAIL } from '../constants'
import { NO_MEETING_TYPE } from '../constants/meeting-types'
import { MeetingPermissions } from '../constants/schedule'
import { getOwnerPublicUrlServer, updateCalendarPayload } from '../database'
import { getCalendarPrimaryEmail } from '../sync_helper'
import { CalendarServiceHelper } from './calendar.helper'
import { IGoogleCalendarService } from './calendar.service.types'
import { withRetry } from './retry.service'

export type EventBusyDate = Record<'start' | 'end', Date | string>

export class MWWGoogleAuth extends google.auth.OAuth2 {
  constructor(client_id: string, client_secret: string, redirect_uri?: string) {
    super(client_id, client_secret, redirect_uri)
  }

  isTokenExpiring() {
    return super.isTokenExpiring()
  }

  async refreshToken(token: string | null | undefined) {
    return super.refreshToken(token)
  }
}

const retryCondition = (error: unknown) => {
  if (error instanceof GaxiosError) {
    const isRateLimit =
      error?.message?.includes('Rate Limit') ||
      error?.response?.status === 403 ||
      error?.code === 'RATE_LIMIT_EXCEEDED'

    const isQuotaExceeded =
      error?.message?.includes('quotaExceeded') ||
      error?.message?.includes('rateLimitExceeded')

    const isNetworkError =
      error?.code === 'ECONNRESET' ||
      error?.code === 'ETIMEDOUT' ||
      !!(
        error?.response?.status &&
        error?.response?.status >= 500 &&
        error?.response?.status < 600
      )

    return isRateLimit || isQuotaExceeded || isNetworkError
  }
  return false
}
export default class GoogleCalendarService implements IGoogleCalendarService {
  private auth: { getToken: () => Promise<MWWGoogleAuth> }
  private email: string

  constructor(
    address: string,
    email: string,
    credential: Auth.Credentials | string
  ) {
    this.auth = this.googleAuth(
      address,
      email,
      typeof credential === 'string' ? JSON.parse(credential) : credential
    )
    this.email = email
  }

  async refreshConnection(): Promise<CalendarSyncInfo[]> {
    const myGoogleAuth = await this.auth.getToken()
    const calendar = google.calendar({
      version: 'v3',
      auth: myGoogleAuth,
    })

    try {
      const calendarList = (await calendar.calendarList.list()).data

      const calendars: CalendarSyncInfo[] = calendarList.items!.map(c => {
        return {
          calendarId: c.id!,
          name: c.summary!,
          color: c.backgroundColor || undefined,
          sync: false,
          enabled: Boolean(c.primary),
        }
      })
      return calendars
    } catch (err) {
      const info = google.oauth2({
        version: 'v2',
        auth: myGoogleAuth,
      })
      const user = (await info.userinfo.get()).data
      return [
        {
          calendarId: user.email!,
          name: user.email!,
          color: undefined,
          sync: false,
          enabled: true,
        },
      ]
    }
  }

  getConnectedEmail(): string {
    return this.email
  }

  async getEventById(
    meeting_id: string,
    _calendarId?: string
  ): Promise<calendar_v3.Schema$Event | undefined> {
    return new Promise(async (resolve, _reject) => {
      const auth = this.auth
      const myGoogleAuth = await auth.getToken()
      const calendar = google.calendar({
        version: 'v3',
        auth: myGoogleAuth,
      })

      const calendarId = parseCalendarId(_calendarId)

      calendar.events.get(
        {
          auth: myGoogleAuth,
          calendarId,
          eventId: meeting_id.replaceAll('-', ''),
        },
        function (err, event) {
          if (err) {
            console.error(
              'There was an error contacting google calendar service: ',
              err?.message
            )
            return resolve(undefined)
          }
          return resolve(event?.data)
        }
      )
    })
  }

  async listEvents(
    calendarId: string,
    dateFrom: Date,
    dateTo: Date
  ): Promise<calendar_v3.Schema$Event[]> {
    return new Promise((resolve, reject) =>
      this.auth.getToken().then(myGoogleAuth => {
        const calendar = google.calendar({
          version: 'v3',
          auth: myGoogleAuth,
        })

        calendar.events.list(
          {
            calendarId,
            timeMin: dateFrom.toISOString(),
            timeMax: dateTo.toISOString(),
            singleEvents: true,
            orderBy: 'updated',
            q: 'meetingId',
            showDeleted: true,
            updatedMin: new Date(Date.now() - 60 * 60 * 1000).toISOString(), // 1 hour ago
          },
          (err, res) => {
            if (err) {
              console.error(
                'There was an error contacting google calendar service: ',
                err
              )
              return reject(err)
            }
            const events = res?.data.items || []
            return resolve(events)
          }
        )
      })
    )
  }

  async createEvent(
    calendarOwnerAccountAddress: string,
    meetingDetails: MeetingCreationSyncRequest,
    meeting_creation_time: Date,
    _calendarId?: string,
    useParticipants?: boolean
  ): Promise<NewCalendarEventType & calendar_v3.Schema$Event> {
    return new Promise((resolve, reject) =>
      this.auth
        .getToken()
        .then(async myGoogleAuth => {
          const event = await this.getEventById(
            meetingDetails.meeting_id,
            _calendarId
          )
          if (event) {
            return resolve({
              uid: meetingDetails.meeting_id,
              ...event,
              id: meetingDetails.meeting_id,
              additionalInfo: {
                hangoutLink: event.hangoutLink || '',
              },
              type: 'google_calendar',
              password: '',
              url: '',
            })
          }
          const calendarId = parseCalendarId(_calendarId)
          const participantsInfo: ParticipantInfo[] =
            meetingDetails.participants.map(participant => ({
              type: participant.type,
              name: participant.name,
              account_address: participant.account_address,
              status: participant.status,
              slot_id: '',
              meeting_id: meetingDetails.meeting_id,
            }))
          const ownerParticipant = participantsInfo.find(
            p => p.type === ParticipantType.Owner
          )
          const ownerAccountAddress = ownerParticipant?.account_address

          const changeUrl =
            meetingDetails.meeting_type_id &&
            ownerAccountAddress &&
            meetingDetails.meeting_type_id !== NO_MEETING_TYPE
              ? `${await getOwnerPublicUrlServer(
                  ownerAccountAddress,
                  meetingDetails.meeting_type_id
                )}?conferenceId=${meetingDetails.meeting_id}`
              : `${appUrl}/dashboard/schedule?conferenceId=${meetingDetails.meeting_id}&intent=${Intents.UPDATE_MEETING}`

          const payload: calendar_v3.Schema$Event = {
            // yes, google event ids allows only letters and numbers
            id: meetingDetails.meeting_id.replaceAll('-', ''), // required to edit events later
            summary: CalendarServiceHelper.getMeetingTitle(
              calendarOwnerAccountAddress,
              participantsInfo,
              meetingDetails.title
            ),
            description: CalendarServiceHelper.getMeetingSummary(
              meetingDetails.content,
              meetingDetails.meeting_url,
              changeUrl
            ),
            start: {
              dateTime: new Date(meetingDetails.start).toISOString(),
              timeZone: 'UTC',
            },
            end: {
              dateTime: new Date(meetingDetails.end).toISOString(),
              timeZone: 'UTC',
            },
            created: new Date(meeting_creation_time).toISOString(),
            attendees: [],
            reminders: {
              useDefault: false,
              overrides: [{ method: 'popup', minutes: 10 }],
            },
            creator: {
              displayName: 'Meetwith',
              email: NO_REPLY_EMAIL,
            },
            guestsCanModify: meetingDetails.meetingPermissions?.includes(
              MeetingPermissions.EDIT_MEETING
            ),
            guestsCanInviteOthers: meetingDetails.meetingPermissions?.includes(
              MeetingPermissions.INVITE_GUESTS
            ),
            guestsCanSeeOtherGuests:
              meetingDetails.meetingPermissions?.includes(
                MeetingPermissions.SEE_GUEST_LIST
              ),
            location: meetingDetails.meeting_url,
            status: 'confirmed',
            extendedProperties: {
              private: {
                updatedBy: 'meetwith',
                lastUpdatedAt: new Date().toISOString(),
                meetingId: meetingDetails.meeting_id,
              },
            },
          }
          if (meetingDetails.meetingReminders && payload.reminders?.overrides) {
            payload.reminders.overrides = meetingDetails.meetingReminders.map(
              this.createReminder
            )
          }
          if (
            meetingDetails.meetingRepeat &&
            meetingDetails?.meetingRepeat !== MeetingRepeat.NO_REPEAT
          ) {
            let RRULE = `RRULE:FREQ=${meetingDetails.meetingRepeat?.toUpperCase()};INTERVAL=1`
            const dayOfWeek = format(
              meetingDetails.start,
              'eeeeee'
            ).toUpperCase()
            const weekOfMonth = getWeekOfMonth(meetingDetails.start)

            switch (meetingDetails.meetingRepeat) {
              case MeetingRepeat.WEEKLY:
                RRULE += `;BYDAY=${dayOfWeek}`
                break
              case MeetingRepeat.MONTHLY:
                RRULE += `;BYSETPOS=${weekOfMonth};BYDAY=${dayOfWeek}`
                break
            }
            payload.recurrence = [RRULE]
          }
          const calendar = google.calendar({
            version: 'v3',
            auth: myGoogleAuth,
          })

          if (useParticipants) {
            // Build deduplicated attendees list using helper
            const attendees = await this.buildAttendeesList(
              meetingDetails.participants,
              calendarOwnerAccountAddress
            )
            payload.attendees = attendees
          }
          calendar.events.insert(
            {
              auth: myGoogleAuth,
              calendarId,
              requestBody: payload,
              conferenceDataVersion: 1,
            },
            function (err, event) {
              if (err || !event?.data) {
                console.error(
                  'There was an error contacting google calendar service: ',
                  err
                )
                console.error(err)
                return reject(err)
              }

              return resolve({
                uid: meetingDetails.meeting_id,
                ...event.data,
                id: meetingDetails.meeting_id,
                additionalInfo: {
                  hangoutLink: event.data.hangoutLink || '',
                },
                type: 'google_calendar',
                password: '',
                url: '',
              })
            }
          )
        })
        .catch(error => {
          console.error(error)
          reject(error)
        })
    )
  }

  async _updateEvent(
    calendarOwnerAccountAddress: string,
    meetingDetails: MeetingCreationSyncRequest,
    _calendarId: string
  ): Promise<NewCalendarEventType> {
    return new Promise(async (resolve, reject) => {
      const auth = this.auth
      const myGoogleAuth = await auth.getToken()
      const calendarId = parseCalendarId(_calendarId)
      const meeting_id = meetingDetails.meeting_id
      const participantsInfo: ParticipantInfo[] =
        meetingDetails.participants.map(participant => ({
          type: participant.type,
          name: participant.name,
          account_address: participant.account_address,
          status: participant.status,
          slot_id: '',
          meeting_id,
        }))
      const event = await this.getEventById(meeting_id, _calendarId)
      const actorStatus = event?.attendees?.find(
        attendee => attendee.self
      )?.responseStatus

      const changeUrl = `${appUrl}/dashboard/schedule?conferenceId=${meetingDetails.meeting_id}&intent=${Intents.UPDATE_MEETING}`

      const payload: calendar_v3.Schema$Event = {
        id: meeting_id.replaceAll('-', ''), // required to edit events later
        summary: CalendarServiceHelper.getMeetingTitle(
          calendarOwnerAccountAddress,
          participantsInfo,
          meetingDetails.title
        ),
        description: CalendarServiceHelper.getMeetingSummary(
          meetingDetails.content,
          meetingDetails.meeting_url,
          changeUrl
        ),
        start: {
          dateTime: new Date(meetingDetails.start).toISOString(),
          timeZone: 'UTC',
        },
        end: {
          dateTime: new Date(meetingDetails.end).toISOString(),
          timeZone: 'UTC',
        },
        attendees: [],
        guestsCanModify: meetingDetails.meetingPermissions?.includes(
          MeetingPermissions.EDIT_MEETING
        ),
        guestsCanInviteOthers: meetingDetails.meetingPermissions?.includes(
          MeetingPermissions.INVITE_GUESTS
        ),
        guestsCanSeeOtherGuests: meetingDetails.meetingPermissions?.includes(
          MeetingPermissions.SEE_GUEST_LIST
        ),
        reminders: {
          useDefault: false,
          overrides: [{ method: 'popup', minutes: 10 }],
        },
        creator: {
          displayName: 'Meetwith',
        },
        extendedProperties: {
          private: {
            updatedBy: 'meetwith',
            lastUpdatedAt: new Date().toISOString(),
          },
        },
      }

      if (meetingDetails.meeting_url) {
        payload['location'] = meetingDetails.meeting_url
      }
      if (meetingDetails.meetingReminders && payload.reminders?.overrides) {
        payload.reminders.overrides = meetingDetails.meetingReminders.map(
          this.createReminder
        )
      }
      if (
        meetingDetails.meetingRepeat &&
        meetingDetails?.meetingRepeat !== MeetingRepeat.NO_REPEAT
      ) {
        payload.recurrence = [
          `RRULE:FREQ=${meetingDetails.meetingRepeat?.toUpperCase()}`,
        ]
      }
      const guest = meetingDetails.participants.find(
        participant => participant.guest_email
      )
      const attendeeLength =
        event?.attendees?.filter(attendee => !attendee.self).length || 0

      if (attendeeLength > 0) {
        // Build deduplicated attendees list using helper
        const attendees = await this.buildAttendeesListForUpdate(
          meetingDetails.participants,
          calendarOwnerAccountAddress,
          actorStatus || undefined,
          guest
        )

        payload.attendees = attendees
      }
      const calendar = google.calendar({
        version: 'v3',
        auth: myGoogleAuth,
      })
      calendar.events.update(
        {
          auth: myGoogleAuth,
          calendarId,
          eventId: meeting_id.replaceAll('-', ''),
          sendNotifications: true,
          sendUpdates: 'all',
          requestBody: payload,
        },
        function (err, event) {
          if (err) {
            console.error(
              'There was an error contacting google calendar service: ',
              err
            )

            return reject(err)
          }
          return resolve({
            uid: meeting_id,
            ...event?.data,
            id: meeting_id,
            additionalInfo: {
              hangoutLink: event?.data.hangoutLink || '',
            },
            type: 'google_calendar',
            password: '',
            url: '',
          })
        }
      )
    })
  }

  async updateEvent(
    calendarOwnerAccountAddress: string,
    meetingDetails: MeetingCreationSyncRequest,
    _calendarId: string
  ): Promise<NewCalendarEventType> {
    return withRetry<NewCalendarEventType>(
      async () =>
        this._updateEvent(
          calendarOwnerAccountAddress,
          meetingDetails,
          _calendarId
        ),
      {
        maxRetries: 3,
        baseDelay: 1000,
        maxDelay: 30000,
        retryCondition,
      }
    )
  }

  async deleteEvent(meeting_id: string, _calendarId: string): Promise<void> {
    return new Promise(async (resolve, reject) => {
      const auth = this.auth
      const myGoogleAuth = await auth.getToken()
      const calendar = google.calendar({
        version: 'v3',
        auth: myGoogleAuth,
      })

      const calendarId = parseCalendarId(_calendarId)

      calendar.events.delete(
        {
          auth: myGoogleAuth,
          calendarId,
          eventId: meeting_id.replaceAll('-', ''),
          sendNotifications: true,
          sendUpdates: 'all',
        },
        function (err, _event) {
          if (err instanceof GaxiosError) {
            /**
             *  410 is when an event is already deleted on the Google cal before on cal.com
             *  404 is when the event is on a different calendar
             */
            if (err.code === 410) return resolve()
            console.error(
              'There was an error contacting google calendar service: ',
              err
            )
            if (err.code === 404) return resolve()
            return reject(err)
          } else if (err instanceof Error) {
            return reject(err)
          }
          return resolve()
        }
      )
    })
  }

  async getAvailability(
    calendarIds: string[],
    dateFrom: string,
    dateTo: string
  ): Promise<EventBusyDate[]> {
    return new Promise((resolve, reject) =>
      this.auth.getToken().then(async myGoogleAuth => {
        const calendar = google.calendar({
          version: 'v3',
          auth: myGoogleAuth,
        })

        try {
          // Use events.list to get full event details including title and ID
          const eventsPromises = calendarIds.map(async calendarId => {
            try {
<<<<<<< HEAD
              const allEvents: any[] = []
              let pageToken: string | undefined

              // Paginate through all events using nextPageToken
              do {
                const eventsResponse = await calendar.events.list({
                  calendarId,
                  timeMin: dateFrom,
                  timeMax: dateTo,
                  singleEvents: true,
                  orderBy: 'startTime',
                  maxResults: 2500,
                  pageToken,
                })

                const pageEvents =
                  eventsResponse.data.items?.map(event => ({
                    start: event.start?.dateTime || event.start?.date || '',
                    end: event.end?.dateTime || event.end?.date || '',
                    title: event.summary || '',
                    eventId: event.id || '',
                    email: this.email,
                    webLink: event.htmlLink || undefined,
                  })) || []

                allEvents.push(...pageEvents)
                pageToken = eventsResponse.data.nextPageToken || undefined
              } while (pageToken)

              return allEvents
=======
              const eventsResponse = await calendar.events.list({
                calendarId,
                timeMin: dateFrom,
                timeMax: dateTo,
                singleEvents: true,
                orderBy: 'startTime',
                maxResults: 2500,
              })

              return (
                eventsResponse.data.items?.map(event => ({
                  start: event.start?.dateTime || event.start?.date || '',
                  end: event.end?.dateTime || event.end?.date || '',
                  title: event.summary || '',
                  eventId: event.id || '',
                  email: this.email,
                  webLink: event.htmlLink || undefined,
                })) || []
              )
>>>>>>> e32b092c
            } catch (error) {
              // Fallback to freebusy if events.list fails
              console.warn(
                `Failed to get event details for calendar ${calendarId}, falling back to freebusy`,
                error
              )
              return []
            }
          })

          const eventsResults = await Promise.all(eventsPromises)
          const result = eventsResults.flat()

          // If we got no results from events.list, fallback to freebusy.query
          if (result.length === 0) {
            calendar.freebusy.query(
              {
                requestBody: {
                  timeMin: dateFrom,
                  timeMax: dateTo,
                  items: calendarIds.map(id => {
                    return {
                      id,
                    }
                  }),
                },
              },
              (err, apires) => {
                if (err) {
                  reject(err)
                  return
                }
                let fallbackResult: any = []

                if (apires?.data.calendars) {
                  fallbackResult = Object.values(apires.data.calendars).reduce(
                    (c, i) => {
                      i.busy?.forEach(busyTime => {
                        c.push({
                          start: busyTime.start || '',
                          end: busyTime.end || '',
                        })
                      })
                      return c
                    },
                    [] as typeof fallbackResult
                  )
                }
                resolve(fallbackResult)
              }
            )
          } else {
            resolve(result)
          }
        } catch (error) {
          // Final fallback to freebusy.query if everything fails
          calendar.freebusy.query(
            {
              requestBody: {
                timeMin: dateFrom,
                timeMax: dateTo,
                items: calendarIds.map(id => {
                  return {
                    id,
                  }
                }),
              },
            },
            (err, apires) => {
              if (err) {
                reject(err)
                return
              }
              let fallbackResult: any = []

              if (apires?.data.calendars) {
                fallbackResult = Object.values(apires.data.calendars).reduce(
                  (c, i) => {
                    i.busy?.forEach(busyTime => {
                      c.push({
                        start: busyTime.start || '',
                        end: busyTime.end || '',
                      })
                    })
                    return c
                  },
                  [] as typeof fallbackResult
                )
              }
              resolve(fallbackResult)
            }
          )
        }
      })
    )
  }

  async setWebhookUrl(webhookUrl: string, calendarId = 'primary') {
    try {
      const auth = await this.auth.getToken()
      const calendar = google.calendar({ version: 'v3', auth })

      // Generate a unique channel ID for this webhook
      const channelId = `mww-${calendarId.replace(
        /[^a-zA-Z0-9_]/g,
        '-'
      )}-${Date.now()}`

      // Set up the watch request
      const watchRequest = {
        calendarId,
        requestBody: {
          id: channelId,
          type: 'web_hook',
          address: webhookUrl,
          // Optional: Set expiration (max 1 week for calendar API)
          expiration: (Date.now() + 7 * 24 * 60 * 60 * 1000).toString(), // 1 week from now
          token: process.env.SERVER_SECRET,
        },
      }

      const response = await calendar.events.watch(watchRequest)

      return {
        channelId: response.data.id,
        resourceId: response.data.resourceId,
        expiration: response.data.expiration,
        calendarId,
        webhookUrl,
      }
    } catch (error) {
      throw error
    }
  }

  async stopWebhook(channelId: string, resourceId: string): Promise<void> {
    try {
      const auth = await this.auth.getToken()
      const calendar = google.calendar({ version: 'v3', auth })

      await calendar.channels.stop({
        requestBody: {
          id: channelId,
          resourceId,
        },
      })
    } catch (error) {
      throw error
    }
  }

  async refreshWebhook(
    oldChannelId: string,
    oldResourceId: string,
    webhookUrl: string,
    calendarId = 'primary'
  ) {
    try {
      // Stop the old webhook first
      await this.stopWebhook(oldChannelId, oldResourceId)
      // Create a new webhook
      return await this.setWebhookUrl(webhookUrl, calendarId)
    } catch (error) {
      throw error
    }
  }

  async _updateEventRSVP(
    meeting_id: string,
    attendeeEmail: string,
    responseStatus: string,
    _calendarId?: string
  ): Promise<NewCalendarEventType> {
    return new Promise(async (resolve, reject) => {
      try {
        const auth = this.auth
        const myGoogleAuth = await auth.getToken()
        const calendar = google.calendar({
          version: 'v3',
          auth: myGoogleAuth,
        })

        const calendarId = parseCalendarId(_calendarId)

        // First, get the current event
        const event = await this.getEventById(meeting_id, _calendarId)
        await new Promise(resolve => setTimeout(resolve, 5000)) // Wait for 5 seconds to ensure the event is fetched and rate limit not blocked
        // If the event is not found, reject the promise
        if (!event) {
          return reject(new Error(`Event ${meeting_id} not found`))
        }

        // Update only the specific attendee's response status
        const updatedAttendees = (event.attendees || []).map(attendee => {
          if (attendee.email?.toLowerCase() === attendeeEmail.toLowerCase()) {
            return {
              ...attendee,
              responseStatus,
            }
          }
          return attendee
        })

        // Create minimal payload with only attendees and extended properties
        const payload: calendar_v3.Schema$Event = {
          attendees: updatedAttendees,
          extendedProperties: {
            private: {
              ...event.extendedProperties?.private,
              updatedBy: 'meetwith',
              lastUpdatedAt: new Date().toISOString(),
            },
          },
        }

        // Update the event with only the RSVP change
        calendar.events.patch(
          {
            auth: myGoogleAuth,
            calendarId,
            eventId: meeting_id.replaceAll('-', ''),
            sendNotifications: true,
            sendUpdates: 'all',
            requestBody: payload,
          },
          function (updateErr, updatedEvent) {
            if (updateErr) {
              console.error(
                'There was an error updating RSVP status: ',
                updateErr
              )
              return reject(updateErr)
            }

            return resolve({
              uid: meeting_id,
              ...updatedEvent?.data,
              id: meeting_id,
              additionalInfo: {
                hangoutLink: updatedEvent?.data?.hangoutLink || '',
              },
              type: 'google_calendar',
              password: '',
              url: '',
            })
          }
        )
      } catch (error) {
        console.error('Error in updateEventRSVP:', error)
        reject(error)
      }
    })
  }

  async updateEventRSVP(
    meeting_id: string,
    attendeeEmail: string,
    responseStatus: string,
    _calendarId?: string
  ): Promise<NewCalendarEventType> {
    return withRetry<NewCalendarEventType>(
      async () =>
        this._updateEventRSVP(
          meeting_id,
          attendeeEmail,
          responseStatus,
          _calendarId
        ),
      {
        maxRetries: 3,
        baseDelay: 1000,
        maxDelay: 30000,
        retryCondition,
      }
    )
  }

  async updateEventExtendedProperties(
    meeting_id: string,
    _calendarId?: string
  ): Promise<NewCalendarEventType> {
    return new Promise(async (resolve, reject) => {
      try {
        const auth = this.auth
        const myGoogleAuth = await auth.getToken()
        const calendar = google.calendar({
          version: 'v3',
          auth: myGoogleAuth,
        })

        const calendarId = parseCalendarId(_calendarId)

        // First, get the current event
        const event = await this.getEventById(meeting_id, _calendarId)
        if (!event) {
          return reject(new Error(`Event ${meeting_id} not found`))
        }

        // Create minimal payload with only attendees and extended properties
        const payload: calendar_v3.Schema$Event = {
          extendedProperties: {
            private: {
              ...event.extendedProperties?.private,
              updatedBy: 'meetwith',
              lastUpdatedAt: new Date().toISOString(),
            },
          },
        }

        // Update the event with only the RSVP change
        calendar.events.patch(
          {
            auth: myGoogleAuth,
            calendarId,
            eventId: meeting_id.replaceAll('-', ''),
            sendNotifications: true,
            sendUpdates: 'all',
            requestBody: payload,
          },
          function (updateErr, updatedEvent) {
            if (updateErr) {
              console.error(
                'There was an error updating RSVP status: ',
                updateErr
              )
              return reject(updateErr)
            }

            return resolve({
              uid: meeting_id,
              ...updatedEvent?.data,
              id: meeting_id,
              additionalInfo: {
                hangoutLink: updatedEvent?.data?.hangoutLink || '',
              },
              type: 'google_calendar',
              password: '',
              url: '',
            })
          }
        )
      } catch (error) {
        console.error('Error in updateEventRSVP:', error)
        reject(error)
      }
    })
  }

  private googleAuth = (
    address: string,
    email: string,
    googleCredentials: Auth.Credentials
  ) => {
    const [client_secret, client_id] = [
      process.env.GOOGLE_CLIENT_SECRET!,
      process.env.GOOGLE_CLIENT_ID!,
    ]
    const redirect_uri = `${apiUrl}/secure/calendar_integrations/google/callback`

    const myGoogleAuth = new MWWGoogleAuth(
      client_id,
      client_secret,
      redirect_uri
    )
    myGoogleAuth.setCredentials(googleCredentials)

    const isExpired = () => {
      const expired = myGoogleAuth.isTokenExpiring()
      return expired
    }

    const refreshAccessToken = () =>
      myGoogleAuth
        .refreshToken(googleCredentials.refresh_token)
        .then(async res => {
          const token = res.res?.data
          googleCredentials.access_token = token.access_token
          googleCredentials.expiry_date = token.expiry_date

          await updateCalendarPayload(
            address,
            email,
            TimeSlotSource.GOOGLE,
            googleCredentials
          )
          myGoogleAuth.setCredentials(googleCredentials)
          return myGoogleAuth
        })
        .catch(err => {
          Sentry.captureException(err)
          return myGoogleAuth
        })

    return {
      email,
      getToken: () =>
        !isExpired() ? Promise.resolve(myGoogleAuth) : refreshAccessToken(),
    }
  }

  private createReminder(indicator: MeetingReminders) {
    switch (indicator) {
      case MeetingReminders['15_MINUTES_BEFORE']:
        return { minutes: 15, method: 'popup' }
      case MeetingReminders['30_MINUTES_BEFORE']:
        return { minutes: 30, method: 'popup' }
      case MeetingReminders['1_HOUR_BEFORE']:
        return { minutes: 60, method: 'popup' }
      case MeetingReminders['1_DAY_BEFORE']:
        return { minutes: 1440, method: 'popup' }
      case MeetingReminders['1_WEEK_BEFORE']:
        return { minutes: 10080, method: 'popup' }
      case MeetingReminders['10_MINUTES_BEFORE']:
      default:
        return { minutes: 10, method: 'popup' }
    }
  }
  private async buildAttendeesList(
    participants: ParticipantInfo[],
    calendarOwnerAccountAddress: string
  ): Promise<calendar_v3.Schema$EventAttendee[]> {
    const addedEmails = new Set<string>()
    const attendees: calendar_v3.Schema$EventAttendee[] = []

    for (const participant of participants) {
      const email =
        calendarOwnerAccountAddress === participant.account_address
          ? this.getConnectedEmail()
          : participant.guest_email ||
            (await getCalendarPrimaryEmail(participant.account_address!))
      // Only add if we haven't already added this email
      if (email && !addedEmails.has(email)) {
        addedEmails.add(email)
        const attendee: calendar_v3.Schema$EventAttendee = {
          email,
          displayName:
            participant.name ||
            participant.account_address ||
            email.split('@')[0],
          organizer: [
            ParticipantType.Owner,
            ParticipantType.Scheduler,
          ].includes(participant.type),
          responseStatus:
            participant.status === ParticipationStatus.Accepted
              ? 'accepted'
              : participant.status === ParticipationStatus.Rejected
              ? 'declined'
              : 'needsAction',
        }
        if (
          [ParticipantType.Owner, ParticipantType.Scheduler].includes(
            participant.type
          )
        ) {
          attendee.optional = false
        }
        if (participant.account_address === calendarOwnerAccountAddress) {
          attendee.self = true
        }
        attendees.push(attendee)
      }
    }

    return attendees
  }

  private async buildAttendeesListForUpdate(
    participants: ParticipantInfo[],
    calendarOwnerAccountAddress: string,
    actorStatus?: string,
    guestParticipant?: ParticipantInfo
  ): Promise<calendar_v3.Schema$EventAttendee[]> {
    const addedEmails = new Set<string>()
    const attendees: calendar_v3.Schema$EventAttendee[] = []

    // Handle guest participant first if provided
    if (guestParticipant?.guest_email) {
      addedEmails.add(guestParticipant.guest_email)
      attendees.push({
        email: guestParticipant.guest_email,
        displayName:
          guestParticipant.name ||
          guestParticipant.guest_email.split('@')[0] ||
          'Guest',
        responseStatus: 'accepted',
      })
    }

    for (const participant of participants) {
      const email =
        calendarOwnerAccountAddress === participant.account_address
          ? this.getConnectedEmail()
          : participant.guest_email ||
            (await getCalendarPrimaryEmail(participant.account_address!))

      // Only add if we haven't already added this email
      if (email && !addedEmails.has(email)) {
        addedEmails.add(email)
        attendees.push({
          email,
          displayName:
            participant.name ||
            participant.account_address ||
            email.split('@')[0],
          organizer: [
            ParticipantType.Owner,
            ParticipantType.Scheduler,
          ].includes(participant.type),
          responseStatus:
            calendarOwnerAccountAddress === participant.account_address &&
            actorStatus
              ? actorStatus
              : participant.status === ParticipationStatus.Accepted
              ? 'accepted'
              : participant.status === ParticipationStatus.Rejected
              ? 'declined'
              : 'needsAction',
        })
      }
    }

    return attendees
  }
}

const parseCalendarId = (calId?: string) => {
  if (!calId) {
    return undefined
  }
  if (calId.indexOf('@') === -1) {
    return calId
  } else {
    return 'primary'
  }
}<|MERGE_RESOLUTION|>--- conflicted
+++ resolved
@@ -599,7 +599,6 @@
           // Use events.list to get full event details including title and ID
           const eventsPromises = calendarIds.map(async calendarId => {
             try {
-<<<<<<< HEAD
               const allEvents: any[] = []
               let pageToken: string | undefined
 
@@ -630,27 +629,6 @@
               } while (pageToken)
 
               return allEvents
-=======
-              const eventsResponse = await calendar.events.list({
-                calendarId,
-                timeMin: dateFrom,
-                timeMax: dateTo,
-                singleEvents: true,
-                orderBy: 'startTime',
-                maxResults: 2500,
-              })
-
-              return (
-                eventsResponse.data.items?.map(event => ({
-                  start: event.start?.dateTime || event.start?.date || '',
-                  end: event.end?.dateTime || event.end?.date || '',
-                  title: event.summary || '',
-                  eventId: event.id || '',
-                  email: this.email,
-                  webLink: event.htmlLink || undefined,
-                })) || []
-              )
->>>>>>> e32b092c
             } catch (error) {
               // Fallback to freebusy if events.list fails
               console.warn(
