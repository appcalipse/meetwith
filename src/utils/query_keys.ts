--- conflicted
+++ resolved
@@ -49,10 +49,7 @@
   static groups(accountAddress?: string) {
     return ['groups', accountAddress]
   }
-<<<<<<< HEAD
-=======
   static exchangeRate(currency: string) {
     return ['exchangeRate', currency]
   }
->>>>>>> b60b9ff0
 }