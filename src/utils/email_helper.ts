--- conflicted
+++ resolved
@@ -29,18 +29,9 @@
 import { mockEncrypted } from './cryptography'
 import { getOwnerPublicUrlServer } from './database'
 import { getAllParticipantsDisplayName } from './user_manager'
-
+import { getCalendars } from './sync_helper'
 const FROM = process.env.FROM_MAIL!
-<<<<<<< HEAD
-
-import { CreateEmailOptions, Resend } from 'resend'
-
-import { InvoiceMetadata, ReceiptMetadata } from '@/types/Transactions'
-
-import { getCalendars } from './sync_helper'
-
-=======
->>>>>>> eea8776a
+
 const resend = new Resend(process.env.RESEND_API_KEY)
 const defaultResendOptions = {
   from: FROM,
