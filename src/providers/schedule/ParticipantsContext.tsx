--- conflicted
+++ resolved
@@ -112,16 +112,12 @@
   })
   const [groupAvailability, setGroupAvailability] = useState<
     Record<string, Array<string> | undefined>
-<<<<<<< HEAD
-  >({})
+  >({
+    [NO_GROUP_KEY]: [currentAccount?.address || ''],
+  })
   const [groupMembersAvailabilities, setGroupMembersAvailabilities] = useState<
     Record<string, Record<string, AvailabilityBlock[]>>
   >({})
-=======
-  >({
-    [NO_GROUP_KEY]: [currentAccount?.address || ''],
-  })
->>>>>>> be10d7f4
   const [meetingMembers, setMeetingMembers] = useState<Array<Account>>([])
   const [meetingOwners, setMeetingOwners] = useState<Array<ParticipantInfo>>([])
   const [groups, setGroups] = useState<Array<GetGroupsFullResponse>>([])
