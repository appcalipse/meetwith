import '../styles/globals.css'

import { Box, ChakraProvider, Flex, useColorModeValue } from '@chakra-ui/react'
import { extendTheme } from '@chakra-ui/react'
import cookie from 'cookie'
import type { AppContext, AppInitialProps, AppProps } from 'next/app'
import App from 'next/app'
import Head from 'next/head'
import * as React from 'react'
import { CookiesProvider } from 'react-cookie'

import { CookieConsent } from '../components/CookieConsent'
import Loading from '../components/Loading'
import { ChakraMDXProvider } from '../components/mdx.provider'
import { BaseLayout } from '../layouts/Base'
import { AccountProvider } from '../providers/AccountProvider'
import { validateAuthenticationApp } from '../session/core'
import customTheme from '../styles/theme'
import { Account } from '../types/Account'
import { initAnalytics, pageView } from '../utils/analytics'

const theme = extendTheme(customTheme)

interface MyAppProps extends AppProps {
  consentCookie?: boolean | undefined
  currentAccount?: Account | null
  checkAuthOnClient?: boolean
}

function MyApp({
  Component,
  pageProps,
  router,
  consentCookie,
  currentAccount,
  checkAuthOnClient,
}: MyAppProps) {
  const [loading, setLoading] = React.useState(true)
  React.useEffect(() => {
    const initApp = async () => {
      setLoading(false)
      await initAnalytics()
      pageView(router.asPath)
    }
    initApp()
  }, [])

  React.useEffect(() => {
    const handleRouteChange = (url: string) => {
      pageView(url)
    }
    router.events.on('routeChangeComplete', handleRouteChange)
    return () => {
      router.events.off('routeChangeComplete', handleRouteChange)
    }
  }, [router.events])

  const customProps = {
    ...pageProps,
    checkAuthOnClient,
  }

  return (
    <ChakraProvider theme={theme}>
<<<<<<< HEAD
      <CookiesProvider>
        <AccountProvider
          currentAccount={currentAccount}
          logged={!!currentAccount}
        >
          <Head>
            <title>
              Meeting scheduler for #web3 - Meet with Wallet - meetwthwallet.xyz
            </title>
            <meta
              name="description"
              content="Meet with wallet provides an easy way to share you calendar and let people find the perfect time to meet with you, always ensuring your data is private. Booking for FREE by simply connecting a crypto wallet (No transaction is needed)."
            />

            <meta property="og:url" content="https://meetwithwallet.xyz/" />
            <meta property="og:type" content="website" />
            <meta
              property="og:title"
              content="Meeting scheduler for #web3 - Meet with Wallet - meetwithwallet.xyz"
            />
            <meta
              property="og:description"
              content="Meet with wallet provides an easy way to share you calendar and let people find the perfect time to meet with you, always ensuring your data is private. Booking for FREE by simply connecting a crypto wallet (No transaction is needed)."
            />
            <meta
              property="og:image"
              content="https://meetwithwallet.xyz/assets/opengraph.jpg"
            />

            <meta name="twitter:card" content="summary_large_image" />
            <meta property="twitter:domain" content="meetwithwallet.xyz" />
            <meta property="twitter:url" content="https://meetwithwallet.xyz" />
            <meta
              name="twitter:title"
              content="Meeting scheduler for #web3 - Meet with Wallet - meetwithwallet.xyz"
            />
            <meta
              name="twitter:description"
              content="Meet with wallet provides an easy way to share you calendar and let people find the perfect time to meet with you, always ensuring your data is private. Booking for FREE by simply connecting a crypto wallet (No transaction is needed)."
            />
            <meta
              name="twitter:image"
              content="https://meetwithwallet.xyz/assets/opengraph.jpg"
            />

            <meta
              name="viewport"
              content="initial-scale=1, width=device-width"
            />
            <link
              rel="apple-touch-icon"
              sizes="180x180"
              href="/apple-touch-icon.png"
            />
            <link
              rel="icon"
              type="image/png"
              sizes="32x32"
              href="/favicon-32x32.png"
            />
            <link
              rel="icon"
              type="image/png"
              sizes="16x16"
              href="/favicon-16x16.png"
            />
            <link rel="manifest" href="/site.webmanifest" />
            <link
              rel="mask-icon"
              href="/safari-pinned-tab.svg"
              color="#f35826"
            />
            <meta name="msapplication-TileColor" content="#1a202c" />
            <meta name="theme-color" content="#f35826"></meta>
          </Head>
          <BaseLayout>
            {loading ? (
              <Flex
                width="100%"
                height="100%"
                alignItems="center"
                justifyContent="center"
              >
                <Loading />
              </Flex>
            ) : (
              <Box>
                <Component {...customProps} />
              </Box>
            )}
          </BaseLayout>
        </AccountProvider>
        <CookieConsent consentCookie={consentCookie as boolean} />
      </CookiesProvider>
=======
      <ChakraMDXProvider>
        <CookiesProvider>
          <AccountProvider
            currentAccount={currentAccount}
            logged={!!currentAccount}
          >
            <Head>
              <title>
                Meeting scheduler for #web3 - Meet with Wallet -
                meetwithwallet.xyz
              </title>
              <meta
                name="description"
                content="Meet with wallet provides an easy way to share you calendar and let people find the perfect time to meet with you, always ensuring your data is private. Booking for FREE by simply connecting a crypto wallet (No transaction is needed)."
              />

              <meta property="og:url" content="https://meetwithwallet.xyz/" />
              <meta property="og:type" content="website" />
              <meta
                property="og:title"
                content="Meeting scheduler for #web3 - Meet with Wallet - meetwithwallet.xyz"
              />
              <meta
                property="og:description"
                content="Meet with wallet provides an easy way to share you calendar and let people find the perfect time to meet with you, always ensuring your data is private. Booking for FREE by simply connecting a crypto wallet (No transaction is needed)."
              />
              <meta
                property="og:image"
                content="https://meetwithwallet.xyz/assets/opengraph.jpg"
              />

              <meta name="twitter:card" content="summary_large_image" />
              <meta property="twitter:domain" content="meetwithwallet.xyz" />
              <meta
                property="twitter:url"
                content="https://meetwithwallet.xyz"
              />
              <meta
                name="twitter:title"
                content="Meeting scheduler for #web3 - Meet with Wallet - meetwithwallet.xyz"
              />
              <meta
                name="twitter:description"
                content="Meet with wallet provides an easy way to share you calendar and let people find the perfect time to meet with you, always ensuring your data is private. Booking for FREE by simply connecting a crypto wallet (No transaction is needed)."
              />
              <meta
                name="twitter:image"
                content="https://meetwithwallet.xyz/assets/opengraph.jpg"
              />

              <meta
                name="viewport"
                content="initial-scale=1, width=device-width"
              />
              <link
                rel="apple-touch-icon"
                sizes="180x180"
                href="/apple-touch-icon.png"
              />
              <link
                rel="icon"
                type="image/png"
                sizes="32x32"
                href="/favicon-32x32.png"
              />
              <link
                rel="icon"
                type="image/png"
                sizes="16x16"
                href="/favicon-16x16.png"
              />
              <link rel="manifest" href="/site.webmanifest" />
              <link
                rel="mask-icon"
                href="/safari-pinned-tab.svg"
                color="#f35826"
              />
              <meta name="msapplication-TileColor" content="#1a202c" />
              <meta name="theme-color" content="#f35826"></meta>
            </Head>
            <BaseLayout>
              {loading ? (
                <Flex
                  width="100%"
                  height="100%"
                  alignItems="center"
                  justifyContent="center"
                >
                  <Loading />
                </Flex>
              ) : (
                <Component {...customProps} />
              )}
            </BaseLayout>
          </AccountProvider>
          <CookieConsent consentCookie={consentCookie as boolean} />
        </CookiesProvider>
      </ChakraMDXProvider>
>>>>>>> 04115526
    </ChakraProvider>
  )
}

MyApp.getInitialProps = async (appContext: AppContext) => {
  const appProps: AppInitialProps = await App.getInitialProps(appContext)

  const consentCookie =
    appContext.ctx.req && appContext.ctx.req.headers!.cookie
      ? cookie.parse(appContext.ctx.req.headers!.cookie).mww_consent
      : false

  // we will only have web3 defined when on the client side, if we don't have
  // then it means that we should force reload metamask connection on the client side
  const currentAccount = await validateAuthenticationApp(appContext)

  // only force check on the client side if we have an account and we came from the backend
  const checkAuthOnClient = !!currentAccount && !!appContext.ctx.req

  return { ...appProps, consentCookie, currentAccount, checkAuthOnClient }
}

export default MyApp<|MERGE_RESOLUTION|>--- conflicted
+++ resolved
@@ -62,102 +62,6 @@
 
   return (
     <ChakraProvider theme={theme}>
-<<<<<<< HEAD
-      <CookiesProvider>
-        <AccountProvider
-          currentAccount={currentAccount}
-          logged={!!currentAccount}
-        >
-          <Head>
-            <title>
-              Meeting scheduler for #web3 - Meet with Wallet - meetwthwallet.xyz
-            </title>
-            <meta
-              name="description"
-              content="Meet with wallet provides an easy way to share you calendar and let people find the perfect time to meet with you, always ensuring your data is private. Booking for FREE by simply connecting a crypto wallet (No transaction is needed)."
-            />
-
-            <meta property="og:url" content="https://meetwithwallet.xyz/" />
-            <meta property="og:type" content="website" />
-            <meta
-              property="og:title"
-              content="Meeting scheduler for #web3 - Meet with Wallet - meetwithwallet.xyz"
-            />
-            <meta
-              property="og:description"
-              content="Meet with wallet provides an easy way to share you calendar and let people find the perfect time to meet with you, always ensuring your data is private. Booking for FREE by simply connecting a crypto wallet (No transaction is needed)."
-            />
-            <meta
-              property="og:image"
-              content="https://meetwithwallet.xyz/assets/opengraph.jpg"
-            />
-
-            <meta name="twitter:card" content="summary_large_image" />
-            <meta property="twitter:domain" content="meetwithwallet.xyz" />
-            <meta property="twitter:url" content="https://meetwithwallet.xyz" />
-            <meta
-              name="twitter:title"
-              content="Meeting scheduler for #web3 - Meet with Wallet - meetwithwallet.xyz"
-            />
-            <meta
-              name="twitter:description"
-              content="Meet with wallet provides an easy way to share you calendar and let people find the perfect time to meet with you, always ensuring your data is private. Booking for FREE by simply connecting a crypto wallet (No transaction is needed)."
-            />
-            <meta
-              name="twitter:image"
-              content="https://meetwithwallet.xyz/assets/opengraph.jpg"
-            />
-
-            <meta
-              name="viewport"
-              content="initial-scale=1, width=device-width"
-            />
-            <link
-              rel="apple-touch-icon"
-              sizes="180x180"
-              href="/apple-touch-icon.png"
-            />
-            <link
-              rel="icon"
-              type="image/png"
-              sizes="32x32"
-              href="/favicon-32x32.png"
-            />
-            <link
-              rel="icon"
-              type="image/png"
-              sizes="16x16"
-              href="/favicon-16x16.png"
-            />
-            <link rel="manifest" href="/site.webmanifest" />
-            <link
-              rel="mask-icon"
-              href="/safari-pinned-tab.svg"
-              color="#f35826"
-            />
-            <meta name="msapplication-TileColor" content="#1a202c" />
-            <meta name="theme-color" content="#f35826"></meta>
-          </Head>
-          <BaseLayout>
-            {loading ? (
-              <Flex
-                width="100%"
-                height="100%"
-                alignItems="center"
-                justifyContent="center"
-              >
-                <Loading />
-              </Flex>
-            ) : (
-              <Box>
-                <Component {...customProps} />
-              </Box>
-            )}
-          </BaseLayout>
-        </AccountProvider>
-        <CookieConsent consentCookie={consentCookie as boolean} />
-      </CookiesProvider>
-=======
       <ChakraMDXProvider>
         <CookiesProvider>
           <AccountProvider
@@ -256,7 +160,6 @@
           <CookieConsent consentCookie={consentCookie as boolean} />
         </CookiesProvider>
       </ChakraMDXProvider>
->>>>>>> 04115526
     </ChakraProvider>
   )
 }
