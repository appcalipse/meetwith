import * as Sentry from '@sentry/nextjs'
import { NextApiRequest, NextApiResponse } from 'next'

import { withSessionRoute } from '@/ironAuth/withSessionApiRoute'
import { NotificationChannel } from '@/types/AccountNotifications'
<<<<<<< HEAD
import {
  DBSlotEnhanced,
  MeetingProvider,
  TimeSlotSource,
} from '@/types/Meeting'
import { ParticipantType } from '@/types/ParticipantInfo'
=======
import { DBSlot } from '@/types/Meeting'
>>>>>>> 6a61b28f
import { MeetingCreationRequest } from '@/types/Requests'
import { createHuddleRoom } from '@/utils/api_helper'
import {
  getAccountFromDB,
  getAccountNotificationSubscriptions,
  getConnectedCalendars,
  saveMeeting,
  setAccountNotificationSubscriptions,
} from '@/utils/database'
import {
  GateConditionNotValidError,
  MeetingCreationError,
  TimeNotAvailableError,
} from '@/utils/errors'
import { getConnectedCalendarIntegration } from '@/utils/services/connected_calendars.factory'
import { getParticipantBaseInfoFromAccount } from '@/utils/user_manager'
import { isValidEmail } from '@/utils/validations'

const handle = async (req: NextApiRequest, res: NextApiResponse) => {
  const account_address = req.session.account!.address
  const meeting: MeetingCreationRequest = req.body as MeetingCreationRequest

  return handleMeetingSchedule(account_address, meeting, req, res)
}

export const handleMeetingSchedule = async (
  account_address: string,
  meeting: MeetingCreationRequest,
  req: NextApiRequest,
  res: NextApiResponse
) => {
  if (req.method === 'POST') {
    const account = await getAccountFromDB(account_address)

    if (
      meeting.participants_mapping.filter(
        participant =>
          participant.account_address?.toLowerCase() ===
          account.address.toLowerCase()
      ).length === 0
    ) {
      return res
        .status(403)
        .send("You can't schedule a meeting for someone else")
    }

    const participantActing = getParticipantBaseInfoFromAccount(
      await getAccountFromDB(account_address)
    )

    const updateEmailNotifications = async (email: string) => {
      try {
        const subs = await getAccountNotificationSubscriptions(account_address)

        subs.notification_types = subs.notification_types.filter(
          type => type.channel !== NotificationChannel.EMAIL
        )

        if (isValidEmail(email)) {
          subs.notification_types.push({
            channel: NotificationChannel.EMAIL,
            destination: email,
            disabled: false,
          })
          await setAccountNotificationSubscriptions(account_address, subs)
        }
      } catch (e) {
        console.error(e)
      }
    }
    if (isValidEmail(meeting.emailToSendReminders))
      await updateEmailNotifications(meeting.emailToSendReminders!)

    switch (meeting.meetingProvider) {
      case MeetingProvider.GOOGLE_MEET:
        const owner = meeting.participants_mapping.filter(
          participant => participant.type == ParticipantType.Owner
        )[0]

        if (!owner) {
          return res.status(412).send('No owner with connected Google Calendar')
        }

        const calendars = await getConnectedCalendars(owner.account_address!, {
          syncOnly: false,
          activeOnly: true,
        })

        for (const calendar of calendars) {
          if (calendar.provider == TimeSlotSource.GOOGLE) {
            const integration = getConnectedCalendarIntegration(
              calendar.account_address,
              calendar.email,
              calendar.provider,
              calendar.payload
            )

            const promises = []
            for (const innerCalendar of calendar.calendars!) {
              if (innerCalendar.enabled && innerCalendar.sync) {
                promises.push(
                  integration.createEvent(
                    owner.account_address!,
                    {
                      meeting_url: '',
                      participants: meeting.participants_mapping,
                      title: meeting.title,
                      content: meeting.content,
                      meetingProvider: MeetingProvider.GOOGLE_MEET,
                      participantActing,
                      meeting_id: meeting.meeting_id,
                      start: new Date(meeting.start),
                      end: new Date(meeting.end),
                      created_at: new Date(),
                      timezone: owner.timeZone,
                    },
                    new Date(),
                    innerCalendar.calendarId
                  )
                )
              }
            }
            const results = await Promise.all(promises)
            console.log(results)
            meeting.meeting_url = results[0].url
          }
        }
        break
      case MeetingProvider.HUDDLE:
        meeting.meeting_url = (await createHuddleRoom())?.url
        break
      default:
        break
    }

    try {
      const meetingResult: DBSlot = await saveMeeting(
        participantActing,
        meeting
      )

      return res.status(200).json(meetingResult)
    } catch (e) {
      if (e instanceof TimeNotAvailableError) {
        return res.status(409).send(e)
      } else if (e instanceof MeetingCreationError) {
        return res.status(412).send(e)
      } else if (e instanceof GateConditionNotValidError) {
        return res.status(403).send(e)
      } else {
        Sentry.captureException(e)
        return res.status(500).send(e)
      }
    }
  }

  return res.status(404).send('Not found')
}

export default withSessionRoute(handle)<|MERGE_RESOLUTION|>--- conflicted
+++ resolved
@@ -3,16 +3,12 @@
 
 import { withSessionRoute } from '@/ironAuth/withSessionApiRoute'
 import { NotificationChannel } from '@/types/AccountNotifications'
-<<<<<<< HEAD
 import {
   DBSlotEnhanced,
   MeetingProvider,
   TimeSlotSource,
 } from '@/types/Meeting'
 import { ParticipantType } from '@/types/ParticipantInfo'
-=======
-import { DBSlot } from '@/types/Meeting'
->>>>>>> 6a61b28f
 import { MeetingCreationRequest } from '@/types/Requests'
 import { createHuddleRoom } from '@/utils/api_helper'
 import {
@@ -149,7 +145,7 @@
     }
 
     try {
-      const meetingResult: DBSlot = await saveMeeting(
+      const meetingResult: DBSlotEnhanced = await saveMeeting(
         participantActing,
         meeting
       )
