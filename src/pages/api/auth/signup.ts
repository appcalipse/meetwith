--- conflicted
+++ resolved
@@ -50,9 +50,6 @@
         .toString(36)
         .substr(2, 9)}`
 
-<<<<<<< HEAD
-      return res.status(200).json(account)
-=======
       await createVerification(
         account.address,
         jti,
@@ -60,7 +57,6 @@
         expiresAt
       )
       return res.status(200).json({ ...account, jti })
->>>>>>> eea8776a
     } catch (e: unknown) {
       Sentry.captureException(e)
       console.error(e)
