/* eslint-disable no-restricted-syntax */

import { captureException } from '@sentry/nextjs'
import { createCryptoTransaction } from '@utils/database'
import type { NextApiRequest, NextApiResponse } from 'next'
import { Bridge } from 'thirdweb'
import { WebhookPayload } from 'thirdweb/dist/types/bridge'
import { formatUnits } from 'viem'

import { getSupportedChainFromId } from '@/types/chains'
import { ConfirmCryptoTransactionRequest } from '@/types/Requests'
import { Address, IPurchaseData } from '@/types/Transactions'
import { PaymentType, TokenType } from '@/utils/constants/meeting-types'
import { ChainNotFound } from '@/utils/errors'
import { DEFAULT_MESSAGE_NAME, PubSubManager } from '@/utils/pub-sub.helper'
import { handleCryptoSubscriptionPayment } from '@/utils/services/crypto.helper'

export default async function handler(
  req: NextApiRequest,
  res: NextApiResponse
) {
  if (req.method === 'POST') {
    try {
      const pubSubManager = new PubSubManager()
      // Convert headers to Record<string, string> format
      const headerRecord: Record<string, string> = {}
      for (const [key, value] of Object.entries(req.headers)) {
        if (typeof value === 'string') {
          headerRecord[key] = value
        } else if (Array.isArray(value)) {
          headerRecord[key] = value[0] // Take first value if array
        }
      }
      console.log(
        process.env.THIRDWEB_WEBHOOK_SECRET,
        JSON.stringify(req.body),
        headerRecord
      )
      const payload: WebhookPayload = await Bridge.Webhook.parse(
        JSON.stringify(req.body),
        headerRecord,
        process.env.THIRDWEB_WEBHOOK_SECRET!
      )
      console.log(payload)
      if (
        ['pay.onramp-transaction', 'pay.onchain-transaction'].includes(
          payload.type
        )
      ) {
        const chainId =
          payload.type === 'pay.onramp-transaction'
            ? payload.data?.token?.chainId
            : payload.data?.destinationToken?.chainId
        const supportedChain = getSupportedChainFromId(
          payload.type === 'pay.onramp-transaction'
            ? payload.data?.token?.chainId
            : payload.data?.destinationToken?.chainId
        )
        if (!supportedChain) {
          throw new ChainNotFound(chainId.toString())
        }

<<<<<<< HEAD
        const purchaseData = payload.data.purchaseData as IPurchaseData

=======
        const {
          guest_email,
          guest_name,
          message_channel,
          guest_address,
          meeting_type_id,
          environment,
        } = payload.data.purchaseData as IPurchaseData
        if (environment !== process.env.NEXT_PUBLIC_ENV_CONFIG) {
          return res.status(200).send('OK')
        }
>>>>>>> 471b6683
        if (payload.data.status === 'COMPLETED') {
          // Check if this is a subscription payment
          // Subscription payments have billing_plan_id and no meeting_type_id
          const isSubscriptionPayment =
            !purchaseData.meeting_type_id && purchaseData.billing_plan_id

          if (isSubscriptionPayment) {
            // Handle subscription payment
            try {
              await handleCryptoSubscriptionPayment(payload, purchaseData)
              // Subscription payment handled successfully
              return res.status(200).send('OK')
            } catch (error) {
              captureException(error, {
                extra: {
                  purchaseData,
                  payloadType: payload.type,
                },
              })
              console.error(
                'Failed to handle crypto subscription payment:',
                error
              )
              return res
                .status(500)
                .send('Failed to process subscription payment')
            }
          }

          // Continue with existing meeting payment flow
          const {
            guest_email,
            guest_name,
            message_channel,
            guest_address,
            meeting_type_id,
          } = purchaseData
          let transactionHash =
            payload.type === 'pay.onramp-transaction'
              ? payload.data.transactionHash
              : payload.data.transactions
                  .filter(val => val.chainId === chainId)
                  .at(-1)?.transactionHash

          if (!transactionHash && payload.type === 'pay.onchain-transaction') {
            transactionHash = payload.data.transactions.at(-1)?.transactionHash
          }

          const amount =
            payload.type === 'pay.onramp-transaction'
              ? payload.data.amount
              : payload?.data?.destinationAmount
          const decimals =
            payload.type === 'pay.onramp-transaction'
              ? payload.data.token.decimals
              : payload.data.destinationToken.decimals
          const parsedAmount = parseFloat(formatUnits(amount, decimals))
          const fiat_equivalent =
            payload.type === 'pay.onramp-transaction'
              ? payload.data.currencyAmount
              : payload.data.destinationToken?.priceUsd * parsedAmount
          const token_address =
            payload.type === 'pay.onramp-transaction'
              ? payload.data.token.address
              : payload.data.destinationToken.address
          const provider_reference_id =
            payload.type === 'pay.onramp-transaction'
              ? payload.data.id
              : /*cast type as this is not added on the package yet*/
                // eslint-disable-next-line @typescript-eslint/ban-ts-comment
                // @ts-ignore
                payload.data?.transactionId || payload.data?.paymentId

          let fee_breakdown
          let total_fee
          let metadata
          if (payload.type === 'pay.onchain-transaction') {
            fee_breakdown = {
              network:
                payload.data.originToken?.priceUsd *
                  parseFloat(
                    formatUnits(
                      payload.data?.originAmount,
                      payload.data?.originToken.decimals
                    )
                  ) -
                fiat_equivalent,
              developer:
                (fiat_equivalent * payload?.data?.developerFeeBps) / 100 ** 2,
            }
            total_fee = Object.values(fee_breakdown).reduce(
              (acc, fee) => acc + fee,
              0
            )
            const filteredTransactions = payload.data.transactions.filter(
              val => val.transactionHash === transactionHash
            )
            if (filteredTransactions.length > 0) {
              metadata = {
                peerTransactions: filteredTransactions,
              }
            }
          }
          const transactionRequest: ConfirmCryptoTransactionRequest = {
            transaction_hash: transactionHash as Address,
            amount: parsedAmount,
            chain: supportedChain?.chain,
            fiat_equivalent,
            meeting_type_id: meeting_type_id ?? null,
            payment_method: PaymentType.CRYPTO,
            token_address,
            token_type: TokenType.ERC20,
            guest_email,
            guest_address,
            guest_name,
            provider_reference_id,
            fee_breakdown,
            total_fee,
            metadata,
          }
          // Log so we can track in case of misses
          // eslint-disable-next-line no-restricted-syntax
          console.log(transactionRequest)
          const transaction = await createCryptoTransaction(
            transactionRequest,
            guest_address
          )
          console.log(transaction)

          await pubSubManager.publishMessage(
            message_channel,
            DEFAULT_MESSAGE_NAME,
            JSON.stringify(transaction)
          )
        }
      }
      res.status(200).send('OK')
    } catch (error) {
      captureException(error, {
        extra: req.body,
      })
      console.error(error)
      res.status(400).send('Bad Request')
    }
  }
  return res.status(404).send('Not found')
}<|MERGE_RESOLUTION|>--- conflicted
+++ resolved
@@ -60,22 +60,8 @@
           throw new ChainNotFound(chainId.toString())
         }
 
-<<<<<<< HEAD
         const purchaseData = payload.data.purchaseData as IPurchaseData
 
-=======
-        const {
-          guest_email,
-          guest_name,
-          message_channel,
-          guest_address,
-          meeting_type_id,
-          environment,
-        } = payload.data.purchaseData as IPurchaseData
-        if (environment !== process.env.NEXT_PUBLIC_ENV_CONFIG) {
-          return res.status(200).send('OK')
-        }
->>>>>>> 471b6683
         if (payload.data.status === 'COMPLETED') {
           // Check if this is a subscription payment
           // Subscription payments have billing_plan_id and no meeting_type_id
@@ -112,7 +98,11 @@
             message_channel,
             guest_address,
             meeting_type_id,
-          } = purchaseData
+            environment,
+          } = payload.data.purchaseData as IPurchaseData
+          if (environment !== process.env.NEXT_PUBLIC_ENV_CONFIG) {
+            return res.status(200).send('OK')
+          }
           let transactionHash =
             payload.type === 'pay.onramp-transaction'
               ? payload.data.transactionHash
