import { NextApiRequest, NextApiResponse } from 'next'

import { ConditionRelation } from '@/types/common'
import { CalendarBackendHelper } from '@/utils/services/calendar.backend.helper'
import { isValidEVMAddress } from '@/utils/validations'

const handler = async (req: NextApiRequest, res: NextApiResponse) => {
<<<<<<< HEAD
  if (req.method === 'POST') {
    const { body } = req
=======
  try {
    if (req.method === 'POST') {
      initDB()
      const { body } = req
>>>>>>> 6a61b28f

      const addresses: string[] = Array.from(new Set<string>(body.addresses))
      const startDate = new Date(body.start)
      const endDate = new Date(body.end)
      const relation: ConditionRelation = body.relation

      const sanitizedAddresses = addresses.filter(address =>
        isValidEVMAddress(address)
      )

      const busySlots: Interval[] =
        await CalendarBackendHelper.getMergedBusySlotsForMultipleAccounts(
          sanitizedAddresses,
          relation,
          startDate,
          endDate
        )

      return res.status(200).json(busySlots)
    }
  } catch (error) {
    return res.status(500).send(error)
  }
  return res.status(404).send('Not found')
}

export default handler<|MERGE_RESOLUTION|>--- conflicted
+++ resolved
@@ -1,19 +1,15 @@
 import { NextApiRequest, NextApiResponse } from 'next'
 
 import { ConditionRelation } from '@/types/common'
+import { initDB } from '@/utils/database'
 import { CalendarBackendHelper } from '@/utils/services/calendar.backend.helper'
 import { isValidEVMAddress } from '@/utils/validations'
 
 const handler = async (req: NextApiRequest, res: NextApiResponse) => {
-<<<<<<< HEAD
-  if (req.method === 'POST') {
-    const { body } = req
-=======
   try {
     if (req.method === 'POST') {
       initDB()
       const { body } = req
->>>>>>> 6a61b28f
 
       const addresses: string[] = Array.from(new Set<string>(body.addresses))
       const startDate = new Date(body.start)
