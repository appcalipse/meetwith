--- conflicted
+++ resolved
@@ -35,10 +35,6 @@
 } from '@/types/schedule'
 import { logEvent } from '@/utils/analytics'
 import {
-<<<<<<< HEAD
-  getContactById,
-=======
->>>>>>> d8697c3c
   getGroup,
   getGroupsFull,
   getGroupsMembers,
@@ -149,14 +145,6 @@
   isDeleting: boolean
   canDelete: boolean
   isScheduler: boolean
-<<<<<<< HEAD
-  selectedPermissions: Array<MeetingPermissions>
-  setSelectedPermissions: React.Dispatch<
-    React.SetStateAction<Array<MeetingPermissions>>
-  >
-  meetingOwners: Array<ParticipantInfo>
-  setMeetingOwners: React.Dispatch<React.SetStateAction<Array<ParticipantInfo>>>
-=======
   selectedPermissions: Array<MeetingPermissions> | undefined
   setSelectedPermissions: React.Dispatch<
     React.SetStateAction<Array<MeetingPermissions> | undefined>
@@ -165,7 +153,6 @@
   setMeetingOwners: React.Dispatch<React.SetStateAction<Array<ParticipantInfo>>>
   canEditMeetingDetails: boolean
   setCanEditMeetingDetails: React.Dispatch<React.SetStateAction<boolean>>
->>>>>>> d8697c3c
 }
 
 const DEFAULT_CONTEXT: IScheduleContext = {
@@ -216,11 +203,8 @@
   setSelectedPermissions: () => {},
   meetingOwners: [],
   setMeetingOwners: () => {},
-<<<<<<< HEAD
-=======
   canEditMeetingDetails: false,
   setCanEditMeetingDetails: () => {},
->>>>>>> d8697c3c
 }
 export const ScheduleContext =
   React.createContext<IScheduleContext>(DEFAULT_CONTEXT)
@@ -286,11 +270,7 @@
     label: 'Does not repeat',
   })
   const [selectedPermissions, setSelectedPermissions] = useState<
-<<<<<<< HEAD
-    Array<MeetingPermissions>
-=======
     Array<MeetingPermissions> | undefined
->>>>>>> d8697c3c
   >([MeetingPermissions.SEE_GUEST_LIST])
   const [groups, setGroups] = useState<Array<GetGroupsFullResponse>>([])
   const [isGroupPrefetching, setIsGroupPrefetching] = useState(false)
@@ -810,11 +790,8 @@
     setSelectedPermissions,
     meetingOwners,
     setMeetingOwners,
-<<<<<<< HEAD
-=======
     canEditMeetingDetails,
     setCanEditMeetingDetails,
->>>>>>> d8697c3c
   }
   const handleGroupPrefetch = async () => {
     if (!groupId) return
@@ -845,38 +822,9 @@
     } catch (error: unknown) {
       handleApiError('Error prefetching group.', error)
     }
+    setIsPrefetching(false)
   }
-<<<<<<< HEAD
-  const handleContactPrefetch = async () => {
-    if (!contactId) return
-    try {
-      const contact = await getContactById(contactId)
-      if (contact) {
-        const key = 'no_group'
-        const participant: ParticipantInfo = {
-          account_address: contact.address,
-          name: contact.name,
-          status: ParticipationStatus.Pending,
-          type: ParticipantType.Invitee,
-          slot_id: '',
-          meeting_id: '',
-        }
-        setParticipants([participant])
-        const allAddresses = [contact.address]
-        if (currentAccount?.address) {
-          allAddresses.push(currentAccount?.address)
-        }
-        setGroupAvailability({
-          [key]: allAddresses,
-        })
-      }
-    } catch (error: unknown) {
-      handleApiError('Error prefetching contact.', error)
-    }
-  }
-=======
   const handleContactPrefetch = async () => {}
->>>>>>> d8697c3c
   const handlePrefetch = async () => {
     setIsPrefetching(true)
     if (contactId) {
@@ -933,15 +881,9 @@
         decryptedMeeting.provider ||
           selectDefaultProvider(currentAccount?.preferences.meetingProviders)
       )
-<<<<<<< HEAD
-      setSelectedPermissions(
-        decryptedMeeting.permissions || [MeetingPermissions.SEE_GUEST_LIST]
-      )
-=======
 
       setSelectedPermissions(decryptedMeeting.permissions || undefined)
 
->>>>>>> d8697c3c
       if (decryptedMeeting.permissions) {
         const isSchedulerOrOwner = [
           ParticipantType.Scheduler,
@@ -951,14 +893,11 @@
             p => p.account_address === currentAccount?.address
           )?.type || ParticipantType?.Invitee
         )
-<<<<<<< HEAD
-=======
         const canEditMeetingDetails =
           !!decryptedMeeting?.permissions?.includes(
             MeetingPermissions.EDIT_MEETING
           ) || isSchedulerOrOwner
         setCanEditMeetingDetails(canEditMeetingDetails)
->>>>>>> d8697c3c
         const canViewParticipants =
           decryptedMeeting.permissions.includes(
             MeetingPermissions.SEE_GUEST_LIST
