--- conflicted
+++ resolved
@@ -15,12 +15,10 @@
 import { forceAuthenticationCheck } from '@/session/forceAuthenticationCheck'
 import { withLoginRedirect } from '@/session/requireAuthentication'
 import { MeetingReminders } from '@/types/common'
-<<<<<<< HEAD
 import { EditMode, Intents } from '@/types/Dashboard'
-=======
-import { Intents } from '@/types/Dashboard'
+
 import { GetGroupsFullResponse } from '@/types/Group'
->>>>>>> 386b0b4c
+
 import {
   MeetingDecrypted,
   MeetingProvider,
@@ -552,12 +550,9 @@
     setMeetingNotification,
     meetingRepeat,
     setMeetingRepeat,
-<<<<<<< HEAD
     handleCancel,
-=======
     groups,
     isGroupPrefetching,
->>>>>>> 386b0b4c
   }
   const handleGroupPrefetch = async () => {
     if (!groupId) return
