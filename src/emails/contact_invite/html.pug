doctype html
html(xmlns='http://www.w3.org/1999/xhtml', xmlns:o='urn:schemas-microsoft-com:office:office', xmlns:v='urn:schemas-microsoft-com:vml')
    head
        meta(charset="UTF-8")
        meta(name="viewport" content="width=device-width, initial-scale=1.0")
        title Scheduling Invitation
        link(rel="stylesheet", href="https://fonts.googleapis.com/css2?family=DM+Sans:wght@500;700&display=swap")
        style(type='text/css').
            body, table, td, a {
                -webkit-text-size-adjust: 100%;
                -ms-text-size-adjust: 100%;
            }

            table, td {
                mso-table-rspace: 0pt;
                mso-table-lspace: 0pt;
            }

            img {
                -ms-interpolation-mode: bicubic;
                border: 0;
                outline: none;
                text-decoration: none;
            }

            a[x-apple-data-detectors] {
                font-family: inherit;
                font-size: inherit;
                font-weight: inherit;
                line-height: inherit;
                text-decoration: none;
            }

            html, body {
                margin: 0;
                padding: 0;
                height: 100%;
                width: 100%;
                background-color: #f4f4f4;
            }

            body {
                background: linear-gradient(rgba(45, 55, 72, 0.85), rgba(45, 55, 72, 0.85)), url('https://mww-public.s3.eu-west-1.amazonaws.com/email/twist_orange.png') no-repeat center center;
                background-size: cover;
                font-family: 'DM Sans', Arial, sans-serif;
                display: flex;
                justify-content: center;
                align-items: flex-start;
                padding: 112px 0;
            }

            .outer-container {
                width: fit-content;
                margin: auto;
                max-width: 1097px;
                display: block;
                padding: 24px;
                background-color: transparent;
            }

            .container {
                width: fit-content;
                max-width: 452px;
                height: auto;
                padding: 24px;
                background-color: #323F4B;
                border-radius: 6px;
                border: 1px solid #52606D;
                text-align: center;
                box-sizing: border-box;
            }

            .logo {
                width: 70px;
                height: 33px;
                margin-bottom: 30px;
            }

            .header {
                width: 100%;
                margin: 0 auto 24px auto;
                text-align: center;
                box-sizing: border-box;
                font-family: 'DM Sans', Arial, sans-serif;
                font-size: 24px;
                font-weight: 700;
                line-height: 28.8px;
                color: #FFFFFF;
            }

            .message {
                width: 100%;
                margin: 0 auto 24px auto;
                text-align: center;
                box-sizing: border-box;
                font-family: 'DM Sans', Arial, sans-serif;
                font-size: 16px;
                font-weight: 500;
                line-height: 24px;
                color: #CBD2D9;
            }

            .button {
                display: inline-block;
                width: auto;
                min-width: 166px;
                height: 48px;
                line-height: 48px;
                padding: 0 16px;
                font-family: 'DM Sans', Arial, sans-serif;
                font-size: 16px;
                font-weight: 700;
                text-align: center;
                color: #1F2933;
                background-color: #F7A892;
                border: none;
                border-radius: 6px;
                text-decoration: none;
                box-sizing: border-box;
                margin-bottom: 24px;
            }

            .button:hover {
                background-color: #F59E82;
            }

            .footer {
                font-family: 'DM Sans', Arial, sans-serif;
                font-size: 14px;
                line-height: 18px;
                color: #9AA5B1;
                margin-top: 24px;
                text-align: center;
            }

            .footer a {
                color: #F7A892;
                text-decoration: underline;
            }

            .decline-link {
                font-size: 12px;
                color: #9AA5B1;
                margin-top: 16px;
            }

            .decline-link a {
                color: #F7A892;
                text-decoration: underline;
            }

            @media only screen and (max-width: 660px) and (min-width: 480px) and (-ms-high-contrast: none), (-ms-high-contrast: active) {
                .outer-container {
                    padding: 0;
                }
            }

            @media (max-width: 660px) {
                html {
                    background-color: #f4f4f4;
                }

                body {
                    background-position: center center;
                    background-repeat: no-repeat;
                    background-size: cover;
                    padding-top: 0;
                }

                .outer-container {
                    width: fit-content;
                    margin: auto;
                    display: block;
                    padding: 20px;
                }

                .logo {
                    margin-bottom: 20px;
                }

                .header, .message, .button {
                    width: auto;
                    max-width: 100%;
                    margin: 0 0 24px 0;
                }

                .button {
                    display: block;
                    width: 100%;
                    margin-top: 10px;
                }
            }
    body
        .outer-container
            img.logo(src="https://meetwithwalletstatic.s3.us-west-2.amazonaws.com/email/logo_mail.png", alt="MeetWith Logo", style="display: block;margin: 20px auto;")
            .container(style='margin: 0 auto;')
                .header #{inviterName} invited you to their contact list
                .message #{inviterName} wants to add you to their MeetWith contact list. This allows them to schedule meetings with you directly and add you to groups without needing separate invitations each time.
                a.button(href=invitationLink) Accept Invitation

                .footer
                    | You received this email because #{inviterName} invited you via MeetWith.
                .decline-link
<<<<<<< HEAD
                    | Not interested? You can ignore this message or 
                    a(href=declineLink) decline this invitation.
=======
                    | Not interested? You can ignore this message or
                    a(href='')  decline this invitation.
>>>>>>> c1625b36
<|MERGE_RESOLUTION|>--- conflicted
+++ resolved
@@ -201,10 +201,5 @@
                 .footer
                     | You received this email because #{inviterName} invited you via MeetWith.
                 .decline-link
-<<<<<<< HEAD
                     | Not interested? You can ignore this message or 
-                    a(href=declineLink) decline this invitation.
-=======
-                    | Not interested? You can ignore this message or
-                    a(href='')  decline this invitation.
->>>>>>> c1625b36
+                    a(href=declineLink) decline this invitation.