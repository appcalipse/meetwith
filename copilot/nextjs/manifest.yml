# The manifest for the "nextjs" service.
# Read the full specification for the "Request-Driven Web Service" type at:
# https://aws.github.io/copilot-cli/docs/manifest/rd-web-service/

# Your service name will be used in naming your resources like log groups, App Runner services, etc.
name: nextjs
# The "architecture" of the service you're running.
type: Request-Driven Web Service

image:
  # Docker build arguments.
  # For additional overrides: https://aws.github.io/copilot-cli/docs/manifest/rd-web-service/#image-build
  build:
    dockerfile: Dockerfile
    args:
      DOPPLER_TOKEN: ${DOPPLER_TOKEN}
      PORT: '3000'
  # Port exposed through your container to route traffic to it.
  port: 3000

# http:
#   healthcheck:
#     path: /
#     healthy_threshold: 3
#     unhealthy_threshold: 5
#     interval: 10s
#     timeout: 5s

# Number of CPU units for the task.
# cpu: 1024
# Amount of memory in MiB used by the task.
# memory: 2048
# # Connect your App Runner service to your environment's VPC.
# network:
#   vpc:
#     placement: private

# Enable tracing for the service.
# observability:
#   tracing: awsxray

# Optional fields for more advanced use-cases.

variables:
  DOPPLER_TOKEN: ${DOPPLER_TOKEN}
<<<<<<< HEAD
=======

>>>>>>> 3b3e7b81
environments:
  preview:
    cpu: 256
    memory: 1024

    variables:
      NEXT_PUBLIC_ENV: preview
<<<<<<< HEAD

  pre-prod:
    cpu: 256
    memory: 1024
    count:
      range: 1-1

    variables:
      NEXT_PUBLIC_ENV: production
=======
    cpu: 256
    memory: 1024

  pre-prod:
    variables:
      NEXT_PUBLIC_ENV: production
    cpu: 256
    memory: 1024
>>>>>>> 3b3e7b81

  production:
    variables:
      NEXT_PUBLIC_ENV: production
    cpu: 1024
    memory: 2048<|MERGE_RESOLUTION|>--- conflicted
+++ resolved
@@ -43,28 +43,11 @@
 
 variables:
   DOPPLER_TOKEN: ${DOPPLER_TOKEN}
-<<<<<<< HEAD
-=======
 
->>>>>>> 3b3e7b81
 environments:
   preview:
-    cpu: 256
-    memory: 1024
-
     variables:
       NEXT_PUBLIC_ENV: preview
-<<<<<<< HEAD
-
-  pre-prod:
-    cpu: 256
-    memory: 1024
-    count:
-      range: 1-1
-
-    variables:
-      NEXT_PUBLIC_ENV: production
-=======
     cpu: 256
     memory: 1024
 
@@ -73,7 +56,6 @@
       NEXT_PUBLIC_ENV: production
     cpu: 256
     memory: 1024
->>>>>>> 3b3e7b81
 
   production:
     variables:
