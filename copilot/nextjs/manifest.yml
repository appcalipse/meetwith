# The manifest for the "nextjs" service.
# Read the full specification for the "Request-Driven Web Service" type at:
# https://aws.github.io/copilot-cli/docs/manifest/rd-web-service/

# Your service name will be used in naming your resources like log groups, App Runner services, etc.
name: nextjs
# The "architecture" of the service you're running.
type: Request-Driven Web Service

image:
  # Docker build arguments.
  # For additional overrides: https://aws.github.io/copilot-cli/docs/manifest/rd-web-service/#image-build
  build:
    dockerfile: Dockerfile
    args:
      DOPPLER_TOKEN: ${DOPPLER_TOKEN}
      PORT: '3000'
  # Port exposed through your container to route traffic to it.
  port: 3000

# http:
#   healthcheck:
#     path: /
#     healthy_threshold: 3
#     unhealthy_threshold: 5
#     interval: 10s
#     timeout: 5s

# Number of CPU units for the task.
# cpu: 1024
# Amount of memory in MiB used by the task.
# memory: 2048
# # Connect your App Runner service to your environment's VPC.
# network:
#   vpc:
#     placement: private

# Enable tracing for the service.
# observability:
#   tracing: awsxray

# Optional fields for more advanced use-cases.

variables:
  DOPPLER_TOKEN: ${DOPPLER_TOKEN}
<<<<<<< HEAD
=======

>>>>>>> e32b092c
environments:
  preview:
    variables:
      NEXT_PUBLIC_ENV: preview
    cpu: 256
    memory: 1024

  pre-prod:
    variables:
      NEXT_PUBLIC_ENV: production
    cpu: 256
    memory: 1024

  production:
    variables:
      NEXT_PUBLIC_ENV: production
    cpu: 1024
    memory: 2048<|MERGE_RESOLUTION|>--- conflicted
+++ resolved
@@ -43,10 +43,7 @@
 
 variables:
   DOPPLER_TOKEN: ${DOPPLER_TOKEN}
-<<<<<<< HEAD
-=======
 
->>>>>>> e32b092c
 environments:
   preview:
     variables:
