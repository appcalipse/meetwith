--- conflicted
+++ resolved
@@ -53,8 +53,4 @@
 zoom-token.json
 .qodo
 test.http
-<<<<<<< HEAD
-
-=======
->>>>>>> b60b9ff0
 sql/