# See https://help.github.com/articles/ignoring-files/ for more about ignoring files.

# dependencies
/node_modules
/.pnp
.pnp.js

# testing
/coverage

# next.js
/.next/
/out/

# production
/build
# sitemaps and robots - auto generated
public/sitemap*
public/robots.txt

# misc
.DS_Store
*.pem

# debug
npm-debug.log*
yarn-debug.log*
yarn-error.log*

# local env files
.env.*
.env
!.env.example

# vercel
.vercel

# typescript
*.tsbuildinfo

# Sentry
.sentryclirc

#vscode
/.vscode

.yarn/install-state.gz
.idea
bun.lockb
package-lock.json

# Zoom
zoom-token.json
.qodo
<<<<<<< HEAD
test.http
=======
test.http
sql/
>>>>>>> 70b747ec
<|MERGE_RESOLUTION|>--- conflicted
+++ resolved
@@ -52,9 +52,5 @@
 # Zoom
 zoom-token.json
 .qodo
-<<<<<<< HEAD
 test.http
-=======
-test.http
-sql/
->>>>>>> 70b747ec
+sql/