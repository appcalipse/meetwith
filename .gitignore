--- conflicted
+++ resolved
@@ -30,10 +30,7 @@
 # local env files
 .env.*
 .env
-<<<<<<< HEAD
-=======
 !.env.example
->>>>>>> e84e4d5e
 
 # vercel
 .vercel
