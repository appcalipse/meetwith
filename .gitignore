--- conflicted
+++ resolved
@@ -53,9 +53,4 @@
 zoom-token.json
 .qodo
 test.http
-<<<<<<< HEAD
-sql
-=======
-
-sql/
->>>>>>> 9f8b506c
+sql/