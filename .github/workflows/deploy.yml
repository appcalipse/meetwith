name: Deploy

on:
  push:
    branches:
      - 'main'
      - 'develop'
      - 'pre-prod'

jobs:
  deploy:

    runs-on: ubuntu-latest

    steps:
    - uses: actions/checkout@v2

    - name: Install AWS Copilot
      run: sudo curl -Lo /usr/local/bin/copilot https://github.com/aws/copilot-cli/releases/latest/download/copilot-linux && sudo chmod +x /usr/local/bin/copilot && copilot --help

    - name: Configure AWS Credentials
      uses: aws-actions/configure-aws-credentials@v1
      with:
        aws-region: eu-west-1
        aws-access-key-id: ${{ secrets.AWS_ACCESS_KEY_ID }}
        aws-secret-access-key: ${{ secrets.AWS_SECRET_ACCESS_KEY }}

    - name: Deploy in the Preview env
      if: ${{ github.ref == 'refs/heads/develop' }}
      run: copilot deploy -e preview --force
      env:
        DOPPLER_TOKEN: ${{ secrets.DOPPLER_TOKEN_PREVIEW }}

    - name: Deploy in the Production env
      if: ${{ github.ref == 'refs/heads/main' }}
      run: copilot deploy -e production --force
      env:
        DOPPLER_TOKEN: ${{ secrets.DOPPLER_TOKEN_PRODUCTION }}

    - name: Deploy in the Pre-prod env
      if: ${{ github.ref == 'refs/heads/pre-prod' }}
      run: copilot deploy -e pre-prod --force
      env:
<<<<<<< HEAD
        DOPPLER_TOKEN: ${{ secrets.DOPPLER_TOKEN_PRODUCTION }}
=======
        DOPPLER_TOKEN: ${{ secrets.DOPPLER_TOKEN_PREPROD }}
>>>>>>> d8697c3c
<|MERGE_RESOLUTION|>--- conflicted
+++ resolved
@@ -41,8 +41,4 @@
       if: ${{ github.ref == 'refs/heads/pre-prod' }}
       run: copilot deploy -e pre-prod --force
       env:
-<<<<<<< HEAD
-        DOPPLER_TOKEN: ${{ secrets.DOPPLER_TOKEN_PRODUCTION }}
-=======
-        DOPPLER_TOKEN: ${{ secrets.DOPPLER_TOKEN_PREPROD }}
->>>>>>> d8697c3c
+        DOPPLER_TOKEN: ${{ secrets.DOPPLER_TOKEN_PREPROD }}