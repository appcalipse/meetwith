name: Deploy

on:
  push:
    branches:
      - 'main'
      - 'develop'
      - 'pre-prod'

jobs:
  deploy:

    runs-on: ubuntu-latest

    steps:
<<<<<<< HEAD
    - uses: actions/checkout@v2
      with:
        fetch-depth: 0  # Fetch complete history
=======
      - uses: actions/checkout@v2
        with:
          fetch-depth: 0  # Fetch complete history
>>>>>>> f7272c90

      - name: Install AWS Copilot
        run: sudo curl -Lo /usr/local/bin/copilot https://github.com/aws/copilot-cli/releases/latest/download/copilot-linux && sudo chmod +x /usr/local/bin/copilot && copilot --help

      - name: Configure AWS Credentials
        uses: aws-actions/configure-aws-credentials@v1
        with:
          aws-region: eu-west-1
          aws-access-key-id: ${{ secrets.AWS_ACCESS_KEY_ID }}
          aws-secret-access-key: ${{ secrets.AWS_SECRET_ACCESS_KEY }}

      - name: Deploy in the Preview env
        if: ${{ github.ref == 'refs/heads/develop' }}
        run: copilot deploy -e preview --force
        env:
          DOPPLER_TOKEN: ${{ secrets.DOPPLER_TOKEN_PREVIEW }}

      - name: Deploy in the Production env
        if: ${{ github.ref == 'refs/heads/main' }}
        run: copilot deploy -e production --force
        env:
          DOPPLER_TOKEN: ${{ secrets.DOPPLER_TOKEN_PRODUCTION }}

      - name: Deploy in the Pre-prod env
        if: ${{ github.ref == 'refs/heads/pre-prod' }}
        run: copilot deploy -e pre-prod --force
        env:
          DOPPLER_TOKEN: ${{ secrets.DOPPLER_TOKEN_PREPROD }}

<<<<<<< HEAD
    - uses: actions/checkout@v2
      with:
        fetch-depth: 0  # Fetch complete history

    - name: Generate user-friendly changes summary
      id: changes_summary
      run: |
        echo "CHANGES_SUMMARY<<EOF" >> $GITHUB_ENV
        echo "## 📋 What Changed in This Deployment:" >> $GITHUB_ENV
        echo "" >> $GITHUB_ENV
        
        # Get last 5 commits with enhanced descriptions
        git --no-pager log --pretty=format:"%s%n%b" -5 | while IFS= read -r commit; do
          # Convert technical terms to user-friendly language
          enhanced_commit=$(echo "$commit" | \
            sed -E 's/^fix(\([^)]+\))?:/🐛 **Bug Fix:** /i' | \
            sed -E 's/^feat(\([^)]+\))?:/✨ **New Feature:** /i' | \
            sed -E 's/^chore(\([^)]+\))?:/🧹 **Maintenance:** /i' | \
            sed -E 's/^docs(\([^)]+\))?:/📚 **Documentation:** /i' | \
            sed -E 's/^style(\([^)]+\))?:/💄 **UI\/Styling:** /i' | \
            sed -E 's/^refactor(\([^)]+\))?:/♻️ **Code Improvement:** /i' | \
            sed -E 's/^test(\([^)]+\))?:/🧪 **Testing:** /i' | \
            sed -E 's/^perf(\([^)]+\))?:/⚡ **Performance:** /i' | \
            sed -E 's/API/User Interface/gi' | \
            sed -E 's/component/interface element/gi' | \
            sed -E 's/endpoint/connection point/gi' | \
            sed -E 's/database/data storage/gi' | \
            sed -E 's/optimize/improve speed of/gi' | \
            sed -E 's/refactor/reorganize and improve/gi')
          
          # If no conventional commit format detected, add default emoji
          if [[ ! "$enhanced_commit" =~ ^[🐛✨🧹📚💄♻️🧪⚡] ]]; then
            enhanced_commit="🔧 **Update:** $enhanced_commit"
          fi
          
          echo "• $enhanced_commit" >> $GITHUB_ENV
        done
        echo "" >> $GITHUB_ENV
        echo "EOF" >> $GITHUB_ENV

    - name: Generate technical details
      id: technical_details
      run: |
        echo "TECH_DETAILS<<EOF" >> $GITHUB_ENV
        echo "" >> $GITHUB_ENV
        echo "## 🔧 Technical Details:" >> $GITHUB_ENV
        echo "**Files Changed:** $(git diff --name-only HEAD~5 HEAD | wc -l) files" >> $GITHUB_ENV
        echo "**Lines Added:** +$(git diff --numstat HEAD~5 HEAD | awk '{add+=$1} END {print add+0}')" >> $GITHUB_ENV
        echo "**Lines Removed:** -$(git diff --numstat HEAD~5 HEAD | awk '{del+=$2} END {print del+0}')" >> $GITHUB_ENV
        echo "**Deployment Time:** $(date '+%Y-%m-%d %H:%M:%S UTC')" >> $GITHUB_ENV
        echo "" >> $GITHUB_ENV
        echo "EOF" >> $GITHUB_ENV

    - name: Send Discord Notification
      if: always()
      uses: Ilshidur/action-discord@master
      env:
        DISCORD_WEBHOOK: ${{ secrets.DISCORD_WEBHOOK }}
        DISCORD_AVATAR: "https://res.cloudinary.com/dun8bju7q/image/upload/v1753807987/mw-socials_3_evlwta.png"
        DISCORD_MENTIONS: '{ "users": ["976068042318569482", "615959113586835476"] }'
      with:
        args: |
          <@976068042318569482> <@615959113586835476>
          🚀 **Meet With Wallet - Deployment Completed**
          
          **Environment:** ${{ github.ref == 'refs/heads/main' && '🌟 Production' || github.ref == 'refs/heads/develop' && '🧪 Preview' || github.ref == 'refs/heads/pre-prod' && '🎯 Pre-Production' || '❓ Unknown' }}
          **Status:** ${{ job.status == 'success' && '✅ Successful' || '❌ Failed' }}
          **Deployed by:** ${{ github.actor }}
          
          ${{ env.CHANGES_SUMMARY }}
          
          ${{ env.TECH_DETAILS }}
          
          **🔗 Links:**
          • [View Deployment Details](${{ github.server_url }}/${{ github.repository }}/actions/runs/${{ github.run_id }})
          • [Browse Code Changes](${{ github.server_url }}/${{ github.repository }}/commit/${{ github.sha }})
=======
      - uses: actions/checkout@v2
        with:
          fetch-depth: 0  # Fetch complete history

      - name: Generate user-friendly changes summary
        id: changes_summary
        run: |
          echo "CHANGES_SUMMARY<<EOF" >> $GITHUB_ENV
          echo "## 📋 What Changed in This Deployment:" >> $GITHUB_ENV
          echo "" >> $GITHUB_ENV
          
          # Get last 5 commits with enhanced descriptions
          git --no-pager log --pretty=format:"%s%n%b" -5 | while IFS= read -r commit; do
            # Convert technical terms to user-friendly language
            enhanced_commit=$(echo "$commit" | \
              sed -E 's/^fix(\([^)]+\))?:/🐛 **Bug Fix:** /i' | \
              sed -E 's/^feat(\([^)]+\))?:/✨ **New Feature:** /i' | \
              sed -E 's/^chore(\([^)]+\))?:/🧹 **Maintenance:** /i' | \
              sed -E 's/^docs(\([^)]+\))?:/📚 **Documentation:** /i' | \
              sed -E 's/^style(\([^)]+\))?:/💄 **UI\/Styling:** /i' | \
              sed -E 's/^refactor(\([^)]+\))?:/♻️ **Code Improvement:** /i' | \
              sed -E 's/^test(\([^)]+\))?:/🧪 **Testing:** /i' | \
              sed -E 's/^perf(\([^)]+\))?:/⚡ **Performance:** /i' | \
              sed -E 's/API/User Interface/gi' | \
              sed -E 's/component/interface element/gi' | \
              sed -E 's/endpoint/connection point/gi' | \
              sed -E 's/database/data storage/gi' | \
              sed -E 's/optimize/improve speed of/gi' | \
              sed -E 's/refactor/reorganize and improve/gi')
          
            # If no conventional commit format detected, add default emoji
            if [[ ! "$enhanced_commit" =~ ^[🐛✨🧹📚💄♻️🧪⚡] ]]; then
              enhanced_commit="🔧 **Update:** $enhanced_commit"
            fi
          
            echo "• $enhanced_commit" >> $GITHUB_ENV
          done
          echo "" >> $GITHUB_ENV
          echo "EOF" >> $GITHUB_ENV

      - name: Generate technical details
        id: technical_details
        run: |
          echo "TECH_DETAILS<<EOF" >> $GITHUB_ENV
          echo "" >> $GITHUB_ENV
          echo "## 🔧 Technical Details:" >> $GITHUB_ENV
          echo "**Files Changed:** $(git diff --name-only HEAD~5 HEAD | wc -l) files" >> $GITHUB_ENV
          echo "**Lines Added:** +$(git diff --numstat HEAD~5 HEAD | awk '{add+=$1} END {print add+0}')" >> $GITHUB_ENV
          echo "**Lines Removed:** -$(git diff --numstat HEAD~5 HEAD | awk '{del+=$2} END {print del+0}')" >> $GITHUB_ENV
          echo "**Deployment Time:** $(date '+%Y-%m-%d %H:%M:%S UTC')" >> $GITHUB_ENV
          echo "" >> $GITHUB_ENV
          echo "EOF" >> $GITHUB_ENV

      - name: Send Discord Notification
        if: always()
        uses: Ilshidur/action-discord@master
        env:
          DISCORD_WEBHOOK: ${{ secrets.DISCORD_WEBHOOK }}
          DISCORD_AVATAR: "https://res.cloudinary.com/dun8bju7q/image/upload/v1753807987/mw-socials_3_evlwta.png"
          DISCORD_MENTIONS: '{ "users": ["976068042318569482", "615959113586835476"] }'
        with:
          args: |
            <@976068042318569482> <@615959113586835476>
            🚀 **Meet With Wallet - Deployment Completed**
            
            **Environment:** ${{ github.ref == 'refs/heads/main' && '🌟 Production' || github.ref == 'refs/heads/develop' && '🧪 Preview' || github.ref == 'refs/heads/pre-prod' && '🎯 Pre-Production' || '❓ Unknown' }}
            **Status:** ${{ job.status == 'success' && '✅ Successful' || '❌ Failed' }}
            **Deployed by:** ${{ github.actor }}
            
            ${{ env.CHANGES_SUMMARY }}
            
            ${{ env.TECH_DETAILS }}
            
            **🔗 Links:**
            • [View Deployment Details](${{ github.server_url }}/${{ github.repository }}/actions/runs/${{ github.run_id }})
            • [Browse Code Changes](${{ github.server_url }}/${{ github.repository }}/commit/${{ github.sha }})
>>>>>>> f7272c90
<|MERGE_RESOLUTION|>--- conflicted
+++ resolved
@@ -13,16 +13,9 @@
     runs-on: ubuntu-latest
 
     steps:
-<<<<<<< HEAD
     - uses: actions/checkout@v2
       with:
         fetch-depth: 0  # Fetch complete history
-=======
-      - uses: actions/checkout@v2
-        with:
-          fetch-depth: 0  # Fetch complete history
->>>>>>> f7272c90
-
       - name: Install AWS Copilot
         run: sudo curl -Lo /usr/local/bin/copilot https://github.com/aws/copilot-cli/releases/latest/download/copilot-linux && sudo chmod +x /usr/local/bin/copilot && copilot --help
 
@@ -51,7 +44,6 @@
         env:
           DOPPLER_TOKEN: ${{ secrets.DOPPLER_TOKEN_PREPROD }}
 
-<<<<<<< HEAD
     - uses: actions/checkout@v2
       with:
         fetch-depth: 0  # Fetch complete history
@@ -127,82 +119,4 @@
           
           **🔗 Links:**
           • [View Deployment Details](${{ github.server_url }}/${{ github.repository }}/actions/runs/${{ github.run_id }})
-          • [Browse Code Changes](${{ github.server_url }}/${{ github.repository }}/commit/${{ github.sha }})
-=======
-      - uses: actions/checkout@v2
-        with:
-          fetch-depth: 0  # Fetch complete history
-
-      - name: Generate user-friendly changes summary
-        id: changes_summary
-        run: |
-          echo "CHANGES_SUMMARY<<EOF" >> $GITHUB_ENV
-          echo "## 📋 What Changed in This Deployment:" >> $GITHUB_ENV
-          echo "" >> $GITHUB_ENV
-          
-          # Get last 5 commits with enhanced descriptions
-          git --no-pager log --pretty=format:"%s%n%b" -5 | while IFS= read -r commit; do
-            # Convert technical terms to user-friendly language
-            enhanced_commit=$(echo "$commit" | \
-              sed -E 's/^fix(\([^)]+\))?:/🐛 **Bug Fix:** /i' | \
-              sed -E 's/^feat(\([^)]+\))?:/✨ **New Feature:** /i' | \
-              sed -E 's/^chore(\([^)]+\))?:/🧹 **Maintenance:** /i' | \
-              sed -E 's/^docs(\([^)]+\))?:/📚 **Documentation:** /i' | \
-              sed -E 's/^style(\([^)]+\))?:/💄 **UI\/Styling:** /i' | \
-              sed -E 's/^refactor(\([^)]+\))?:/♻️ **Code Improvement:** /i' | \
-              sed -E 's/^test(\([^)]+\))?:/🧪 **Testing:** /i' | \
-              sed -E 's/^perf(\([^)]+\))?:/⚡ **Performance:** /i' | \
-              sed -E 's/API/User Interface/gi' | \
-              sed -E 's/component/interface element/gi' | \
-              sed -E 's/endpoint/connection point/gi' | \
-              sed -E 's/database/data storage/gi' | \
-              sed -E 's/optimize/improve speed of/gi' | \
-              sed -E 's/refactor/reorganize and improve/gi')
-          
-            # If no conventional commit format detected, add default emoji
-            if [[ ! "$enhanced_commit" =~ ^[🐛✨🧹📚💄♻️🧪⚡] ]]; then
-              enhanced_commit="🔧 **Update:** $enhanced_commit"
-            fi
-          
-            echo "• $enhanced_commit" >> $GITHUB_ENV
-          done
-          echo "" >> $GITHUB_ENV
-          echo "EOF" >> $GITHUB_ENV
-
-      - name: Generate technical details
-        id: technical_details
-        run: |
-          echo "TECH_DETAILS<<EOF" >> $GITHUB_ENV
-          echo "" >> $GITHUB_ENV
-          echo "## 🔧 Technical Details:" >> $GITHUB_ENV
-          echo "**Files Changed:** $(git diff --name-only HEAD~5 HEAD | wc -l) files" >> $GITHUB_ENV
-          echo "**Lines Added:** +$(git diff --numstat HEAD~5 HEAD | awk '{add+=$1} END {print add+0}')" >> $GITHUB_ENV
-          echo "**Lines Removed:** -$(git diff --numstat HEAD~5 HEAD | awk '{del+=$2} END {print del+0}')" >> $GITHUB_ENV
-          echo "**Deployment Time:** $(date '+%Y-%m-%d %H:%M:%S UTC')" >> $GITHUB_ENV
-          echo "" >> $GITHUB_ENV
-          echo "EOF" >> $GITHUB_ENV
-
-      - name: Send Discord Notification
-        if: always()
-        uses: Ilshidur/action-discord@master
-        env:
-          DISCORD_WEBHOOK: ${{ secrets.DISCORD_WEBHOOK }}
-          DISCORD_AVATAR: "https://res.cloudinary.com/dun8bju7q/image/upload/v1753807987/mw-socials_3_evlwta.png"
-          DISCORD_MENTIONS: '{ "users": ["976068042318569482", "615959113586835476"] }'
-        with:
-          args: |
-            <@976068042318569482> <@615959113586835476>
-            🚀 **Meet With Wallet - Deployment Completed**
-            
-            **Environment:** ${{ github.ref == 'refs/heads/main' && '🌟 Production' || github.ref == 'refs/heads/develop' && '🧪 Preview' || github.ref == 'refs/heads/pre-prod' && '🎯 Pre-Production' || '❓ Unknown' }}
-            **Status:** ${{ job.status == 'success' && '✅ Successful' || '❌ Failed' }}
-            **Deployed by:** ${{ github.actor }}
-            
-            ${{ env.CHANGES_SUMMARY }}
-            
-            ${{ env.TECH_DETAILS }}
-            
-            **🔗 Links:**
-            • [View Deployment Details](${{ github.server_url }}/${{ github.repository }}/actions/runs/${{ github.run_id }})
-            • [Browse Code Changes](${{ github.server_url }}/${{ github.repository }}/commit/${{ github.sha }})
->>>>>>> f7272c90
+          • [Browse Code Changes](${{ github.server_url }}/${{ github.repository }}/commit/${{ github.sha }})