name: Deploy

on:
  push:
    branches:
      - 'main'
      - 'develop'
      - 'pre-prod'

jobs:
  deploy:

    runs-on: ubuntu-latest

    steps:
      - uses: actions/checkout@v2
        with:
          fetch-depth: 0  # Fetch complete history

      - name: Install AWS Copilot
        run: sudo curl -Lo /usr/local/bin/copilot https://github.com/aws/copilot-cli/releases/latest/download/copilot-linux && sudo chmod +x /usr/local/bin/copilot && copilot --help

      - name: Configure AWS Credentials
        uses: aws-actions/configure-aws-credentials@v1
        with:
          aws-region: eu-west-1
          aws-access-key-id: ${{ secrets.AWS_ACCESS_KEY_ID }}
          aws-secret-access-key: ${{ secrets.AWS_SECRET_ACCESS_KEY }}

      - name: Deploy in the Preview env
        if: ${{ github.ref == 'refs/heads/develop' }}
        run: copilot deploy -e preview --force
        env:
          DOPPLER_TOKEN: ${{ secrets.DOPPLER_TOKEN_PREVIEW }}

      - name: Deploy in the Production env
        if: ${{ github.ref == 'refs/heads/main' }}
        run: copilot deploy -e production --force
        env:
          DOPPLER_TOKEN: ${{ secrets.DOPPLER_TOKEN_PRODUCTION }}

      - name: Deploy in the Pre-prod env
        if: ${{ github.ref == 'refs/heads/pre-prod' }}
        run: copilot deploy -e pre-prod --force
        env:
          DOPPLER_TOKEN: ${{ secrets.DOPPLER_TOKEN_PREPROD }}

      - name: Generate user-friendly changes summary
        id: changes_summary
        run: |
          echo "CHANGES_SUMMARY<<EOF" >> $GITHUB_ENV
          echo "## 📋 What Changed in This Deployment:" >> $GITHUB_ENV
          echo "" >> $GITHUB_ENV
          
          # Get last 5 commits with enhanced descriptions
          git --no-pager log --pretty=format:"%s%n%b" -5 | while IFS= read -r commit; do
            # Convert technical terms to user-friendly language
            enhanced_commit=$(echo "$commit" | \
              sed -E 's/^fix(\([^)]+\))?:/🐛 **Bug Fix:** /i' | \
              sed -E 's/^feat(\([^)]+\))?:/✨ **New Feature:** /i' | \
              sed -E 's/^chore(\([^)]+\))?:/🧹 **Maintenance:** /i' | \
              sed -E 's/^docs(\([^)]+\))?:/📚 **Documentation:** /i' | \
              sed -E 's/^style(\([^)]+\))?:/💄 **UI\/Styling:** /i' | \
              sed -E 's/^refactor(\([^)]+\))?:/♻️ **Code Improvement:** /i' | \
              sed -E 's/^test(\([^)]+\))?:/🧪 **Testing:** /i' | \
              sed -E 's/^perf(\([^)]+\))?:/⚡ **Performance:** /i' | \
              sed -E 's/API/User Interface/gi' | \
              sed -E 's/component/interface element/gi' | \
              sed -E 's/endpoint/connection point/gi' | \
              sed -E 's/database/data storage/gi' | \
              sed -E 's/optimize/improve speed of/gi' | \
              sed -E 's/refactor/reorganize and improve/gi')
            
            # If no conventional commit format detected, add default emoji
            if [[ ! "$enhanced_commit" =~ ^[🐛✨🧹📚💄♻️🧪⚡] ]]; then
              enhanced_commit="🔧 **Update:** $enhanced_commit"
            fi
            
            echo "• $enhanced_commit" >> $GITHUB_ENV
          done
          echo "" >> $GITHUB_ENV
          echo "EOF" >> $GITHUB_ENV

      - name: Generate technical details
        id: technical_details
        run: |
          echo "TECH_DETAILS<<EOF" >> $GITHUB_ENV
          echo "" >> $GITHUB_ENV
          echo "## 🔧 Technical Details:" >> $GITHUB_ENV
<<<<<<< HEAD
          echo "**Files Changed:** $(git diff --name-only HEAD~5 HEAD | wc -l) files" >> $GITHUB_ENV
          echo "**Lines Added:** +$(git diff --numstat HEAD~5 HEAD | awk '{add+=$1} END {print add+0}')" >> $GITHUB_ENV
          echo "**Lines Removed:** -$(git diff --numstat HEAD~5 HEAD | awk '{del+=$2} END {print del+0}')" >> $GITHUB_ENV
=======
>>>>>>> 7ecdf212
          echo "**Deployment Time:** $(date '+%Y-%m-%d %H:%M:%S UTC')" >> $GITHUB_ENV
          echo "" >> $GITHUB_ENV
          echo "EOF" >> $GITHUB_ENV

      - name: Send Discord Notification
        if: always()
        uses: Ilshidur/action-discord@master
        env:
          DISCORD_WEBHOOK: ${{ secrets.DISCORD_WEBHOOK }}
          DISCORD_AVATAR: "https://res.cloudinary.com/dun8bju7q/image/upload/v1753807987/mw-socials_3_evlwta.png"
          DISCORD_MENTIONS: '{ "users": ["976068042318569482", "615959113586835476"] }'
        with:
          args: |
            <@976068042318569482> <@615959113586835476>
            🚀 **Meet With Wallet - Deployment Completed**
            
            **Environment:** ${{ github.ref == 'refs/heads/main' && '🌟 Production' || github.ref == 'refs/heads/develop' && '🧪 Preview' || github.ref == 'refs/heads/pre-prod' && '🎯 Pre-Production' || '❓ Unknown' }}
            **Status:** ${{ job.status == 'success' && '✅ Successful' || '❌ Failed' }}
            **Deployed by:** ${{ github.actor }}
            
            ${{ env.CHANGES_SUMMARY }}
            
            ${{ env.TECH_DETAILS }}
            
            **🔗 Links:**
            • [View Deployment Details](${{ github.server_url }}/${{ github.repository }}/actions/runs/${{ github.run_id }})
            • [Browse Code Changes](${{ github.server_url }}/${{ github.repository }}/commit/${{ github.sha }})<|MERGE_RESOLUTION|>--- conflicted
+++ resolved
@@ -87,12 +87,6 @@
           echo "TECH_DETAILS<<EOF" >> $GITHUB_ENV
           echo "" >> $GITHUB_ENV
           echo "## 🔧 Technical Details:" >> $GITHUB_ENV
-<<<<<<< HEAD
-          echo "**Files Changed:** $(git diff --name-only HEAD~5 HEAD | wc -l) files" >> $GITHUB_ENV
-          echo "**Lines Added:** +$(git diff --numstat HEAD~5 HEAD | awk '{add+=$1} END {print add+0}')" >> $GITHUB_ENV
-          echo "**Lines Removed:** -$(git diff --numstat HEAD~5 HEAD | awk '{del+=$2} END {print del+0}')" >> $GITHUB_ENV
-=======
->>>>>>> 7ecdf212
           echo "**Deployment Time:** $(date '+%Y-%m-%d %H:%M:%S UTC')" >> $GITHUB_ENV
           echo "" >> $GITHUB_ENV
           echo "EOF" >> $GITHUB_ENV
